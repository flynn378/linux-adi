--- conflicted
+++ resolved
@@ -318,10 +318,7 @@
 	.end = mpc83xx_suspend_end,
 };
 
-<<<<<<< HEAD
-=======
 static struct of_device_id pmc_match[];
->>>>>>> d762f438
 static int pmc_probe(struct platform_device *ofdev)
 {
 	const struct of_device_id *match;
@@ -330,18 +327,11 @@
 	struct pmc_type *type;
 	int ret = 0;
 
-<<<<<<< HEAD
-	if (!ofdev->dev.of_match)
-		return -EINVAL;
-
-	type = ofdev->dev.of_match->data;
-=======
 	match = of_match_device(pmc_match, &ofdev->dev);
 	if (!match)
 		return -EINVAL;
 
 	type = match->data;
->>>>>>> d762f438
 
 	if (!of_device_is_available(np))
 		return -ENODEV;
