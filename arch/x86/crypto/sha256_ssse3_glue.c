--- conflicted
+++ resolved
@@ -144,10 +144,6 @@
 				ARRAY_SIZE(sha256_ssse3_algs));
 }
 
-<<<<<<< HEAD
-#ifdef CONFIG_AS_AVX
-=======
->>>>>>> 04d5ce62
 asmlinkage void sha256_transform_avx(struct sha256_state *state,
 				     const u8 *data, int blocks);
 
@@ -224,15 +220,6 @@
 				ARRAY_SIZE(sha256_avx_algs));
 }
 
-<<<<<<< HEAD
-#else
-static inline int register_sha256_avx(void) { return 0; }
-static inline void unregister_sha256_avx(void) { }
-#endif
-
-#if defined(CONFIG_AS_AVX2) && defined(CONFIG_AS_AVX)
-=======
->>>>>>> 04d5ce62
 asmlinkage void sha256_transform_rorx(struct sha256_state *state,
 				      const u8 *data, int blocks);
 
