// SPDX-License-Identifier: GPL-2.0-only
/*
 * Microblaze support for cache consistent memory.
 * Copyright (C) 2010 Michal Simek <monstr@monstr.eu>
 * Copyright (C) 2010 PetaLogix
 * Copyright (C) 2005 John Williams <jwilliams@itee.uq.edu.au>
 */

#include <linux/kernel.h>
#include <linux/string.h>
#include <linux/types.h>
#include <linux/mm.h>
#include <linux/init.h>
#include <linux/dma-map-ops.h>
#include <asm/cpuinfo.h>
#include <asm/cacheflush.h>

void arch_dma_prep_coherent(struct page *page, size_t size)
{
	phys_addr_t paddr = page_to_phys(page);

	flush_dcache_range(paddr, paddr + size);
<<<<<<< HEAD
}

#ifndef CONFIG_MMU
/*
 * Consistent memory allocators. Used for DMA devices that want to share
 * uncached memory with the processor core.  My crufty no-MMU approach is
 * simple.  In the HW platform we can optionally mirror the DDR up above the
 * processor cacheable region.  So, memory accessed in this mirror region will
 * not be cached.  It's alloced from the same pool as normal memory, but the
 * handle we return is shifted up into the uncached region.  This will no doubt
 * cause big problems if memory allocated here is not also freed properly. -- JW
 *
 * I have to use dcache values because I can't relate on ram size:
 */
#ifdef CONFIG_XILINX_UNCACHED_SHADOW
#define UNCACHED_SHADOW_MASK (cpuinfo->dcache_high - cpuinfo->dcache_base + 1)
#else
#define UNCACHED_SHADOW_MASK 0
#endif /* CONFIG_XILINX_UNCACHED_SHADOW */

void *uncached_kernel_address(void *ptr)
{
	unsigned long addr = (unsigned long)ptr;
	unsigned int cpu = smp_processor_id();
	struct cpuinfo *cpuinfo = per_cpu_ptr(&cpu_info, cpu);

	addr |= UNCACHED_SHADOW_MASK;
	if (addr > cpuinfo->dcache_base && addr < cpuinfo->dcache_high)
		pr_warn("ERROR: Your cache coherent area is CACHED!!!\n");
	return (void *)addr;
}

void *cached_kernel_address(void *ptr)
{
	unsigned long addr = (unsigned long)ptr;
	unsigned int cpu = smp_processor_id();
	struct cpuinfo *cpuinfo = per_cpu_ptr(&cpu_info, cpu);

	return (void *)(addr & ~UNCACHED_SHADOW_MASK);
}
#endif /* CONFIG_MMU */
=======
}
>>>>>>> a4adc2c2
<|MERGE_RESOLUTION|>--- conflicted
+++ resolved
@@ -20,48 +20,4 @@
 	phys_addr_t paddr = page_to_phys(page);
 
 	flush_dcache_range(paddr, paddr + size);
-<<<<<<< HEAD
-}
-
-#ifndef CONFIG_MMU
-/*
- * Consistent memory allocators. Used for DMA devices that want to share
- * uncached memory with the processor core.  My crufty no-MMU approach is
- * simple.  In the HW platform we can optionally mirror the DDR up above the
- * processor cacheable region.  So, memory accessed in this mirror region will
- * not be cached.  It's alloced from the same pool as normal memory, but the
- * handle we return is shifted up into the uncached region.  This will no doubt
- * cause big problems if memory allocated here is not also freed properly. -- JW
- *
- * I have to use dcache values because I can't relate on ram size:
- */
-#ifdef CONFIG_XILINX_UNCACHED_SHADOW
-#define UNCACHED_SHADOW_MASK (cpuinfo->dcache_high - cpuinfo->dcache_base + 1)
-#else
-#define UNCACHED_SHADOW_MASK 0
-#endif /* CONFIG_XILINX_UNCACHED_SHADOW */
-
-void *uncached_kernel_address(void *ptr)
-{
-	unsigned long addr = (unsigned long)ptr;
-	unsigned int cpu = smp_processor_id();
-	struct cpuinfo *cpuinfo = per_cpu_ptr(&cpu_info, cpu);
-
-	addr |= UNCACHED_SHADOW_MASK;
-	if (addr > cpuinfo->dcache_base && addr < cpuinfo->dcache_high)
-		pr_warn("ERROR: Your cache coherent area is CACHED!!!\n");
-	return (void *)addr;
-}
-
-void *cached_kernel_address(void *ptr)
-{
-	unsigned long addr = (unsigned long)ptr;
-	unsigned int cpu = smp_processor_id();
-	struct cpuinfo *cpuinfo = per_cpu_ptr(&cpu_info, cpu);
-
-	return (void *)(addr & ~UNCACHED_SHADOW_MASK);
-}
-#endif /* CONFIG_MMU */
-=======
-}
->>>>>>> a4adc2c2
+}