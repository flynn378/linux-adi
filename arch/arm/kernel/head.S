--- conflicted
+++ resolved
@@ -587,11 +587,7 @@
 	add	r6, r6, r3	@ adjust __pv_phys_pfn_offset address
 	add	r7, r7, r3	@ adjust __pv_offset address
 	mov	r0, r8, lsr #12	@ convert to PFN
-<<<<<<< HEAD
-	str	r0, [r6, #LOW_OFFSET]	@ save computed PHYS_OFFSET to __pv_phys_pfn_offset
-=======
 	str	r0, [r6]	@ save computed PHYS_OFFSET to __pv_phys_pfn_offset
->>>>>>> f58b8487
 	strcc	ip, [r7, #HIGH_OFFSET]	@ save to __pv_offset high bits
 	mov	r6, r3, lsr #24	@ constant for add/sub instructions
 	teq	r3, r6, lsl #24 @ must be 16MiB aligned
