--- conflicted
+++ resolved
@@ -1,32 +1,23 @@
 config ARCH_ZYNQ
 	bool "Xilinx Zynq ARM Cortex A9 Platform" if ARCH_MULTI_V7
-<<<<<<< HEAD
-	select ARCH_HAS_CPUFREQ
 	select ARCH_HAS_OPP
 	select ARCH_REQUIRE_GPIOLIB
-=======
-	select ARCH_HAS_OPP
->>>>>>> 19583ca5
 	select ARCH_SUPPORTS_BIG_ENDIAN
 	select ARM_AMBA
 	select ARM_GIC
 	select ARM_GLOBAL_TIMER if !CPU_FREQ
-<<<<<<< HEAD
 	select CACHE_L2X0
 	select CADENCE_TTC_TIMER
 	select GENERIC_ALLOCATOR
 	select GENERIC_CLOCKEVENTS
-=======
-	select CADENCE_TTC_TIMER
->>>>>>> 19583ca5
+	select GENERIC_IRQ_LEGACY
 	select HAVE_ARM_SCU if SMP
 	select HAVE_ARM_TWD if SMP
 	select HAVE_SMP
 	select ICST
 	select MFD_SYSCON
-<<<<<<< HEAD
-	select MIGHT_HAVE_CACHE_L2X0
 	select MIGHT_HAVE_PCI
+	select SOC_BUS
 	help
 	  Support for Xilinx Zynq ARM Cortex A9 Platform
 
@@ -46,9 +37,6 @@
 	bool "Xilinx AXI PCIe host bridge support"
 	select PCI
 	select ARCH_SUPPORTS_MSI
-=======
-	select SOC_BUS
->>>>>>> 19583ca5
 	help
 	  Say 'Y' here if you want kernel to support the Xilinx AXI PCIe
 	  Host Bridge. This supports Message Signal Interrupts (MSI), if you
