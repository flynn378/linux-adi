/* Copyright (C) 2012-2013 B.A.T.M.A.N. contributors:
 *
 * Martin Hundebøll, Jeppe Ledet-Pedersen
 *
 * This program is free software; you can redistribute it and/or
 * modify it under the terms of version 2 of the GNU General Public
 * License as published by the Free Software Foundation.
 *
 * This program is distributed in the hope that it will be useful, but
 * WITHOUT ANY WARRANTY; without even the implied warranty of
 * MERCHANTABILITY or FITNESS FOR A PARTICULAR PURPOSE. See the GNU
 * General Public License for more details.
 *
 * You should have received a copy of the GNU General Public License
 * along with this program; if not, write to the Free Software
 * Foundation, Inc., 51 Franklin Street, Fifth Floor, Boston, MA
 * 02110-1301, USA
 */

#include <linux/debugfs.h>

#include "main.h"
#include "hash.h"
#include "network-coding.h"
#include "send.h"
#include "originator.h"
#include "hard-interface.h"
#include "routing.h"

static struct lock_class_key batadv_nc_coding_hash_lock_class_key;
static struct lock_class_key batadv_nc_decoding_hash_lock_class_key;

static void batadv_nc_worker(struct work_struct *work);
static int batadv_nc_recv_coded_packet(struct sk_buff *skb,
				       struct batadv_hard_iface *recv_if);

/**
 * batadv_nc_init - one-time initialization for network coding
 */
int __init batadv_nc_init(void)
{
	int ret;

	/* Register our packet type */
	ret = batadv_recv_handler_register(BATADV_CODED,
					   batadv_nc_recv_coded_packet);

	return ret;
}

/**
 * batadv_nc_start_timer - initialise the nc periodic worker
 * @bat_priv: the bat priv with all the soft interface information
 */
static void batadv_nc_start_timer(struct batadv_priv *bat_priv)
{
	queue_delayed_work(batadv_event_workqueue, &bat_priv->nc.work,
			   msecs_to_jiffies(10));
}

/**
<<<<<<< HEAD
 * batadv_nc_mesh_init - initialise coding hash table and start house keeping
 * @bat_priv: the bat priv with all the soft interface information
 */
=======
 * batadv_nc_tvlv_container_update - update the network coding tvlv container
 *  after network coding setting change
 * @bat_priv: the bat priv with all the soft interface information
 */
static void batadv_nc_tvlv_container_update(struct batadv_priv *bat_priv)
{
	char nc_mode;

	nc_mode = atomic_read(&bat_priv->network_coding);

	switch (nc_mode) {
	case 0:
		batadv_tvlv_container_unregister(bat_priv, BATADV_TVLV_NC, 1);
		break;
	case 1:
		batadv_tvlv_container_register(bat_priv, BATADV_TVLV_NC, 1,
					       NULL, 0);
		break;
	}
}

/**
 * batadv_nc_status_update - update the network coding tvlv container after
 *  network coding setting change
 * @net_dev: the soft interface net device
 */
void batadv_nc_status_update(struct net_device *net_dev)
{
	struct batadv_priv *bat_priv = netdev_priv(net_dev);
	batadv_nc_tvlv_container_update(bat_priv);
}

/**
 * batadv_nc_tvlv_ogm_handler_v1 - process incoming nc tvlv container
 * @bat_priv: the bat priv with all the soft interface information
 * @orig: the orig_node of the ogm
 * @flags: flags indicating the tvlv state (see batadv_tvlv_handler_flags)
 * @tvlv_value: tvlv buffer containing the gateway data
 * @tvlv_value_len: tvlv buffer length
 */
static void batadv_nc_tvlv_ogm_handler_v1(struct batadv_priv *bat_priv,
					  struct batadv_orig_node *orig,
					  uint8_t flags,
					  void *tvlv_value,
					  uint16_t tvlv_value_len)
{
	if (flags & BATADV_TVLV_HANDLER_OGM_CIFNOTFND)
		orig->capabilities &= ~BATADV_ORIG_CAPA_HAS_NC;
	else
		orig->capabilities |= BATADV_ORIG_CAPA_HAS_NC;
}

/**
 * batadv_nc_mesh_init - initialise coding hash table and start house keeping
 * @bat_priv: the bat priv with all the soft interface information
 */
>>>>>>> d8ec26d7
int batadv_nc_mesh_init(struct batadv_priv *bat_priv)
{
	bat_priv->nc.timestamp_fwd_flush = jiffies;
	bat_priv->nc.timestamp_sniffed_purge = jiffies;

	if (bat_priv->nc.coding_hash || bat_priv->nc.decoding_hash)
		return 0;

	bat_priv->nc.coding_hash = batadv_hash_new(128);
	if (!bat_priv->nc.coding_hash)
		goto err;

	batadv_hash_set_lock_class(bat_priv->nc.coding_hash,
				   &batadv_nc_coding_hash_lock_class_key);

	bat_priv->nc.decoding_hash = batadv_hash_new(128);
	if (!bat_priv->nc.decoding_hash)
		goto err;

	batadv_hash_set_lock_class(bat_priv->nc.coding_hash,
				   &batadv_nc_decoding_hash_lock_class_key);

	INIT_DELAYED_WORK(&bat_priv->nc.work, batadv_nc_worker);
	batadv_nc_start_timer(bat_priv);

	batadv_tvlv_handler_register(bat_priv, batadv_nc_tvlv_ogm_handler_v1,
				     NULL, BATADV_TVLV_NC, 1,
				     BATADV_TVLV_HANDLER_OGM_CIFNOTFND);
	batadv_nc_tvlv_container_update(bat_priv);
	return 0;

err:
	return -ENOMEM;
}

/**
 * batadv_nc_init_bat_priv - initialise the nc specific bat_priv variables
 * @bat_priv: the bat priv with all the soft interface information
 */
void batadv_nc_init_bat_priv(struct batadv_priv *bat_priv)
{
	atomic_set(&bat_priv->network_coding, 1);
	bat_priv->nc.min_tq = 200;
	bat_priv->nc.max_fwd_delay = 10;
	bat_priv->nc.max_buffer_time = 200;
}

/**
 * batadv_nc_init_orig - initialise the nc fields of an orig_node
 * @orig_node: the orig_node which is going to be initialised
 */
void batadv_nc_init_orig(struct batadv_orig_node *orig_node)
{
	INIT_LIST_HEAD(&orig_node->in_coding_list);
	INIT_LIST_HEAD(&orig_node->out_coding_list);
	spin_lock_init(&orig_node->in_coding_list_lock);
	spin_lock_init(&orig_node->out_coding_list_lock);
}

/**
 * batadv_nc_node_free_rcu - rcu callback to free an nc node and remove
 *  its refcount on the orig_node
 * @rcu: rcu pointer of the nc node
 */
static void batadv_nc_node_free_rcu(struct rcu_head *rcu)
{
	struct batadv_nc_node *nc_node;

	nc_node = container_of(rcu, struct batadv_nc_node, rcu);
	batadv_orig_node_free_ref(nc_node->orig_node);
	kfree(nc_node);
}

/**
 * batadv_nc_node_free_ref - decrements the nc node refcounter and possibly
 * frees it
 * @nc_node: the nc node to free
 */
static void batadv_nc_node_free_ref(struct batadv_nc_node *nc_node)
{
	if (atomic_dec_and_test(&nc_node->refcount))
		call_rcu(&nc_node->rcu, batadv_nc_node_free_rcu);
}

/**
 * batadv_nc_path_free_ref - decrements the nc path refcounter and possibly
 * frees it
 * @nc_path: the nc node to free
 */
static void batadv_nc_path_free_ref(struct batadv_nc_path *nc_path)
{
	if (atomic_dec_and_test(&nc_path->refcount))
		kfree_rcu(nc_path, rcu);
}

/**
 * batadv_nc_packet_free - frees nc packet
 * @nc_packet: the nc packet to free
 */
static void batadv_nc_packet_free(struct batadv_nc_packet *nc_packet)
{
	if (nc_packet->skb)
		kfree_skb(nc_packet->skb);

	batadv_nc_path_free_ref(nc_packet->nc_path);
	kfree(nc_packet);
}

/**
 * batadv_nc_to_purge_nc_node - checks whether an nc node has to be purged
 * @bat_priv: the bat priv with all the soft interface information
 * @nc_node: the nc node to check
 *
 * Returns true if the entry has to be purged now, false otherwise
 */
static bool batadv_nc_to_purge_nc_node(struct batadv_priv *bat_priv,
				       struct batadv_nc_node *nc_node)
{
	if (atomic_read(&bat_priv->mesh_state) != BATADV_MESH_ACTIVE)
		return true;

	return batadv_has_timed_out(nc_node->last_seen, BATADV_NC_NODE_TIMEOUT);
}

/**
 * batadv_nc_to_purge_nc_path_coding - checks whether an nc path has timed out
 * @bat_priv: the bat priv with all the soft interface information
 * @nc_path: the nc path to check
 *
 * Returns true if the entry has to be purged now, false otherwise
 */
static bool batadv_nc_to_purge_nc_path_coding(struct batadv_priv *bat_priv,
					      struct batadv_nc_path *nc_path)
{
	if (atomic_read(&bat_priv->mesh_state) != BATADV_MESH_ACTIVE)
		return true;

	/* purge the path when no packets has been added for 10 times the
	 * max_fwd_delay time
	 */
	return batadv_has_timed_out(nc_path->last_valid,
				    bat_priv->nc.max_fwd_delay * 10);
}

/**
 * batadv_nc_to_purge_nc_path_decoding - checks whether an nc path has timed out
 * @bat_priv: the bat priv with all the soft interface information
 * @nc_path: the nc path to check
 *
 * Returns true if the entry has to be purged now, false otherwise
 */
static bool batadv_nc_to_purge_nc_path_decoding(struct batadv_priv *bat_priv,
						struct batadv_nc_path *nc_path)
{
	if (atomic_read(&bat_priv->mesh_state) != BATADV_MESH_ACTIVE)
		return true;

	/* purge the path when no packets has been added for 10 times the
	 * max_buffer time
	 */
	return batadv_has_timed_out(nc_path->last_valid,
				    bat_priv->nc.max_buffer_time*10);
}

/**
 * batadv_nc_purge_orig_nc_nodes - go through list of nc nodes and purge stale
 *  entries
 * @bat_priv: the bat priv with all the soft interface information
 * @list: list of nc nodes
 * @lock: nc node list lock
 * @to_purge: function in charge to decide whether an entry has to be purged or
 *	      not. This function takes the nc node as argument and has to return
 *	      a boolean value: true if the entry has to be deleted, false
 *	      otherwise
 */
static void
batadv_nc_purge_orig_nc_nodes(struct batadv_priv *bat_priv,
			      struct list_head *list,
			      spinlock_t *lock,
			      bool (*to_purge)(struct batadv_priv *,
					       struct batadv_nc_node *))
{
	struct batadv_nc_node *nc_node, *nc_node_tmp;

	/* For each nc_node in list */
	spin_lock_bh(lock);
	list_for_each_entry_safe(nc_node, nc_node_tmp, list, list) {
		/* if an helper function has been passed as parameter,
		 * ask it if the entry has to be purged or not
		 */
		if (to_purge && !to_purge(bat_priv, nc_node))
			continue;

		batadv_dbg(BATADV_DBG_NC, bat_priv,
			   "Removing nc_node %pM -> %pM\n",
			   nc_node->addr, nc_node->orig_node->orig);
		list_del_rcu(&nc_node->list);
		batadv_nc_node_free_ref(nc_node);
	}
	spin_unlock_bh(lock);
}

/**
 * batadv_nc_purge_orig - purges all nc node data attached of the given
 *  originator
 * @bat_priv: the bat priv with all the soft interface information
 * @orig_node: orig_node with the nc node entries to be purged
 * @to_purge: function in charge to decide whether an entry has to be purged or
 *	      not. This function takes the nc node as argument and has to return
 *	      a boolean value: true is the entry has to be deleted, false
 *	      otherwise
 */
void batadv_nc_purge_orig(struct batadv_priv *bat_priv,
			  struct batadv_orig_node *orig_node,
			  bool (*to_purge)(struct batadv_priv *,
					   struct batadv_nc_node *))
{
	/* Check ingoing nc_node's of this orig_node */
	batadv_nc_purge_orig_nc_nodes(bat_priv, &orig_node->in_coding_list,
				      &orig_node->in_coding_list_lock,
				      to_purge);

	/* Check outgoing nc_node's of this orig_node */
	batadv_nc_purge_orig_nc_nodes(bat_priv, &orig_node->out_coding_list,
				      &orig_node->out_coding_list_lock,
				      to_purge);
}

/**
 * batadv_nc_purge_orig_hash - traverse entire originator hash to check if they
 *  have timed out nc nodes
 * @bat_priv: the bat priv with all the soft interface information
 */
static void batadv_nc_purge_orig_hash(struct batadv_priv *bat_priv)
{
	struct batadv_hashtable *hash = bat_priv->orig_hash;
	struct hlist_head *head;
	struct batadv_orig_node *orig_node;
	uint32_t i;

	if (!hash)
		return;

	/* For each orig_node */
	for (i = 0; i < hash->size; i++) {
		head = &hash->table[i];

		rcu_read_lock();
		hlist_for_each_entry_rcu(orig_node, head, hash_entry)
			batadv_nc_purge_orig(bat_priv, orig_node,
					     batadv_nc_to_purge_nc_node);
		rcu_read_unlock();
	}
}

/**
 * batadv_nc_purge_paths - traverse all nc paths part of the hash and remove
 *  unused ones
 * @bat_priv: the bat priv with all the soft interface information
 * @hash: hash table containing the nc paths to check
 * @to_purge: function in charge to decide whether an entry has to be purged or
 *	      not. This function takes the nc node as argument and has to return
 *	      a boolean value: true is the entry has to be deleted, false
 *	      otherwise
 */
static void batadv_nc_purge_paths(struct batadv_priv *bat_priv,
				  struct batadv_hashtable *hash,
				  bool (*to_purge)(struct batadv_priv *,
						   struct batadv_nc_path *))
{
	struct hlist_head *head;
	struct hlist_node *node_tmp;
	struct batadv_nc_path *nc_path;
	spinlock_t *lock; /* Protects lists in hash */
	uint32_t i;

	for (i = 0; i < hash->size; i++) {
		head = &hash->table[i];
		lock = &hash->list_locks[i];

		/* For each nc_path in this bin */
		spin_lock_bh(lock);
		hlist_for_each_entry_safe(nc_path, node_tmp, head, hash_entry) {
			/* if an helper function has been passed as parameter,
			 * ask it if the entry has to be purged or not
			 */
			if (to_purge && !to_purge(bat_priv, nc_path))
				continue;

			/* purging an non-empty nc_path should never happen, but
			 * is observed under high CPU load. Delay the purging
			 * until next iteration to allow the packet_list to be
			 * emptied first.
			 */
			if (!unlikely(list_empty(&nc_path->packet_list))) {
				net_ratelimited_function(printk,
							 KERN_WARNING
							 "Skipping free of non-empty nc_path (%pM -> %pM)!\n",
							 nc_path->prev_hop,
							 nc_path->next_hop);
				continue;
			}

			/* nc_path is unused, so remove it */
			batadv_dbg(BATADV_DBG_NC, bat_priv,
				   "Remove nc_path %pM -> %pM\n",
				   nc_path->prev_hop, nc_path->next_hop);
			hlist_del_rcu(&nc_path->hash_entry);
			batadv_nc_path_free_ref(nc_path);
		}
		spin_unlock_bh(lock);
	}
}

/**
 * batadv_nc_hash_key_gen - computes the nc_path hash key
 * @key: buffer to hold the final hash key
 * @src: source ethernet mac address going into the hash key
 * @dst: destination ethernet mac address going into the hash key
 */
static void batadv_nc_hash_key_gen(struct batadv_nc_path *key, const char *src,
				   const char *dst)
{
	memcpy(key->prev_hop, src, sizeof(key->prev_hop));
	memcpy(key->next_hop, dst, sizeof(key->next_hop));
}

/**
 * batadv_nc_hash_choose - compute the hash value for an nc path
 * @data: data to hash
 * @size: size of the hash table
 *
 * Returns the selected index in the hash table for the given data.
 */
static uint32_t batadv_nc_hash_choose(const void *data, uint32_t size)
{
	const struct batadv_nc_path *nc_path = data;
	uint32_t hash = 0;

	hash = batadv_hash_bytes(hash, &nc_path->prev_hop,
				 sizeof(nc_path->prev_hop));
	hash = batadv_hash_bytes(hash, &nc_path->next_hop,
				 sizeof(nc_path->next_hop));

	hash += (hash << 3);
	hash ^= (hash >> 11);
	hash += (hash << 15);

	return hash % size;
}

/**
 * batadv_nc_hash_compare - comparing function used in the network coding hash
 *  tables
 * @node: node in the local table
 * @data2: second object to compare the node to
 *
 * Returns 1 if the two entry are the same, 0 otherwise
 */
static int batadv_nc_hash_compare(const struct hlist_node *node,
				  const void *data2)
{
	const struct batadv_nc_path *nc_path1, *nc_path2;

	nc_path1 = container_of(node, struct batadv_nc_path, hash_entry);
	nc_path2 = data2;

	/* Return 1 if the two keys are identical */
	if (memcmp(nc_path1->prev_hop, nc_path2->prev_hop,
		   sizeof(nc_path1->prev_hop)) != 0)
		return 0;

	if (memcmp(nc_path1->next_hop, nc_path2->next_hop,
		   sizeof(nc_path1->next_hop)) != 0)
		return 0;

	return 1;
}

/**
 * batadv_nc_hash_find - search for an existing nc path and return it
 * @hash: hash table containing the nc path
 * @data: search key
 *
 * Returns the nc_path if found, NULL otherwise.
 */
static struct batadv_nc_path *
batadv_nc_hash_find(struct batadv_hashtable *hash,
		    void *data)
{
	struct hlist_head *head;
	struct batadv_nc_path *nc_path, *nc_path_tmp = NULL;
	int index;

	if (!hash)
		return NULL;

	index = batadv_nc_hash_choose(data, hash->size);
	head = &hash->table[index];

	rcu_read_lock();
	hlist_for_each_entry_rcu(nc_path, head, hash_entry) {
		if (!batadv_nc_hash_compare(&nc_path->hash_entry, data))
			continue;

		if (!atomic_inc_not_zero(&nc_path->refcount))
			continue;

		nc_path_tmp = nc_path;
		break;
	}
	rcu_read_unlock();

	return nc_path_tmp;
}

/**
 * batadv_nc_send_packet - send non-coded packet and free nc_packet struct
 * @nc_packet: the nc packet to send
 */
static void batadv_nc_send_packet(struct batadv_nc_packet *nc_packet)
{
	batadv_send_skb_packet(nc_packet->skb,
			       nc_packet->neigh_node->if_incoming,
			       nc_packet->nc_path->next_hop);
	nc_packet->skb = NULL;
	batadv_nc_packet_free(nc_packet);
}

/**
 * batadv_nc_sniffed_purge - Checks timestamp of given sniffed nc_packet.
 * @bat_priv: the bat priv with all the soft interface information
 * @nc_path: the nc path the packet belongs to
 * @nc_packet: the nc packet to be checked
 *
 * Checks whether the given sniffed (overheard) nc_packet has hit its buffering
 * timeout. If so, the packet is no longer kept and the entry deleted from the
 * queue. Has to be called with the appropriate locks.
 *
 * Returns false as soon as the entry in the fifo queue has not been timed out
 * yet and true otherwise.
 */
static bool batadv_nc_sniffed_purge(struct batadv_priv *bat_priv,
				    struct batadv_nc_path *nc_path,
				    struct batadv_nc_packet *nc_packet)
{
	unsigned long timeout = bat_priv->nc.max_buffer_time;
	bool res = false;

	/* Packets are added to tail, so the remaining packets did not time
	 * out and we can stop processing the current queue
	 */
	if (atomic_read(&bat_priv->mesh_state) == BATADV_MESH_ACTIVE &&
	    !batadv_has_timed_out(nc_packet->timestamp, timeout))
		goto out;

	/* purge nc packet */
	list_del(&nc_packet->list);
	batadv_nc_packet_free(nc_packet);

	res = true;

out:
	return res;
}

/**
 * batadv_nc_fwd_flush - Checks the timestamp of the given nc packet.
 * @bat_priv: the bat priv with all the soft interface information
 * @nc_path: the nc path the packet belongs to
 * @nc_packet: the nc packet to be checked
 *
 * Checks whether the given nc packet has hit its forward timeout. If so, the
 * packet is no longer delayed, immediately sent and the entry deleted from the
 * queue. Has to be called with the appropriate locks.
 *
 * Returns false as soon as the entry in the fifo queue has not been timed out
 * yet and true otherwise.
 */
static bool batadv_nc_fwd_flush(struct batadv_priv *bat_priv,
				struct batadv_nc_path *nc_path,
				struct batadv_nc_packet *nc_packet)
{
	unsigned long timeout = bat_priv->nc.max_fwd_delay;

	/* Packets are added to tail, so the remaining packets did not time
	 * out and we can stop processing the current queue
	 */
	if (atomic_read(&bat_priv->mesh_state) == BATADV_MESH_ACTIVE &&
	    !batadv_has_timed_out(nc_packet->timestamp, timeout))
		return false;

	/* Send packet */
	batadv_inc_counter(bat_priv, BATADV_CNT_FORWARD);
	batadv_add_counter(bat_priv, BATADV_CNT_FORWARD_BYTES,
			   nc_packet->skb->len + ETH_HLEN);
	list_del(&nc_packet->list);
	batadv_nc_send_packet(nc_packet);

	return true;
}

/**
 * batadv_nc_process_nc_paths - traverse given nc packet pool and free timed out
 *  nc packets
 * @bat_priv: the bat priv with all the soft interface information
 * @hash: to be processed hash table
 * @process_fn: Function called to process given nc packet. Should return true
 *	        to encourage this function to proceed with the next packet.
 *	        Otherwise the rest of the current queue is skipped.
 */
static void
batadv_nc_process_nc_paths(struct batadv_priv *bat_priv,
			   struct batadv_hashtable *hash,
			   bool (*process_fn)(struct batadv_priv *,
					      struct batadv_nc_path *,
					      struct batadv_nc_packet *))
{
	struct hlist_head *head;
	struct batadv_nc_packet *nc_packet, *nc_packet_tmp;
	struct batadv_nc_path *nc_path;
	bool ret;
	int i;

	if (!hash)
		return;

	/* Loop hash table bins */
	for (i = 0; i < hash->size; i++) {
		head = &hash->table[i];

		/* Loop coding paths */
		rcu_read_lock();
		hlist_for_each_entry_rcu(nc_path, head, hash_entry) {
			/* Loop packets */
			spin_lock_bh(&nc_path->packet_list_lock);
			list_for_each_entry_safe(nc_packet, nc_packet_tmp,
						 &nc_path->packet_list, list) {
				ret = process_fn(bat_priv, nc_path, nc_packet);
				if (!ret)
					break;
			}
			spin_unlock_bh(&nc_path->packet_list_lock);
		}
		rcu_read_unlock();
	}
}

/**
 * batadv_nc_worker - periodic task for house keeping related to network coding
 * @work: kernel work struct
 */
static void batadv_nc_worker(struct work_struct *work)
{
	struct delayed_work *delayed_work;
	struct batadv_priv_nc *priv_nc;
	struct batadv_priv *bat_priv;
	unsigned long timeout;

	delayed_work = container_of(work, struct delayed_work, work);
	priv_nc = container_of(delayed_work, struct batadv_priv_nc, work);
	bat_priv = container_of(priv_nc, struct batadv_priv, nc);

	batadv_nc_purge_orig_hash(bat_priv);
	batadv_nc_purge_paths(bat_priv, bat_priv->nc.coding_hash,
			      batadv_nc_to_purge_nc_path_coding);
	batadv_nc_purge_paths(bat_priv, bat_priv->nc.decoding_hash,
			      batadv_nc_to_purge_nc_path_decoding);

	timeout = bat_priv->nc.max_fwd_delay;

	if (batadv_has_timed_out(bat_priv->nc.timestamp_fwd_flush, timeout)) {
		batadv_nc_process_nc_paths(bat_priv, bat_priv->nc.coding_hash,
					   batadv_nc_fwd_flush);
		bat_priv->nc.timestamp_fwd_flush = jiffies;
	}

	if (batadv_has_timed_out(bat_priv->nc.timestamp_sniffed_purge,
				 bat_priv->nc.max_buffer_time)) {
		batadv_nc_process_nc_paths(bat_priv, bat_priv->nc.decoding_hash,
					   batadv_nc_sniffed_purge);
		bat_priv->nc.timestamp_sniffed_purge = jiffies;
	}

	/* Schedule a new check */
	batadv_nc_start_timer(bat_priv);
}

/**
 * batadv_can_nc_with_orig - checks whether the given orig node is suitable for
 *  coding or not
 * @bat_priv: the bat priv with all the soft interface information
 * @orig_node: neighboring orig node which may be used as nc candidate
 * @ogm_packet: incoming ogm packet also used for the checks
 *
 * Returns true if:
 *  1) The OGM must have the most recent sequence number.
 *  2) The TTL must be decremented by one and only one.
 *  3) The OGM must be received from the first hop from orig_node.
 *  4) The TQ value of the OGM must be above bat_priv->nc.min_tq.
 */
static bool batadv_can_nc_with_orig(struct batadv_priv *bat_priv,
				    struct batadv_orig_node *orig_node,
				    struct batadv_ogm_packet *ogm_packet)
{
	if (orig_node->last_real_seqno != ntohl(ogm_packet->seqno))
		return false;
	if (orig_node->last_ttl != ogm_packet->ttl + 1)
		return false;
	if (!batadv_compare_eth(ogm_packet->orig, ogm_packet->prev_sender))
		return false;
	if (ogm_packet->tq < bat_priv->nc.min_tq)
		return false;

	return true;
}

/**
 * batadv_nc_find_nc_node - search for an existing nc node and return it
 * @orig_node: orig node originating the ogm packet
 * @orig_neigh_node: neighboring orig node from which we received the ogm packet
 *  (can be equal to orig_node)
 * @in_coding: traverse incoming or outgoing network coding list
 *
 * Returns the nc_node if found, NULL otherwise.
 */
static struct batadv_nc_node
*batadv_nc_find_nc_node(struct batadv_orig_node *orig_node,
			struct batadv_orig_node *orig_neigh_node,
			bool in_coding)
{
	struct batadv_nc_node *nc_node, *nc_node_out = NULL;
	struct list_head *list;

	if (in_coding)
		list = &orig_neigh_node->in_coding_list;
	else
		list = &orig_neigh_node->out_coding_list;

	/* Traverse list of nc_nodes to orig_node */
	rcu_read_lock();
	list_for_each_entry_rcu(nc_node, list, list) {
		if (!batadv_compare_eth(nc_node->addr, orig_node->orig))
			continue;

		if (!atomic_inc_not_zero(&nc_node->refcount))
			continue;

		/* Found a match */
		nc_node_out = nc_node;
		break;
	}
	rcu_read_unlock();

	return nc_node_out;
}

/**
 * batadv_nc_get_nc_node - retrieves an nc node or creates the entry if it was
 *  not found
 * @bat_priv: the bat priv with all the soft interface information
 * @orig_node: orig node originating the ogm packet
 * @orig_neigh_node: neighboring orig node from which we received the ogm packet
 *  (can be equal to orig_node)
 * @in_coding: traverse incoming or outgoing network coding list
 *
 * Returns the nc_node if found or created, NULL in case of an error.
 */
static struct batadv_nc_node
*batadv_nc_get_nc_node(struct batadv_priv *bat_priv,
		       struct batadv_orig_node *orig_node,
		       struct batadv_orig_node *orig_neigh_node,
		       bool in_coding)
{
	struct batadv_nc_node *nc_node;
	spinlock_t *lock; /* Used to lock list selected by "int in_coding" */
	struct list_head *list;

	/* Check if nc_node is already added */
	nc_node = batadv_nc_find_nc_node(orig_node, orig_neigh_node, in_coding);

	/* Node found */
	if (nc_node)
		return nc_node;

	nc_node = kzalloc(sizeof(*nc_node), GFP_ATOMIC);
	if (!nc_node)
		return NULL;

	if (!atomic_inc_not_zero(&orig_neigh_node->refcount))
		goto free;

	/* Initialize nc_node */
	INIT_LIST_HEAD(&nc_node->list);
	memcpy(nc_node->addr, orig_node->orig, ETH_ALEN);
	nc_node->orig_node = orig_neigh_node;
	atomic_set(&nc_node->refcount, 2);

	/* Select ingoing or outgoing coding node */
	if (in_coding) {
		lock = &orig_neigh_node->in_coding_list_lock;
		list = &orig_neigh_node->in_coding_list;
	} else {
		lock = &orig_neigh_node->out_coding_list_lock;
		list = &orig_neigh_node->out_coding_list;
	}

	batadv_dbg(BATADV_DBG_NC, bat_priv, "Adding nc_node %pM -> %pM\n",
		   nc_node->addr, nc_node->orig_node->orig);

	/* Add nc_node to orig_node */
	spin_lock_bh(lock);
	list_add_tail_rcu(&nc_node->list, list);
	spin_unlock_bh(lock);

	return nc_node;

free:
	kfree(nc_node);
	return NULL;
}

/**
 * batadv_nc_update_nc_node - updates stored incoming and outgoing nc node structs
 *  (best called on incoming OGMs)
 * @bat_priv: the bat priv with all the soft interface information
 * @orig_node: orig node originating the ogm packet
 * @orig_neigh_node: neighboring orig node from which we received the ogm packet
 *  (can be equal to orig_node)
 * @ogm_packet: incoming ogm packet
 * @is_single_hop_neigh: orig_node is a single hop neighbor
 */
void batadv_nc_update_nc_node(struct batadv_priv *bat_priv,
			      struct batadv_orig_node *orig_node,
			      struct batadv_orig_node *orig_neigh_node,
			      struct batadv_ogm_packet *ogm_packet,
			      int is_single_hop_neigh)
{
	struct batadv_nc_node *in_nc_node = NULL, *out_nc_node = NULL;

	/* Check if network coding is enabled */
	if (!atomic_read(&bat_priv->network_coding))
		goto out;

	/* check if orig node is network coding enabled */
	if (!(orig_node->capabilities & BATADV_ORIG_CAPA_HAS_NC))
		goto out;

	/* accept ogms from 'good' neighbors and single hop neighbors */
	if (!batadv_can_nc_with_orig(bat_priv, orig_node, ogm_packet) &&
	    !is_single_hop_neigh)
		goto out;

	/* Add orig_node as in_nc_node on hop */
	in_nc_node = batadv_nc_get_nc_node(bat_priv, orig_node,
					   orig_neigh_node, true);
	if (!in_nc_node)
		goto out;

	in_nc_node->last_seen = jiffies;

	/* Add hop as out_nc_node on orig_node */
	out_nc_node = batadv_nc_get_nc_node(bat_priv, orig_neigh_node,
					    orig_node, false);
	if (!out_nc_node)
		goto out;

	out_nc_node->last_seen = jiffies;

out:
	if (in_nc_node)
		batadv_nc_node_free_ref(in_nc_node);
	if (out_nc_node)
		batadv_nc_node_free_ref(out_nc_node);
}

/**
 * batadv_nc_get_path - get existing nc_path or allocate a new one
 * @bat_priv: the bat priv with all the soft interface information
 * @hash: hash table containing the nc path
 * @src: ethernet source address - first half of the nc path search key
 * @dst: ethernet destination address - second half of the nc path search key
 *
 * Returns pointer to nc_path if the path was found or created, returns NULL
 * on error.
 */
static struct batadv_nc_path *batadv_nc_get_path(struct batadv_priv *bat_priv,
						 struct batadv_hashtable *hash,
						 uint8_t *src,
						 uint8_t *dst)
{
	int hash_added;
	struct batadv_nc_path *nc_path, nc_path_key;

	batadv_nc_hash_key_gen(&nc_path_key, src, dst);

	/* Search for existing nc_path */
	nc_path = batadv_nc_hash_find(hash, (void *)&nc_path_key);

	if (nc_path) {
		/* Set timestamp to delay removal of nc_path */
		nc_path->last_valid = jiffies;
		return nc_path;
	}

	/* No existing nc_path was found; create a new */
	nc_path = kzalloc(sizeof(*nc_path), GFP_ATOMIC);

	if (!nc_path)
		return NULL;

	/* Initialize nc_path */
	INIT_LIST_HEAD(&nc_path->packet_list);
	spin_lock_init(&nc_path->packet_list_lock);
	atomic_set(&nc_path->refcount, 2);
	nc_path->last_valid = jiffies;
	memcpy(nc_path->next_hop, dst, ETH_ALEN);
	memcpy(nc_path->prev_hop, src, ETH_ALEN);

	batadv_dbg(BATADV_DBG_NC, bat_priv, "Adding nc_path %pM -> %pM\n",
		   nc_path->prev_hop,
		   nc_path->next_hop);

	/* Add nc_path to hash table */
	hash_added = batadv_hash_add(hash, batadv_nc_hash_compare,
				     batadv_nc_hash_choose, &nc_path_key,
				     &nc_path->hash_entry);

	if (hash_added < 0) {
		kfree(nc_path);
		return NULL;
	}

	return nc_path;
}

/**
 * batadv_nc_random_weight_tq - scale the receivers TQ-value to avoid unfair
 *  selection of a receiver with slightly lower TQ than the other
 * @tq: to be weighted tq value
 */
static uint8_t batadv_nc_random_weight_tq(uint8_t tq)
{
	uint8_t rand_val, rand_tq;

	get_random_bytes(&rand_val, sizeof(rand_val));

	/* randomize the estimated packet loss (max TQ - estimated TQ) */
	rand_tq = rand_val * (BATADV_TQ_MAX_VALUE - tq);

	/* normalize the randomized packet loss */
	rand_tq /= BATADV_TQ_MAX_VALUE;

	/* convert to (randomized) estimated tq again */
	return BATADV_TQ_MAX_VALUE - rand_tq;
}

/**
 * batadv_nc_memxor - XOR destination with source
 * @dst: byte array to XOR into
 * @src: byte array to XOR from
 * @len: length of destination array
 */
static void batadv_nc_memxor(char *dst, const char *src, unsigned int len)
{
	unsigned int i;

	for (i = 0; i < len; ++i)
		dst[i] ^= src[i];
}

/**
 * batadv_nc_code_packets - code a received unicast_packet with an nc packet
 *  into a coded_packet and send it
 * @bat_priv: the bat priv with all the soft interface information
 * @skb: data skb to forward
 * @ethhdr: pointer to the ethernet header inside the skb
 * @nc_packet: structure containing the packet to the skb can be coded with
 * @neigh_node: next hop to forward packet to
 *
 * Returns true if both packets are consumed, false otherwise.
 */
static bool batadv_nc_code_packets(struct batadv_priv *bat_priv,
				   struct sk_buff *skb,
				   struct ethhdr *ethhdr,
				   struct batadv_nc_packet *nc_packet,
				   struct batadv_neigh_node *neigh_node)
{
	uint8_t tq_weighted_neigh, tq_weighted_coding, tq_tmp;
	struct sk_buff *skb_dest, *skb_src;
	struct batadv_unicast_packet *packet1;
	struct batadv_unicast_packet *packet2;
	struct batadv_coded_packet *coded_packet;
	struct batadv_neigh_node *neigh_tmp, *router_neigh;
	struct batadv_neigh_node *router_coding = NULL;
	uint8_t *first_source, *first_dest, *second_source, *second_dest;
	__be32 packet_id1, packet_id2;
	size_t count;
	bool res = false;
	int coding_len;
	int unicast_size = sizeof(*packet1);
	int coded_size = sizeof(*coded_packet);
	int header_add = coded_size - unicast_size;

	router_neigh = batadv_orig_node_get_router(neigh_node->orig_node);
	if (!router_neigh)
		goto out;

	neigh_tmp = nc_packet->neigh_node;
	router_coding = batadv_orig_node_get_router(neigh_tmp->orig_node);
	if (!router_coding)
		goto out;

	tq_tmp = batadv_nc_random_weight_tq(router_neigh->bat_iv.tq_avg);
	tq_weighted_neigh = tq_tmp;
	tq_tmp = batadv_nc_random_weight_tq(router_coding->bat_iv.tq_avg);
	tq_weighted_coding = tq_tmp;

	/* Select one destination for the MAC-header dst-field based on
	 * weighted TQ-values.
	 */
	if (tq_weighted_neigh >= tq_weighted_coding) {
		/* Destination from nc_packet is selected for MAC-header */
		first_dest = nc_packet->nc_path->next_hop;
		first_source = nc_packet->nc_path->prev_hop;
		second_dest = neigh_node->addr;
		second_source = ethhdr->h_source;
		packet1 = (struct batadv_unicast_packet *)nc_packet->skb->data;
		packet2 = (struct batadv_unicast_packet *)skb->data;
		packet_id1 = nc_packet->packet_id;
		packet_id2 = batadv_skb_crc32(skb,
					      skb->data + sizeof(*packet2));
	} else {
		/* Destination for skb is selected for MAC-header */
		first_dest = neigh_node->addr;
		first_source = ethhdr->h_source;
		second_dest = nc_packet->nc_path->next_hop;
		second_source = nc_packet->nc_path->prev_hop;
		packet1 = (struct batadv_unicast_packet *)skb->data;
		packet2 = (struct batadv_unicast_packet *)nc_packet->skb->data;
		packet_id1 = batadv_skb_crc32(skb,
					      skb->data + sizeof(*packet1));
		packet_id2 = nc_packet->packet_id;
	}

	/* Instead of zero padding the smallest data buffer, we
	 * code into the largest.
	 */
	if (skb->len <= nc_packet->skb->len) {
		skb_dest = nc_packet->skb;
		skb_src = skb;
	} else {
		skb_dest = skb;
		skb_src = nc_packet->skb;
	}

	/* coding_len is used when decoding the packet shorter packet */
	coding_len = skb_src->len - unicast_size;

	if (skb_linearize(skb_dest) < 0 || skb_linearize(skb_src) < 0)
		goto out;

	skb_push(skb_dest, header_add);

	coded_packet = (struct batadv_coded_packet *)skb_dest->data;
	skb_reset_mac_header(skb_dest);

	coded_packet->packet_type = BATADV_CODED;
	coded_packet->version = BATADV_COMPAT_VERSION;
	coded_packet->ttl = packet1->ttl;

	/* Info about first unicast packet */
	memcpy(coded_packet->first_source, first_source, ETH_ALEN);
	memcpy(coded_packet->first_orig_dest, packet1->dest, ETH_ALEN);
	coded_packet->first_crc = packet_id1;
	coded_packet->first_ttvn = packet1->ttvn;

	/* Info about second unicast packet */
	memcpy(coded_packet->second_dest, second_dest, ETH_ALEN);
	memcpy(coded_packet->second_source, second_source, ETH_ALEN);
	memcpy(coded_packet->second_orig_dest, packet2->dest, ETH_ALEN);
	coded_packet->second_crc = packet_id2;
	coded_packet->second_ttl = packet2->ttl;
	coded_packet->second_ttvn = packet2->ttvn;
	coded_packet->coded_len = htons(coding_len);

	/* This is where the magic happens: Code skb_src into skb_dest */
	batadv_nc_memxor(skb_dest->data + coded_size,
			 skb_src->data + unicast_size, coding_len);

	/* Update counters accordingly */
	if (BATADV_SKB_CB(skb_src)->decoded &&
	    BATADV_SKB_CB(skb_dest)->decoded) {
		/* Both packets are recoded */
		count = skb_src->len + ETH_HLEN;
		count += skb_dest->len + ETH_HLEN;
		batadv_add_counter(bat_priv, BATADV_CNT_NC_RECODE, 2);
		batadv_add_counter(bat_priv, BATADV_CNT_NC_RECODE_BYTES, count);
	} else if (!BATADV_SKB_CB(skb_src)->decoded &&
		   !BATADV_SKB_CB(skb_dest)->decoded) {
		/* Both packets are newly coded */
		count = skb_src->len + ETH_HLEN;
		count += skb_dest->len + ETH_HLEN;
		batadv_add_counter(bat_priv, BATADV_CNT_NC_CODE, 2);
		batadv_add_counter(bat_priv, BATADV_CNT_NC_CODE_BYTES, count);
	} else if (BATADV_SKB_CB(skb_src)->decoded &&
		   !BATADV_SKB_CB(skb_dest)->decoded) {
		/* skb_src recoded and skb_dest is newly coded */
		batadv_inc_counter(bat_priv, BATADV_CNT_NC_RECODE);
		batadv_add_counter(bat_priv, BATADV_CNT_NC_RECODE_BYTES,
				   skb_src->len + ETH_HLEN);
		batadv_inc_counter(bat_priv, BATADV_CNT_NC_CODE);
		batadv_add_counter(bat_priv, BATADV_CNT_NC_CODE_BYTES,
				   skb_dest->len + ETH_HLEN);
	} else if (!BATADV_SKB_CB(skb_src)->decoded &&
		   BATADV_SKB_CB(skb_dest)->decoded) {
		/* skb_src is newly coded and skb_dest is recoded */
		batadv_inc_counter(bat_priv, BATADV_CNT_NC_CODE);
		batadv_add_counter(bat_priv, BATADV_CNT_NC_CODE_BYTES,
				   skb_src->len + ETH_HLEN);
		batadv_inc_counter(bat_priv, BATADV_CNT_NC_RECODE);
		batadv_add_counter(bat_priv, BATADV_CNT_NC_RECODE_BYTES,
				   skb_dest->len + ETH_HLEN);
	}

	/* skb_src is now coded into skb_dest, so free it */
	kfree_skb(skb_src);

	/* avoid duplicate free of skb from nc_packet */
	nc_packet->skb = NULL;
	batadv_nc_packet_free(nc_packet);

	/* Send the coded packet and return true */
	batadv_send_skb_packet(skb_dest, neigh_node->if_incoming, first_dest);
	res = true;
out:
	if (router_neigh)
		batadv_neigh_node_free_ref(router_neigh);
	if (router_coding)
		batadv_neigh_node_free_ref(router_coding);
	return res;
}

/**
 * batadv_nc_skb_coding_possible - true if a decoded skb is available at dst.
 * @skb: data skb to forward
 * @dst: destination mac address of the other skb to code with
 * @src: source mac address of skb
 *
 * Whenever we network code a packet we have to check whether we received it in
 * a network coded form. If so, we may not be able to use it for coding because
 * some neighbors may also have received (overheard) the packet in the network
 * coded form without being able to decode it. It is hard to know which of the
 * neighboring nodes was able to decode the packet, therefore we can only
 * re-code the packet if the source of the previous encoded packet is involved.
 * Since the source encoded the packet we can be certain it has all necessary
 * decode information.
 *
 * Returns true if coding of a decoded packet is allowed.
 */
static bool batadv_nc_skb_coding_possible(struct sk_buff *skb,
					  uint8_t *dst, uint8_t *src)
{
	if (BATADV_SKB_CB(skb)->decoded && !batadv_compare_eth(dst, src))
		return false;
	else
		return true;
}

/**
 * batadv_nc_path_search - Find the coding path matching in_nc_node and
 *  out_nc_node to retrieve a buffered packet that can be used for coding.
 * @bat_priv: the bat priv with all the soft interface information
 * @in_nc_node: pointer to skb next hop's neighbor nc node
 * @out_nc_node: pointer to skb source's neighbor nc node
 * @skb: data skb to forward
 * @eth_dst: next hop mac address of skb
 *
 * Returns true if coding of a decoded skb is allowed.
 */
static struct batadv_nc_packet *
batadv_nc_path_search(struct batadv_priv *bat_priv,
		      struct batadv_nc_node *in_nc_node,
		      struct batadv_nc_node *out_nc_node,
		      struct sk_buff *skb,
		      uint8_t *eth_dst)
{
	struct batadv_nc_path *nc_path, nc_path_key;
	struct batadv_nc_packet *nc_packet_out = NULL;
	struct batadv_nc_packet *nc_packet, *nc_packet_tmp;
	struct batadv_hashtable *hash = bat_priv->nc.coding_hash;
	int idx;

	if (!hash)
		return NULL;

	/* Create almost path key */
	batadv_nc_hash_key_gen(&nc_path_key, in_nc_node->addr,
			       out_nc_node->addr);
	idx = batadv_nc_hash_choose(&nc_path_key, hash->size);

	/* Check for coding opportunities in this nc_path */
	rcu_read_lock();
	hlist_for_each_entry_rcu(nc_path, &hash->table[idx], hash_entry) {
		if (!batadv_compare_eth(nc_path->prev_hop, in_nc_node->addr))
			continue;

		if (!batadv_compare_eth(nc_path->next_hop, out_nc_node->addr))
			continue;

		spin_lock_bh(&nc_path->packet_list_lock);
		if (list_empty(&nc_path->packet_list)) {
			spin_unlock_bh(&nc_path->packet_list_lock);
			continue;
		}

		list_for_each_entry_safe(nc_packet, nc_packet_tmp,
					 &nc_path->packet_list, list) {
			if (!batadv_nc_skb_coding_possible(nc_packet->skb,
							   eth_dst,
							   in_nc_node->addr))
				continue;

			/* Coding opportunity is found! */
			list_del(&nc_packet->list);
			nc_packet_out = nc_packet;
			break;
		}

		spin_unlock_bh(&nc_path->packet_list_lock);
		break;
	}
	rcu_read_unlock();

	return nc_packet_out;
}

/**
 * batadv_nc_skb_src_search - Loops through the list of neighoring nodes of the
 *  skb's sender (may be equal to the originator).
 * @bat_priv: the bat priv with all the soft interface information
 * @skb: data skb to forward
 * @eth_dst: next hop mac address of skb
 * @eth_src: source mac address of skb
 * @in_nc_node: pointer to skb next hop's neighbor nc node
 *
 * Returns an nc packet if a suitable coding packet was found, NULL otherwise.
 */
static struct batadv_nc_packet *
batadv_nc_skb_src_search(struct batadv_priv *bat_priv,
			 struct sk_buff *skb,
			 uint8_t *eth_dst,
			 uint8_t *eth_src,
			 struct batadv_nc_node *in_nc_node)
{
	struct batadv_orig_node *orig_node;
	struct batadv_nc_node *out_nc_node;
	struct batadv_nc_packet *nc_packet = NULL;

	orig_node = batadv_orig_hash_find(bat_priv, eth_src);
	if (!orig_node)
		return NULL;

	rcu_read_lock();
	list_for_each_entry_rcu(out_nc_node,
				&orig_node->out_coding_list, list) {
		/* Check if the skb is decoded and if recoding is possible */
		if (!batadv_nc_skb_coding_possible(skb,
						   out_nc_node->addr, eth_src))
			continue;

		/* Search for an opportunity in this nc_path */
		nc_packet = batadv_nc_path_search(bat_priv, in_nc_node,
						  out_nc_node, skb, eth_dst);
		if (nc_packet)
			break;
	}
	rcu_read_unlock();

	batadv_orig_node_free_ref(orig_node);
	return nc_packet;
}

/**
 * batadv_nc_skb_store_before_coding - set the ethernet src and dst of the
 *  unicast skb before it is stored for use in later decoding
 * @bat_priv: the bat priv with all the soft interface information
 * @skb: data skb to store
 * @eth_dst_new: new destination mac address of skb
 */
static void batadv_nc_skb_store_before_coding(struct batadv_priv *bat_priv,
					      struct sk_buff *skb,
					      uint8_t *eth_dst_new)
{
	struct ethhdr *ethhdr;

	/* Copy skb header to change the mac header */
	skb = pskb_copy(skb, GFP_ATOMIC);
	if (!skb)
		return;

	/* Set the mac header as if we actually sent the packet uncoded */
	ethhdr = eth_hdr(skb);
	memcpy(ethhdr->h_source, ethhdr->h_dest, ETH_ALEN);
	memcpy(ethhdr->h_dest, eth_dst_new, ETH_ALEN);

	/* Set data pointer to MAC header to mimic packets from our tx path */
	skb_push(skb, ETH_HLEN);

	/* Add the packet to the decoding packet pool */
	batadv_nc_skb_store_for_decoding(bat_priv, skb);

	/* batadv_nc_skb_store_for_decoding() clones the skb, so we must free
	 * our ref
	 */
	kfree_skb(skb);
}

/**
 * batadv_nc_skb_dst_search - Loops through list of neighboring nodes to dst.
 * @skb: data skb to forward
 * @neigh_node: next hop to forward packet to
 * @ethhdr: pointer to the ethernet header inside the skb
 *
 * Loops through list of neighboring nodes the next hop has a good connection to
 * (receives OGMs with a sufficient quality). We need to find a neighbor of our
 * next hop that potentially sent a packet which our next hop also received
 * (overheard) and has stored for later decoding.
 *
 * Returns true if the skb was consumed (encoded packet sent) or false otherwise
 */
static bool batadv_nc_skb_dst_search(struct sk_buff *skb,
				     struct batadv_neigh_node *neigh_node,
				     struct ethhdr *ethhdr)
{
	struct net_device *netdev = neigh_node->if_incoming->soft_iface;
	struct batadv_priv *bat_priv = netdev_priv(netdev);
	struct batadv_orig_node *orig_node = neigh_node->orig_node;
	struct batadv_nc_node *nc_node;
	struct batadv_nc_packet *nc_packet = NULL;

	rcu_read_lock();
	list_for_each_entry_rcu(nc_node, &orig_node->in_coding_list, list) {
		/* Search for coding opportunity with this in_nc_node */
		nc_packet = batadv_nc_skb_src_search(bat_priv, skb,
						     neigh_node->addr,
						     ethhdr->h_source, nc_node);

		/* Opportunity was found, so stop searching */
		if (nc_packet)
			break;
	}
	rcu_read_unlock();

	if (!nc_packet)
		return false;

	/* Save packets for later decoding */
	batadv_nc_skb_store_before_coding(bat_priv, skb,
					  neigh_node->addr);
	batadv_nc_skb_store_before_coding(bat_priv, nc_packet->skb,
					  nc_packet->neigh_node->addr);

	/* Code and send packets */
	if (batadv_nc_code_packets(bat_priv, skb, ethhdr, nc_packet,
				   neigh_node))
		return true;

	/* out of mem ? Coding failed - we have to free the buffered packet
	 * to avoid memleaks. The skb passed as argument will be dealt with
	 * by the calling function.
	 */
	batadv_nc_send_packet(nc_packet);
	return false;
}

/**
 * batadv_nc_skb_add_to_path - buffer skb for later encoding / decoding
 * @skb: skb to add to path
 * @nc_path: path to add skb to
 * @neigh_node: next hop to forward packet to
 * @packet_id: checksum to identify packet
 *
 * Returns true if the packet was buffered or false in case of an error.
 */
static bool batadv_nc_skb_add_to_path(struct sk_buff *skb,
				      struct batadv_nc_path *nc_path,
				      struct batadv_neigh_node *neigh_node,
				      __be32 packet_id)
{
	struct batadv_nc_packet *nc_packet;

	nc_packet = kzalloc(sizeof(*nc_packet), GFP_ATOMIC);
	if (!nc_packet)
		return false;

	/* Initialize nc_packet */
	nc_packet->timestamp = jiffies;
	nc_packet->packet_id = packet_id;
	nc_packet->skb = skb;
	nc_packet->neigh_node = neigh_node;
	nc_packet->nc_path = nc_path;

	/* Add coding packet to list */
	spin_lock_bh(&nc_path->packet_list_lock);
	list_add_tail(&nc_packet->list, &nc_path->packet_list);
	spin_unlock_bh(&nc_path->packet_list_lock);

	return true;
}

/**
 * batadv_nc_skb_forward - try to code a packet or add it to the coding packet
 *  buffer
 * @skb: data skb to forward
 * @neigh_node: next hop to forward packet to
 *
 * Returns true if the skb was consumed (encoded packet sent) or false otherwise
 */
bool batadv_nc_skb_forward(struct sk_buff *skb,
			   struct batadv_neigh_node *neigh_node)
{
	const struct net_device *netdev = neigh_node->if_incoming->soft_iface;
	struct batadv_priv *bat_priv = netdev_priv(netdev);
	struct batadv_unicast_packet *packet;
	struct batadv_nc_path *nc_path;
	struct ethhdr *ethhdr = eth_hdr(skb);
	__be32 packet_id;
	u8 *payload;

	/* Check if network coding is enabled */
	if (!atomic_read(&bat_priv->network_coding))
		goto out;

	/* We only handle unicast packets */
	payload = skb_network_header(skb);
	packet = (struct batadv_unicast_packet *)payload;
	if (packet->packet_type != BATADV_UNICAST)
		goto out;

	/* Try to find a coding opportunity and send the skb if one is found */
	if (batadv_nc_skb_dst_search(skb, neigh_node, ethhdr))
		return true;

	/* Find or create a nc_path for this src-dst pair */
	nc_path = batadv_nc_get_path(bat_priv,
				     bat_priv->nc.coding_hash,
				     ethhdr->h_source,
				     neigh_node->addr);

	if (!nc_path)
		goto out;

	/* Add skb to nc_path */
	packet_id = batadv_skb_crc32(skb, payload + sizeof(*packet));
	if (!batadv_nc_skb_add_to_path(skb, nc_path, neigh_node, packet_id))
		goto free_nc_path;

	/* Packet is consumed */
	return true;

free_nc_path:
	batadv_nc_path_free_ref(nc_path);
out:
	/* Packet is not consumed */
	return false;
}

/**
 * batadv_nc_skb_store_for_decoding - save a clone of the skb which can be used
 *  when decoding coded packets
 * @bat_priv: the bat priv with all the soft interface information
 * @skb: data skb to store
 */
void batadv_nc_skb_store_for_decoding(struct batadv_priv *bat_priv,
				      struct sk_buff *skb)
{
	struct batadv_unicast_packet *packet;
	struct batadv_nc_path *nc_path;
	struct ethhdr *ethhdr = eth_hdr(skb);
	__be32 packet_id;
	u8 *payload;

	/* Check if network coding is enabled */
	if (!atomic_read(&bat_priv->network_coding))
		goto out;

	/* Check for supported packet type */
	payload = skb_network_header(skb);
	packet = (struct batadv_unicast_packet *)payload;
	if (packet->packet_type != BATADV_UNICAST)
		goto out;

	/* Find existing nc_path or create a new */
	nc_path = batadv_nc_get_path(bat_priv,
				     bat_priv->nc.decoding_hash,
				     ethhdr->h_source,
				     ethhdr->h_dest);

	if (!nc_path)
		goto out;

	/* Clone skb and adjust skb->data to point at batman header */
	skb = skb_clone(skb, GFP_ATOMIC);
	if (unlikely(!skb))
		goto free_nc_path;

	if (unlikely(!pskb_may_pull(skb, ETH_HLEN)))
		goto free_skb;

	if (unlikely(!skb_pull_rcsum(skb, ETH_HLEN)))
		goto free_skb;

	/* Add skb to nc_path */
	packet_id = batadv_skb_crc32(skb, payload + sizeof(*packet));
	if (!batadv_nc_skb_add_to_path(skb, nc_path, NULL, packet_id))
		goto free_skb;

	batadv_inc_counter(bat_priv, BATADV_CNT_NC_BUFFER);
	return;

free_skb:
	kfree_skb(skb);
free_nc_path:
	batadv_nc_path_free_ref(nc_path);
out:
	return;
}

/**
 * batadv_nc_skb_store_sniffed_unicast - check if a received unicast packet
 *  should be saved in the decoding buffer and, if so, store it there
 * @bat_priv: the bat priv with all the soft interface information
 * @skb: unicast skb to store
 */
void batadv_nc_skb_store_sniffed_unicast(struct batadv_priv *bat_priv,
					 struct sk_buff *skb)
{
	struct ethhdr *ethhdr = eth_hdr(skb);

	if (batadv_is_my_mac(bat_priv, ethhdr->h_dest))
		return;

	/* Set data pointer to MAC header to mimic packets from our tx path */
	skb_push(skb, ETH_HLEN);

	batadv_nc_skb_store_for_decoding(bat_priv, skb);
}

/**
 * batadv_nc_skb_decode_packet - decode given skb using the decode data stored
 *  in nc_packet
 * @bat_priv: the bat priv with all the soft interface information
 * @skb: unicast skb to decode
 * @nc_packet: decode data needed to decode the skb
 *
 * Returns pointer to decoded unicast packet if the packet was decoded or NULL
 * in case of an error.
 */
static struct batadv_unicast_packet *
batadv_nc_skb_decode_packet(struct batadv_priv *bat_priv, struct sk_buff *skb,
			    struct batadv_nc_packet *nc_packet)
{
	const int h_size = sizeof(struct batadv_unicast_packet);
	const int h_diff = sizeof(struct batadv_coded_packet) - h_size;
	struct batadv_unicast_packet *unicast_packet;
	struct batadv_coded_packet coded_packet_tmp;
	struct ethhdr *ethhdr, ethhdr_tmp;
	uint8_t *orig_dest, ttl, ttvn;
	unsigned int coding_len;
	int err;

	/* Save headers temporarily */
	memcpy(&coded_packet_tmp, skb->data, sizeof(coded_packet_tmp));
	memcpy(&ethhdr_tmp, skb_mac_header(skb), sizeof(ethhdr_tmp));

	if (skb_cow(skb, 0) < 0)
		return NULL;

	if (unlikely(!skb_pull_rcsum(skb, h_diff)))
		return NULL;

	/* Data points to batman header, so set mac header 14 bytes before
	 * and network to data
	 */
	skb_set_mac_header(skb, -ETH_HLEN);
	skb_reset_network_header(skb);

	/* Reconstruct original mac header */
	ethhdr = eth_hdr(skb);
	memcpy(ethhdr, &ethhdr_tmp, sizeof(*ethhdr));

	/* Select the correct unicast header information based on the location
	 * of our mac address in the coded_packet header
	 */
	if (batadv_is_my_mac(bat_priv, coded_packet_tmp.second_dest)) {
		/* If we are the second destination the packet was overheard,
		 * so the Ethernet address must be copied to h_dest and
		 * pkt_type changed from PACKET_OTHERHOST to PACKET_HOST
		 */
		memcpy(ethhdr->h_dest, coded_packet_tmp.second_dest, ETH_ALEN);
		skb->pkt_type = PACKET_HOST;

		orig_dest = coded_packet_tmp.second_orig_dest;
		ttl = coded_packet_tmp.second_ttl;
		ttvn = coded_packet_tmp.second_ttvn;
	} else {
		orig_dest = coded_packet_tmp.first_orig_dest;
		ttl = coded_packet_tmp.ttl;
		ttvn = coded_packet_tmp.first_ttvn;
	}

	coding_len = ntohs(coded_packet_tmp.coded_len);

	if (coding_len > skb->len)
		return NULL;

	/* Here the magic is reversed:
	 *   extract the missing packet from the received coded packet
	 */
	batadv_nc_memxor(skb->data + h_size,
			 nc_packet->skb->data + h_size,
			 coding_len);

	/* Resize decoded skb if decoded with larger packet */
	if (nc_packet->skb->len > coding_len + h_size) {
		err = pskb_trim_rcsum(skb, coding_len + h_size);
		if (err)
			return NULL;
	}

	/* Create decoded unicast packet */
	unicast_packet = (struct batadv_unicast_packet *)skb->data;
	unicast_packet->packet_type = BATADV_UNICAST;
	unicast_packet->version = BATADV_COMPAT_VERSION;
	unicast_packet->ttl = ttl;
	memcpy(unicast_packet->dest, orig_dest, ETH_ALEN);
	unicast_packet->ttvn = ttvn;

	batadv_nc_packet_free(nc_packet);
	return unicast_packet;
}

/**
 * batadv_nc_find_decoding_packet - search through buffered decoding data to
 *  find the data needed to decode the coded packet
 * @bat_priv: the bat priv with all the soft interface information
 * @ethhdr: pointer to the ethernet header inside the coded packet
 * @coded: coded packet we try to find decode data for
 *
 * Returns pointer to nc packet if the needed data was found or NULL otherwise.
 */
static struct batadv_nc_packet *
batadv_nc_find_decoding_packet(struct batadv_priv *bat_priv,
			       struct ethhdr *ethhdr,
			       struct batadv_coded_packet *coded)
{
	struct batadv_hashtable *hash = bat_priv->nc.decoding_hash;
	struct batadv_nc_packet *tmp_nc_packet, *nc_packet = NULL;
	struct batadv_nc_path *nc_path, nc_path_key;
	uint8_t *dest, *source;
	__be32 packet_id;
	int index;

	if (!hash)
		return NULL;

	/* Select the correct packet id based on the location of our mac-addr */
	dest = ethhdr->h_source;
	if (!batadv_is_my_mac(bat_priv, coded->second_dest)) {
		source = coded->second_source;
		packet_id = coded->second_crc;
	} else {
		source = coded->first_source;
		packet_id = coded->first_crc;
	}

	batadv_nc_hash_key_gen(&nc_path_key, source, dest);
	index = batadv_nc_hash_choose(&nc_path_key, hash->size);

	/* Search for matching coding path */
	rcu_read_lock();
	hlist_for_each_entry_rcu(nc_path, &hash->table[index], hash_entry) {
		/* Find matching nc_packet */
		spin_lock_bh(&nc_path->packet_list_lock);
		list_for_each_entry(tmp_nc_packet,
				    &nc_path->packet_list, list) {
			if (packet_id == tmp_nc_packet->packet_id) {
				list_del(&tmp_nc_packet->list);

				nc_packet = tmp_nc_packet;
				break;
			}
		}
		spin_unlock_bh(&nc_path->packet_list_lock);

		if (nc_packet)
			break;
	}
	rcu_read_unlock();

	if (!nc_packet)
		batadv_dbg(BATADV_DBG_NC, bat_priv,
			   "No decoding packet found for %u\n", packet_id);

	return nc_packet;
}

/**
 * batadv_nc_recv_coded_packet - try to decode coded packet and enqueue the
 *  resulting unicast packet
 * @skb: incoming coded packet
 * @recv_if: pointer to interface this packet was received on
 */
static int batadv_nc_recv_coded_packet(struct sk_buff *skb,
				       struct batadv_hard_iface *recv_if)
{
	struct batadv_priv *bat_priv = netdev_priv(recv_if->soft_iface);
	struct batadv_unicast_packet *unicast_packet;
	struct batadv_coded_packet *coded_packet;
	struct batadv_nc_packet *nc_packet;
	struct ethhdr *ethhdr;
	int hdr_size = sizeof(*coded_packet);

	/* Check if network coding is enabled */
	if (!atomic_read(&bat_priv->network_coding))
		return NET_RX_DROP;

	/* Make sure we can access (and remove) header */
	if (unlikely(!pskb_may_pull(skb, hdr_size)))
		return NET_RX_DROP;

	coded_packet = (struct batadv_coded_packet *)skb->data;
	ethhdr = eth_hdr(skb);

	/* Verify frame is destined for us */
	if (!batadv_is_my_mac(bat_priv, ethhdr->h_dest) &&
	    !batadv_is_my_mac(bat_priv, coded_packet->second_dest))
		return NET_RX_DROP;

	/* Update stat counter */
	if (batadv_is_my_mac(bat_priv, coded_packet->second_dest))
		batadv_inc_counter(bat_priv, BATADV_CNT_NC_SNIFFED);

	nc_packet = batadv_nc_find_decoding_packet(bat_priv, ethhdr,
						   coded_packet);
	if (!nc_packet) {
		batadv_inc_counter(bat_priv, BATADV_CNT_NC_DECODE_FAILED);
		return NET_RX_DROP;
	}

	/* Make skb's linear, because decoding accesses the entire buffer */
	if (skb_linearize(skb) < 0)
		goto free_nc_packet;

	if (skb_linearize(nc_packet->skb) < 0)
		goto free_nc_packet;

	/* Decode the packet */
	unicast_packet = batadv_nc_skb_decode_packet(bat_priv, skb, nc_packet);
	if (!unicast_packet) {
		batadv_inc_counter(bat_priv, BATADV_CNT_NC_DECODE_FAILED);
		goto free_nc_packet;
	}

	/* Mark packet as decoded to do correct recoding when forwarding */
	BATADV_SKB_CB(skb)->decoded = true;
	batadv_inc_counter(bat_priv, BATADV_CNT_NC_DECODE);
	batadv_add_counter(bat_priv, BATADV_CNT_NC_DECODE_BYTES,
			   skb->len + ETH_HLEN);
	return batadv_recv_unicast_packet(skb, recv_if);

free_nc_packet:
	batadv_nc_packet_free(nc_packet);
	return NET_RX_DROP;
}

/**
 * batadv_nc_mesh_free - clean up network coding memory
 * @bat_priv: the bat priv with all the soft interface information
 */
void batadv_nc_mesh_free(struct batadv_priv *bat_priv)
{
<<<<<<< HEAD
=======
	batadv_tvlv_container_unregister(bat_priv, BATADV_TVLV_NC, 1);
	batadv_tvlv_handler_unregister(bat_priv, BATADV_TVLV_NC, 1);
>>>>>>> d8ec26d7
	cancel_delayed_work_sync(&bat_priv->nc.work);

	batadv_nc_purge_paths(bat_priv, bat_priv->nc.coding_hash, NULL);
	batadv_hash_destroy(bat_priv->nc.coding_hash);
	batadv_nc_purge_paths(bat_priv, bat_priv->nc.decoding_hash, NULL);
	batadv_hash_destroy(bat_priv->nc.decoding_hash);
}

/**
 * batadv_nc_nodes_seq_print_text - print the nc node information
 * @seq: seq file to print on
 * @offset: not used
 */
int batadv_nc_nodes_seq_print_text(struct seq_file *seq, void *offset)
{
	struct net_device *net_dev = (struct net_device *)seq->private;
	struct batadv_priv *bat_priv = netdev_priv(net_dev);
	struct batadv_hashtable *hash = bat_priv->orig_hash;
	struct batadv_hard_iface *primary_if;
	struct hlist_head *head;
	struct batadv_orig_node *orig_node;
	struct batadv_nc_node *nc_node;
	int i;

	primary_if = batadv_seq_print_text_primary_if_get(seq);
	if (!primary_if)
		goto out;

	/* Traverse list of originators */
	for (i = 0; i < hash->size; i++) {
		head = &hash->table[i];

		/* For each orig_node in this bin */
		rcu_read_lock();
		hlist_for_each_entry_rcu(orig_node, head, hash_entry) {
			/* no need to print the orig node if it does not have
			 * network coding neighbors
			 */
			if (list_empty(&orig_node->in_coding_list) &&
			    list_empty(&orig_node->out_coding_list))
				continue;

			seq_printf(seq, "Node:      %pM\n", orig_node->orig);

			seq_puts(seq, " Ingoing:  ");
			/* For each in_nc_node to this orig_node */
			list_for_each_entry_rcu(nc_node,
						&orig_node->in_coding_list,
						list)
				seq_printf(seq, "%pM ",
					   nc_node->addr);
			seq_puts(seq, "\n");

			seq_puts(seq, " Outgoing: ");
			/* For out_nc_node to this orig_node */
			list_for_each_entry_rcu(nc_node,
						&orig_node->out_coding_list,
						list)
				seq_printf(seq, "%pM ",
					   nc_node->addr);
			seq_puts(seq, "\n\n");
		}
		rcu_read_unlock();
	}

out:
	if (primary_if)
		batadv_hardif_free_ref(primary_if);
	return 0;
}

/**
 * batadv_nc_init_debugfs - create nc folder and related files in debugfs
 * @bat_priv: the bat priv with all the soft interface information
 */
int batadv_nc_init_debugfs(struct batadv_priv *bat_priv)
{
	struct dentry *nc_dir, *file;

	nc_dir = debugfs_create_dir("nc", bat_priv->debug_dir);
	if (!nc_dir)
		goto out;

	file = debugfs_create_u8("min_tq", S_IRUGO | S_IWUSR, nc_dir,
				 &bat_priv->nc.min_tq);
	if (!file)
		goto out;

	file = debugfs_create_u32("max_fwd_delay", S_IRUGO | S_IWUSR, nc_dir,
				  &bat_priv->nc.max_fwd_delay);
	if (!file)
		goto out;

	file = debugfs_create_u32("max_buffer_time", S_IRUGO | S_IWUSR, nc_dir,
				  &bat_priv->nc.max_buffer_time);
	if (!file)
		goto out;

	return 0;

out:
	return -ENOMEM;
}<|MERGE_RESOLUTION|>--- conflicted
+++ resolved
@@ -59,11 +59,6 @@
 }
 
 /**
-<<<<<<< HEAD
- * batadv_nc_mesh_init - initialise coding hash table and start house keeping
- * @bat_priv: the bat priv with all the soft interface information
- */
-=======
  * batadv_nc_tvlv_container_update - update the network coding tvlv container
  *  after network coding setting change
  * @bat_priv: the bat priv with all the soft interface information
@@ -120,7 +115,6 @@
  * batadv_nc_mesh_init - initialise coding hash table and start house keeping
  * @bat_priv: the bat priv with all the soft interface information
  */
->>>>>>> d8ec26d7
 int batadv_nc_mesh_init(struct batadv_priv *bat_priv)
 {
 	bat_priv->nc.timestamp_fwd_flush = jiffies;
@@ -1804,11 +1798,8 @@
  */
 void batadv_nc_mesh_free(struct batadv_priv *bat_priv)
 {
-<<<<<<< HEAD
-=======
 	batadv_tvlv_container_unregister(bat_priv, BATADV_TVLV_NC, 1);
 	batadv_tvlv_handler_unregister(bat_priv, BATADV_TVLV_NC, 1);
->>>>>>> d8ec26d7
 	cancel_delayed_work_sync(&bat_priv->nc.work);
 
 	batadv_nc_purge_paths(bat_priv, bat_priv->nc.coding_hash, NULL);
