/*
 * Copyright 2008 Advanced Micro Devices, Inc.
 * Copyright 2008 Red Hat Inc.
 * Copyright 2009 Jerome Glisse.
 *
 * Permission is hereby granted, free of charge, to any person obtaining a
 * copy of this software and associated documentation files (the "Software"),
 * to deal in the Software without restriction, including without limitation
 * the rights to use, copy, modify, merge, publish, distribute, sublicense,
 * and/or sell copies of the Software, and to permit persons to whom the
 * Software is furnished to do so, subject to the following conditions:
 *
 * The above copyright notice and this permission notice shall be included in
 * all copies or substantial portions of the Software.
 *
 * THE SOFTWARE IS PROVIDED "AS IS", WITHOUT WARRANTY OF ANY KIND, EXPRESS OR
 * IMPLIED, INCLUDING BUT NOT LIMITED TO THE WARRANTIES OF MERCHANTABILITY,
 * FITNESS FOR A PARTICULAR PURPOSE AND NONINFRINGEMENT.  IN NO EVENT SHALL
 * THE COPYRIGHT HOLDER(S) OR AUTHOR(S) BE LIABLE FOR ANY CLAIM, DAMAGES OR
 * OTHER LIABILITY, WHETHER IN AN ACTION OF CONTRACT, TORT OR OTHERWISE,
 * ARISING FROM, OUT OF OR IN CONNECTION WITH THE SOFTWARE OR THE USE OR
 * OTHER DEALINGS IN THE SOFTWARE.
 *
 * Authors: Dave Airlie
 *          Alex Deucher
 *          Jerome Glisse
 */
#include <linux/seq_file.h>
#include <linux/slab.h>
#include "drmP.h"
#include "drm.h"
#include "radeon_drm.h"
#include "radeon_reg.h"
#include "radeon.h"
#include "radeon_asic.h"
#include "r100d.h"
#include "rs100d.h"
#include "rv200d.h"
#include "rv250d.h"
#include "atom.h"

#include <linux/firmware.h>
#include <linux/platform_device.h>

#include "r100_reg_safe.h"
#include "rn50_reg_safe.h"

/* Firmware Names */
#define FIRMWARE_R100		"radeon/R100_cp.bin"
#define FIRMWARE_R200		"radeon/R200_cp.bin"
#define FIRMWARE_R300		"radeon/R300_cp.bin"
#define FIRMWARE_R420		"radeon/R420_cp.bin"
#define FIRMWARE_RS690		"radeon/RS690_cp.bin"
#define FIRMWARE_RS600		"radeon/RS600_cp.bin"
#define FIRMWARE_R520		"radeon/R520_cp.bin"

MODULE_FIRMWARE(FIRMWARE_R100);
MODULE_FIRMWARE(FIRMWARE_R200);
MODULE_FIRMWARE(FIRMWARE_R300);
MODULE_FIRMWARE(FIRMWARE_R420);
MODULE_FIRMWARE(FIRMWARE_RS690);
MODULE_FIRMWARE(FIRMWARE_RS600);
MODULE_FIRMWARE(FIRMWARE_R520);

#include "r100_track.h"

/* This files gather functions specifics to:
 * r100,rv100,rs100,rv200,rs200,r200,rv250,rs300,rv280
 */

void r100_pre_page_flip(struct radeon_device *rdev, int crtc)
{
	/* enable the pflip int */
	radeon_irq_kms_pflip_irq_get(rdev, crtc);
}

void r100_post_page_flip(struct radeon_device *rdev, int crtc)
{
	/* disable the pflip int */
	radeon_irq_kms_pflip_irq_put(rdev, crtc);
}

u32 r100_page_flip(struct radeon_device *rdev, int crtc_id, u64 crtc_base)
{
	struct radeon_crtc *radeon_crtc = rdev->mode_info.crtcs[crtc_id];
	u32 tmp = ((u32)crtc_base) | RADEON_CRTC_OFFSET__OFFSET_LOCK;

	/* Lock the graphics update lock */
	/* update the scanout addresses */
	WREG32(RADEON_CRTC_OFFSET + radeon_crtc->crtc_offset, tmp);

	/* Wait for update_pending to go high. */
	while (!(RREG32(RADEON_CRTC_OFFSET + radeon_crtc->crtc_offset) & RADEON_CRTC_OFFSET__GUI_TRIG_OFFSET));
	DRM_DEBUG("Update pending now high. Unlocking vupdate_lock.\n");

	/* Unlock the lock, so double-buffering can take place inside vblank */
	tmp &= ~RADEON_CRTC_OFFSET__OFFSET_LOCK;
	WREG32(RADEON_CRTC_OFFSET + radeon_crtc->crtc_offset, tmp);

	/* Return current update_pending status: */
	return RREG32(RADEON_CRTC_OFFSET + radeon_crtc->crtc_offset) & RADEON_CRTC_OFFSET__GUI_TRIG_OFFSET;
}

void r100_pm_get_dynpm_state(struct radeon_device *rdev)
{
	int i;
	rdev->pm.dynpm_can_upclock = true;
	rdev->pm.dynpm_can_downclock = true;

	switch (rdev->pm.dynpm_planned_action) {
	case DYNPM_ACTION_MINIMUM:
		rdev->pm.requested_power_state_index = 0;
		rdev->pm.dynpm_can_downclock = false;
		break;
	case DYNPM_ACTION_DOWNCLOCK:
		if (rdev->pm.current_power_state_index == 0) {
			rdev->pm.requested_power_state_index = rdev->pm.current_power_state_index;
			rdev->pm.dynpm_can_downclock = false;
		} else {
			if (rdev->pm.active_crtc_count > 1) {
				for (i = 0; i < rdev->pm.num_power_states; i++) {
					if (rdev->pm.power_state[i].flags & RADEON_PM_STATE_SINGLE_DISPLAY_ONLY)
						continue;
					else if (i >= rdev->pm.current_power_state_index) {
						rdev->pm.requested_power_state_index = rdev->pm.current_power_state_index;
						break;
					} else {
						rdev->pm.requested_power_state_index = i;
						break;
					}
				}
			} else
				rdev->pm.requested_power_state_index =
					rdev->pm.current_power_state_index - 1;
		}
		/* don't use the power state if crtcs are active and no display flag is set */
		if ((rdev->pm.active_crtc_count > 0) &&
		    (rdev->pm.power_state[rdev->pm.requested_power_state_index].clock_info[0].flags &
		     RADEON_PM_MODE_NO_DISPLAY)) {
			rdev->pm.requested_power_state_index++;
		}
		break;
	case DYNPM_ACTION_UPCLOCK:
		if (rdev->pm.current_power_state_index == (rdev->pm.num_power_states - 1)) {
			rdev->pm.requested_power_state_index = rdev->pm.current_power_state_index;
			rdev->pm.dynpm_can_upclock = false;
		} else {
			if (rdev->pm.active_crtc_count > 1) {
				for (i = (rdev->pm.num_power_states - 1); i >= 0; i--) {
					if (rdev->pm.power_state[i].flags & RADEON_PM_STATE_SINGLE_DISPLAY_ONLY)
						continue;
					else if (i <= rdev->pm.current_power_state_index) {
						rdev->pm.requested_power_state_index = rdev->pm.current_power_state_index;
						break;
					} else {
						rdev->pm.requested_power_state_index = i;
						break;
					}
				}
			} else
				rdev->pm.requested_power_state_index =
					rdev->pm.current_power_state_index + 1;
		}
		break;
	case DYNPM_ACTION_DEFAULT:
		rdev->pm.requested_power_state_index = rdev->pm.default_power_state_index;
		rdev->pm.dynpm_can_upclock = false;
		break;
	case DYNPM_ACTION_NONE:
	default:
		DRM_ERROR("Requested mode for not defined action\n");
		return;
	}
	/* only one clock mode per power state */
	rdev->pm.requested_clock_mode_index = 0;

	DRM_DEBUG_DRIVER("Requested: e: %d m: %d p: %d\n",
		  rdev->pm.power_state[rdev->pm.requested_power_state_index].
		  clock_info[rdev->pm.requested_clock_mode_index].sclk,
		  rdev->pm.power_state[rdev->pm.requested_power_state_index].
		  clock_info[rdev->pm.requested_clock_mode_index].mclk,
		  rdev->pm.power_state[rdev->pm.requested_power_state_index].
		  pcie_lanes);
}

void r100_pm_init_profile(struct radeon_device *rdev)
{
	/* default */
	rdev->pm.profiles[PM_PROFILE_DEFAULT_IDX].dpms_off_ps_idx = rdev->pm.default_power_state_index;
	rdev->pm.profiles[PM_PROFILE_DEFAULT_IDX].dpms_on_ps_idx = rdev->pm.default_power_state_index;
	rdev->pm.profiles[PM_PROFILE_DEFAULT_IDX].dpms_off_cm_idx = 0;
	rdev->pm.profiles[PM_PROFILE_DEFAULT_IDX].dpms_on_cm_idx = 0;
	/* low sh */
	rdev->pm.profiles[PM_PROFILE_LOW_SH_IDX].dpms_off_ps_idx = 0;
	rdev->pm.profiles[PM_PROFILE_LOW_SH_IDX].dpms_on_ps_idx = 0;
	rdev->pm.profiles[PM_PROFILE_LOW_SH_IDX].dpms_off_cm_idx = 0;
	rdev->pm.profiles[PM_PROFILE_LOW_SH_IDX].dpms_on_cm_idx = 0;
	/* mid sh */
	rdev->pm.profiles[PM_PROFILE_MID_SH_IDX].dpms_off_ps_idx = 0;
	rdev->pm.profiles[PM_PROFILE_MID_SH_IDX].dpms_on_ps_idx = 0;
	rdev->pm.profiles[PM_PROFILE_MID_SH_IDX].dpms_off_cm_idx = 0;
	rdev->pm.profiles[PM_PROFILE_MID_SH_IDX].dpms_on_cm_idx = 0;
	/* high sh */
	rdev->pm.profiles[PM_PROFILE_HIGH_SH_IDX].dpms_off_ps_idx = 0;
	rdev->pm.profiles[PM_PROFILE_HIGH_SH_IDX].dpms_on_ps_idx = rdev->pm.default_power_state_index;
	rdev->pm.profiles[PM_PROFILE_HIGH_SH_IDX].dpms_off_cm_idx = 0;
	rdev->pm.profiles[PM_PROFILE_HIGH_SH_IDX].dpms_on_cm_idx = 0;
	/* low mh */
	rdev->pm.profiles[PM_PROFILE_LOW_MH_IDX].dpms_off_ps_idx = 0;
	rdev->pm.profiles[PM_PROFILE_LOW_MH_IDX].dpms_on_ps_idx = rdev->pm.default_power_state_index;
	rdev->pm.profiles[PM_PROFILE_LOW_MH_IDX].dpms_off_cm_idx = 0;
	rdev->pm.profiles[PM_PROFILE_LOW_MH_IDX].dpms_on_cm_idx = 0;
	/* mid mh */
	rdev->pm.profiles[PM_PROFILE_MID_MH_IDX].dpms_off_ps_idx = 0;
	rdev->pm.profiles[PM_PROFILE_MID_MH_IDX].dpms_on_ps_idx = rdev->pm.default_power_state_index;
	rdev->pm.profiles[PM_PROFILE_MID_MH_IDX].dpms_off_cm_idx = 0;
	rdev->pm.profiles[PM_PROFILE_MID_MH_IDX].dpms_on_cm_idx = 0;
	/* high mh */
	rdev->pm.profiles[PM_PROFILE_HIGH_MH_IDX].dpms_off_ps_idx = 0;
	rdev->pm.profiles[PM_PROFILE_HIGH_MH_IDX].dpms_on_ps_idx = rdev->pm.default_power_state_index;
	rdev->pm.profiles[PM_PROFILE_HIGH_MH_IDX].dpms_off_cm_idx = 0;
	rdev->pm.profiles[PM_PROFILE_HIGH_MH_IDX].dpms_on_cm_idx = 0;
}

void r100_pm_misc(struct radeon_device *rdev)
{
	int requested_index = rdev->pm.requested_power_state_index;
	struct radeon_power_state *ps = &rdev->pm.power_state[requested_index];
	struct radeon_voltage *voltage = &ps->clock_info[0].voltage;
	u32 tmp, sclk_cntl, sclk_cntl2, sclk_more_cntl;

	if ((voltage->type == VOLTAGE_GPIO) && (voltage->gpio.valid)) {
		if (ps->misc & ATOM_PM_MISCINFO_VOLTAGE_DROP_SUPPORT) {
			tmp = RREG32(voltage->gpio.reg);
			if (voltage->active_high)
				tmp |= voltage->gpio.mask;
			else
				tmp &= ~(voltage->gpio.mask);
			WREG32(voltage->gpio.reg, tmp);
			if (voltage->delay)
				udelay(voltage->delay);
		} else {
			tmp = RREG32(voltage->gpio.reg);
			if (voltage->active_high)
				tmp &= ~voltage->gpio.mask;
			else
				tmp |= voltage->gpio.mask;
			WREG32(voltage->gpio.reg, tmp);
			if (voltage->delay)
				udelay(voltage->delay);
		}
	}

	sclk_cntl = RREG32_PLL(SCLK_CNTL);
	sclk_cntl2 = RREG32_PLL(SCLK_CNTL2);
	sclk_cntl2 &= ~REDUCED_SPEED_SCLK_SEL(3);
	sclk_more_cntl = RREG32_PLL(SCLK_MORE_CNTL);
	sclk_more_cntl &= ~VOLTAGE_DELAY_SEL(3);
	if (ps->misc & ATOM_PM_MISCINFO_ASIC_REDUCED_SPEED_SCLK_EN) {
		sclk_more_cntl |= REDUCED_SPEED_SCLK_EN;
		if (ps->misc & ATOM_PM_MISCINFO_DYN_CLK_3D_IDLE)
			sclk_cntl2 |= REDUCED_SPEED_SCLK_MODE;
		else
			sclk_cntl2 &= ~REDUCED_SPEED_SCLK_MODE;
		if (ps->misc & ATOM_PM_MISCINFO_DYNAMIC_CLOCK_DIVIDER_BY_2)
			sclk_cntl2 |= REDUCED_SPEED_SCLK_SEL(0);
		else if (ps->misc & ATOM_PM_MISCINFO_DYNAMIC_CLOCK_DIVIDER_BY_4)
			sclk_cntl2 |= REDUCED_SPEED_SCLK_SEL(2);
	} else
		sclk_more_cntl &= ~REDUCED_SPEED_SCLK_EN;

	if (ps->misc & ATOM_PM_MISCINFO_ASIC_DYNAMIC_VOLTAGE_EN) {
		sclk_more_cntl |= IO_CG_VOLTAGE_DROP;
		if (voltage->delay) {
			sclk_more_cntl |= VOLTAGE_DROP_SYNC;
			switch (voltage->delay) {
			case 33:
				sclk_more_cntl |= VOLTAGE_DELAY_SEL(0);
				break;
			case 66:
				sclk_more_cntl |= VOLTAGE_DELAY_SEL(1);
				break;
			case 99:
				sclk_more_cntl |= VOLTAGE_DELAY_SEL(2);
				break;
			case 132:
				sclk_more_cntl |= VOLTAGE_DELAY_SEL(3);
				break;
			}
		} else
			sclk_more_cntl &= ~VOLTAGE_DROP_SYNC;
	} else
		sclk_more_cntl &= ~IO_CG_VOLTAGE_DROP;

	if (ps->misc & ATOM_PM_MISCINFO_DYNAMIC_HDP_BLOCK_EN)
		sclk_cntl &= ~FORCE_HDP;
	else
		sclk_cntl |= FORCE_HDP;

	WREG32_PLL(SCLK_CNTL, sclk_cntl);
	WREG32_PLL(SCLK_CNTL2, sclk_cntl2);
	WREG32_PLL(SCLK_MORE_CNTL, sclk_more_cntl);

	/* set pcie lanes */
	if ((rdev->flags & RADEON_IS_PCIE) &&
	    !(rdev->flags & RADEON_IS_IGP) &&
	    rdev->asic->set_pcie_lanes &&
	    (ps->pcie_lanes !=
	     rdev->pm.power_state[rdev->pm.current_power_state_index].pcie_lanes)) {
		radeon_set_pcie_lanes(rdev,
				      ps->pcie_lanes);
		DRM_DEBUG_DRIVER("Setting: p: %d\n", ps->pcie_lanes);
	}
}

void r100_pm_prepare(struct radeon_device *rdev)
{
	struct drm_device *ddev = rdev->ddev;
	struct drm_crtc *crtc;
	struct radeon_crtc *radeon_crtc;
	u32 tmp;

	/* disable any active CRTCs */
	list_for_each_entry(crtc, &ddev->mode_config.crtc_list, head) {
		radeon_crtc = to_radeon_crtc(crtc);
		if (radeon_crtc->enabled) {
			if (radeon_crtc->crtc_id) {
				tmp = RREG32(RADEON_CRTC2_GEN_CNTL);
				tmp |= RADEON_CRTC2_DISP_REQ_EN_B;
				WREG32(RADEON_CRTC2_GEN_CNTL, tmp);
			} else {
				tmp = RREG32(RADEON_CRTC_GEN_CNTL);
				tmp |= RADEON_CRTC_DISP_REQ_EN_B;
				WREG32(RADEON_CRTC_GEN_CNTL, tmp);
			}
		}
	}
}

void r100_pm_finish(struct radeon_device *rdev)
{
	struct drm_device *ddev = rdev->ddev;
	struct drm_crtc *crtc;
	struct radeon_crtc *radeon_crtc;
	u32 tmp;

	/* enable any active CRTCs */
	list_for_each_entry(crtc, &ddev->mode_config.crtc_list, head) {
		radeon_crtc = to_radeon_crtc(crtc);
		if (radeon_crtc->enabled) {
			if (radeon_crtc->crtc_id) {
				tmp = RREG32(RADEON_CRTC2_GEN_CNTL);
				tmp &= ~RADEON_CRTC2_DISP_REQ_EN_B;
				WREG32(RADEON_CRTC2_GEN_CNTL, tmp);
			} else {
				tmp = RREG32(RADEON_CRTC_GEN_CNTL);
				tmp &= ~RADEON_CRTC_DISP_REQ_EN_B;
				WREG32(RADEON_CRTC_GEN_CNTL, tmp);
			}
		}
	}
}

bool r100_gui_idle(struct radeon_device *rdev)
{
	if (RREG32(RADEON_RBBM_STATUS) & RADEON_RBBM_ACTIVE)
		return false;
	else
		return true;
}

/* hpd for digital panel detect/disconnect */
bool r100_hpd_sense(struct radeon_device *rdev, enum radeon_hpd_id hpd)
{
	bool connected = false;

	switch (hpd) {
	case RADEON_HPD_1:
		if (RREG32(RADEON_FP_GEN_CNTL) & RADEON_FP_DETECT_SENSE)
			connected = true;
		break;
	case RADEON_HPD_2:
		if (RREG32(RADEON_FP2_GEN_CNTL) & RADEON_FP2_DETECT_SENSE)
			connected = true;
		break;
	default:
		break;
	}
	return connected;
}

void r100_hpd_set_polarity(struct radeon_device *rdev,
			   enum radeon_hpd_id hpd)
{
	u32 tmp;
	bool connected = r100_hpd_sense(rdev, hpd);

	switch (hpd) {
	case RADEON_HPD_1:
		tmp = RREG32(RADEON_FP_GEN_CNTL);
		if (connected)
			tmp &= ~RADEON_FP_DETECT_INT_POL;
		else
			tmp |= RADEON_FP_DETECT_INT_POL;
		WREG32(RADEON_FP_GEN_CNTL, tmp);
		break;
	case RADEON_HPD_2:
		tmp = RREG32(RADEON_FP2_GEN_CNTL);
		if (connected)
			tmp &= ~RADEON_FP2_DETECT_INT_POL;
		else
			tmp |= RADEON_FP2_DETECT_INT_POL;
		WREG32(RADEON_FP2_GEN_CNTL, tmp);
		break;
	default:
		break;
	}
}

void r100_hpd_init(struct radeon_device *rdev)
{
	struct drm_device *dev = rdev->ddev;
	struct drm_connector *connector;

	list_for_each_entry(connector, &dev->mode_config.connector_list, head) {
		struct radeon_connector *radeon_connector = to_radeon_connector(connector);
		switch (radeon_connector->hpd.hpd) {
		case RADEON_HPD_1:
			rdev->irq.hpd[0] = true;
			break;
		case RADEON_HPD_2:
			rdev->irq.hpd[1] = true;
			break;
		default:
			break;
		}
	}
	if (rdev->irq.installed)
		r100_irq_set(rdev);
}

void r100_hpd_fini(struct radeon_device *rdev)
{
	struct drm_device *dev = rdev->ddev;
	struct drm_connector *connector;

	list_for_each_entry(connector, &dev->mode_config.connector_list, head) {
		struct radeon_connector *radeon_connector = to_radeon_connector(connector);
		switch (radeon_connector->hpd.hpd) {
		case RADEON_HPD_1:
			rdev->irq.hpd[0] = false;
			break;
		case RADEON_HPD_2:
			rdev->irq.hpd[1] = false;
			break;
		default:
			break;
		}
	}
}

/*
 * PCI GART
 */
void r100_pci_gart_tlb_flush(struct radeon_device *rdev)
{
	/* TODO: can we do somethings here ? */
	/* It seems hw only cache one entry so we should discard this
	 * entry otherwise if first GPU GART read hit this entry it
	 * could end up in wrong address. */
}

int r100_pci_gart_init(struct radeon_device *rdev)
{
	int r;

	if (rdev->gart.table.ram.ptr) {
		WARN(1, "R100 PCI GART already initialized\n");
		return 0;
	}
	/* Initialize common gart structure */
	r = radeon_gart_init(rdev);
	if (r)
		return r;
	rdev->gart.table_size = rdev->gart.num_gpu_pages * 4;
	rdev->asic->gart_tlb_flush = &r100_pci_gart_tlb_flush;
	rdev->asic->gart_set_page = &r100_pci_gart_set_page;
	return radeon_gart_table_ram_alloc(rdev);
}

/* required on r1xx, r2xx, r300, r(v)350, r420/r481, rs400/rs480 */
void r100_enable_bm(struct radeon_device *rdev)
{
	uint32_t tmp;
	/* Enable bus mastering */
	tmp = RREG32(RADEON_BUS_CNTL) & ~RADEON_BUS_MASTER_DIS;
	WREG32(RADEON_BUS_CNTL, tmp);
}

int r100_pci_gart_enable(struct radeon_device *rdev)
{
	uint32_t tmp;

	radeon_gart_restore(rdev);
	/* discard memory request outside of configured range */
	tmp = RREG32(RADEON_AIC_CNTL) | RADEON_DIS_OUT_OF_PCI_GART_ACCESS;
	WREG32(RADEON_AIC_CNTL, tmp);
	/* set address range for PCI address translate */
	WREG32(RADEON_AIC_LO_ADDR, rdev->mc.gtt_start);
	WREG32(RADEON_AIC_HI_ADDR, rdev->mc.gtt_end);
	/* set PCI GART page-table base address */
	WREG32(RADEON_AIC_PT_BASE, rdev->gart.table_addr);
	tmp = RREG32(RADEON_AIC_CNTL) | RADEON_PCIGART_TRANSLATE_EN;
	WREG32(RADEON_AIC_CNTL, tmp);
	r100_pci_gart_tlb_flush(rdev);
	rdev->gart.ready = true;
	return 0;
}

void r100_pci_gart_disable(struct radeon_device *rdev)
{
	uint32_t tmp;

	/* discard memory request outside of configured range */
	tmp = RREG32(RADEON_AIC_CNTL) | RADEON_DIS_OUT_OF_PCI_GART_ACCESS;
	WREG32(RADEON_AIC_CNTL, tmp & ~RADEON_PCIGART_TRANSLATE_EN);
	WREG32(RADEON_AIC_LO_ADDR, 0);
	WREG32(RADEON_AIC_HI_ADDR, 0);
}

int r100_pci_gart_set_page(struct radeon_device *rdev, int i, uint64_t addr)
{
	if (i < 0 || i > rdev->gart.num_gpu_pages) {
		return -EINVAL;
	}
	rdev->gart.table.ram.ptr[i] = cpu_to_le32(lower_32_bits(addr));
	return 0;
}

void r100_pci_gart_fini(struct radeon_device *rdev)
{
	radeon_gart_fini(rdev);
	r100_pci_gart_disable(rdev);
	radeon_gart_table_ram_free(rdev);
}

int r100_irq_set(struct radeon_device *rdev)
{
	uint32_t tmp = 0;

	if (!rdev->irq.installed) {
		WARN(1, "Can't enable IRQ/MSI because no handler is installed\n");
		WREG32(R_000040_GEN_INT_CNTL, 0);
		return -EINVAL;
	}
	if (rdev->irq.sw_int) {
		tmp |= RADEON_SW_INT_ENABLE;
	}
	if (rdev->irq.gui_idle) {
		tmp |= RADEON_GUI_IDLE_MASK;
	}
	if (rdev->irq.crtc_vblank_int[0] ||
	    rdev->irq.pflip[0]) {
		tmp |= RADEON_CRTC_VBLANK_MASK;
	}
	if (rdev->irq.crtc_vblank_int[1] ||
	    rdev->irq.pflip[1]) {
		tmp |= RADEON_CRTC2_VBLANK_MASK;
	}
	if (rdev->irq.hpd[0]) {
		tmp |= RADEON_FP_DETECT_MASK;
	}
	if (rdev->irq.hpd[1]) {
		tmp |= RADEON_FP2_DETECT_MASK;
	}
	WREG32(RADEON_GEN_INT_CNTL, tmp);
	return 0;
}

void r100_irq_disable(struct radeon_device *rdev)
{
	u32 tmp;

	WREG32(R_000040_GEN_INT_CNTL, 0);
	/* Wait and acknowledge irq */
	mdelay(1);
	tmp = RREG32(R_000044_GEN_INT_STATUS);
	WREG32(R_000044_GEN_INT_STATUS, tmp);
}

static inline uint32_t r100_irq_ack(struct radeon_device *rdev)
{
	uint32_t irqs = RREG32(RADEON_GEN_INT_STATUS);
	uint32_t irq_mask = RADEON_SW_INT_TEST |
		RADEON_CRTC_VBLANK_STAT | RADEON_CRTC2_VBLANK_STAT |
		RADEON_FP_DETECT_STAT | RADEON_FP2_DETECT_STAT;

	/* the interrupt works, but the status bit is permanently asserted */
	if (rdev->irq.gui_idle && radeon_gui_idle(rdev)) {
		if (!rdev->irq.gui_idle_acked)
			irq_mask |= RADEON_GUI_IDLE_STAT;
	}

	if (irqs) {
		WREG32(RADEON_GEN_INT_STATUS, irqs);
	}
	return irqs & irq_mask;
}

int r100_irq_process(struct radeon_device *rdev)
{
	uint32_t status, msi_rearm;
	bool queue_hotplug = false;

	/* reset gui idle ack.  the status bit is broken */
	rdev->irq.gui_idle_acked = false;

	status = r100_irq_ack(rdev);
	if (!status) {
		return IRQ_NONE;
	}
	if (rdev->shutdown) {
		return IRQ_NONE;
	}
	while (status) {
		/* SW interrupt */
		if (status & RADEON_SW_INT_TEST) {
			radeon_fence_process(rdev);
		}
		/* gui idle interrupt */
		if (status & RADEON_GUI_IDLE_STAT) {
			rdev->irq.gui_idle_acked = true;
			rdev->pm.gui_idle = true;
			wake_up(&rdev->irq.idle_queue);
		}
		/* Vertical blank interrupts */
		if (status & RADEON_CRTC_VBLANK_STAT) {
			if (rdev->irq.crtc_vblank_int[0]) {
				drm_handle_vblank(rdev->ddev, 0);
				rdev->pm.vblank_sync = true;
				wake_up(&rdev->irq.vblank_queue);
			}
			if (rdev->irq.pflip[0])
				radeon_crtc_handle_flip(rdev, 0);
		}
		if (status & RADEON_CRTC2_VBLANK_STAT) {
			if (rdev->irq.crtc_vblank_int[1]) {
				drm_handle_vblank(rdev->ddev, 1);
				rdev->pm.vblank_sync = true;
				wake_up(&rdev->irq.vblank_queue);
			}
			if (rdev->irq.pflip[1])
				radeon_crtc_handle_flip(rdev, 1);
		}
		if (status & RADEON_FP_DETECT_STAT) {
			queue_hotplug = true;
			DRM_DEBUG("HPD1\n");
		}
		if (status & RADEON_FP2_DETECT_STAT) {
			queue_hotplug = true;
			DRM_DEBUG("HPD2\n");
		}
		status = r100_irq_ack(rdev);
	}
	/* reset gui idle ack.  the status bit is broken */
	rdev->irq.gui_idle_acked = false;
	if (queue_hotplug)
		schedule_work(&rdev->hotplug_work);
	if (rdev->msi_enabled) {
		switch (rdev->family) {
		case CHIP_RS400:
		case CHIP_RS480:
			msi_rearm = RREG32(RADEON_AIC_CNTL) & ~RS400_MSI_REARM;
			WREG32(RADEON_AIC_CNTL, msi_rearm);
			WREG32(RADEON_AIC_CNTL, msi_rearm | RS400_MSI_REARM);
			break;
		default:
			msi_rearm = RREG32(RADEON_MSI_REARM_EN) & ~RV370_MSI_REARM_EN;
			WREG32(RADEON_MSI_REARM_EN, msi_rearm);
			WREG32(RADEON_MSI_REARM_EN, msi_rearm | RV370_MSI_REARM_EN);
			break;
		}
	}
	return IRQ_HANDLED;
}

u32 r100_get_vblank_counter(struct radeon_device *rdev, int crtc)
{
	if (crtc == 0)
		return RREG32(RADEON_CRTC_CRNT_FRAME);
	else
		return RREG32(RADEON_CRTC2_CRNT_FRAME);
}

/* Who ever call radeon_fence_emit should call ring_lock and ask
 * for enough space (today caller are ib schedule and buffer move) */
void r100_fence_ring_emit(struct radeon_device *rdev,
			  struct radeon_fence *fence)
{
	/* We have to make sure that caches are flushed before
	 * CPU might read something from VRAM. */
	radeon_ring_write(rdev, PACKET0(RADEON_RB3D_DSTCACHE_CTLSTAT, 0));
	radeon_ring_write(rdev, RADEON_RB3D_DC_FLUSH_ALL);
	radeon_ring_write(rdev, PACKET0(RADEON_RB3D_ZCACHE_CTLSTAT, 0));
	radeon_ring_write(rdev, RADEON_RB3D_ZC_FLUSH_ALL);
	/* Wait until IDLE & CLEAN */
	radeon_ring_write(rdev, PACKET0(RADEON_WAIT_UNTIL, 0));
	radeon_ring_write(rdev, RADEON_WAIT_2D_IDLECLEAN | RADEON_WAIT_3D_IDLECLEAN);
	radeon_ring_write(rdev, PACKET0(RADEON_HOST_PATH_CNTL, 0));
	radeon_ring_write(rdev, rdev->config.r100.hdp_cntl |
				RADEON_HDP_READ_BUFFER_INVALIDATE);
	radeon_ring_write(rdev, PACKET0(RADEON_HOST_PATH_CNTL, 0));
	radeon_ring_write(rdev, rdev->config.r100.hdp_cntl);
	/* Emit fence sequence & fire IRQ */
	radeon_ring_write(rdev, PACKET0(rdev->fence_drv.scratch_reg, 0));
	radeon_ring_write(rdev, fence->seq);
	radeon_ring_write(rdev, PACKET0(RADEON_GEN_INT_STATUS, 0));
	radeon_ring_write(rdev, RADEON_SW_INT_FIRE);
}

int r100_copy_blit(struct radeon_device *rdev,
		   uint64_t src_offset,
		   uint64_t dst_offset,
		   unsigned num_gpu_pages,
		   struct radeon_fence *fence)
{
	uint32_t cur_pages;
	uint32_t stride_bytes = RADEON_GPU_PAGE_SIZE;
	uint32_t pitch;
	uint32_t stride_pixels;
	unsigned ndw;
	int num_loops;
	int r = 0;

	/* radeon limited to 16k stride */
	stride_bytes &= 0x3fff;
	/* radeon pitch is /64 */
	pitch = stride_bytes / 64;
	stride_pixels = stride_bytes / 4;
	num_loops = DIV_ROUND_UP(num_gpu_pages, 8191);

	/* Ask for enough room for blit + flush + fence */
	ndw = 64 + (10 * num_loops);
	r = radeon_ring_lock(rdev, ndw);
	if (r) {
		DRM_ERROR("radeon: moving bo (%d) asking for %u dw.\n", r, ndw);
		return -EINVAL;
	}
	while (num_gpu_pages > 0) {
		cur_pages = num_gpu_pages;
		if (cur_pages > 8191) {
			cur_pages = 8191;
		}
		num_gpu_pages -= cur_pages;

		/* pages are in Y direction - height
		   page width in X direction - width */
		radeon_ring_write(rdev, PACKET3(PACKET3_BITBLT_MULTI, 8));
		radeon_ring_write(rdev,
				  RADEON_GMC_SRC_PITCH_OFFSET_CNTL |
				  RADEON_GMC_DST_PITCH_OFFSET_CNTL |
				  RADEON_GMC_SRC_CLIPPING |
				  RADEON_GMC_DST_CLIPPING |
				  RADEON_GMC_BRUSH_NONE |
				  (RADEON_COLOR_FORMAT_ARGB8888 << 8) |
				  RADEON_GMC_SRC_DATATYPE_COLOR |
				  RADEON_ROP3_S |
				  RADEON_DP_SRC_SOURCE_MEMORY |
				  RADEON_GMC_CLR_CMP_CNTL_DIS |
				  RADEON_GMC_WR_MSK_DIS);
		radeon_ring_write(rdev, (pitch << 22) | (src_offset >> 10));
		radeon_ring_write(rdev, (pitch << 22) | (dst_offset >> 10));
		radeon_ring_write(rdev, (0x1fff) | (0x1fff << 16));
		radeon_ring_write(rdev, 0);
		radeon_ring_write(rdev, (0x1fff) | (0x1fff << 16));
<<<<<<< HEAD
		radeon_ring_write(rdev, cur_pages);
		radeon_ring_write(rdev, cur_pages);
=======
		radeon_ring_write(rdev, num_gpu_pages);
		radeon_ring_write(rdev, num_gpu_pages);
>>>>>>> 3ee72ca9
		radeon_ring_write(rdev, cur_pages | (stride_pixels << 16));
	}
	radeon_ring_write(rdev, PACKET0(RADEON_DSTCACHE_CTLSTAT, 0));
	radeon_ring_write(rdev, RADEON_RB2D_DC_FLUSH_ALL);
	radeon_ring_write(rdev, PACKET0(RADEON_WAIT_UNTIL, 0));
	radeon_ring_write(rdev,
			  RADEON_WAIT_2D_IDLECLEAN |
			  RADEON_WAIT_HOST_IDLECLEAN |
			  RADEON_WAIT_DMA_GUI_IDLE);
	if (fence) {
		r = radeon_fence_emit(rdev, fence);
	}
	radeon_ring_unlock_commit(rdev);
	return r;
}

static int r100_cp_wait_for_idle(struct radeon_device *rdev)
{
	unsigned i;
	u32 tmp;

	for (i = 0; i < rdev->usec_timeout; i++) {
		tmp = RREG32(R_000E40_RBBM_STATUS);
		if (!G_000E40_CP_CMDSTRM_BUSY(tmp)) {
			return 0;
		}
		udelay(1);
	}
	return -1;
}

void r100_ring_start(struct radeon_device *rdev)
{
	int r;

	r = radeon_ring_lock(rdev, 2);
	if (r) {
		return;
	}
	radeon_ring_write(rdev, PACKET0(RADEON_ISYNC_CNTL, 0));
	radeon_ring_write(rdev,
			  RADEON_ISYNC_ANY2D_IDLE3D |
			  RADEON_ISYNC_ANY3D_IDLE2D |
			  RADEON_ISYNC_WAIT_IDLEGUI |
			  RADEON_ISYNC_CPSCRATCH_IDLEGUI);
	radeon_ring_unlock_commit(rdev);
}


/* Load the microcode for the CP */
static int r100_cp_init_microcode(struct radeon_device *rdev)
{
	struct platform_device *pdev;
	const char *fw_name = NULL;
	int err;

	DRM_DEBUG_KMS("\n");

	pdev = platform_device_register_simple("radeon_cp", 0, NULL, 0);
	err = IS_ERR(pdev);
	if (err) {
		printk(KERN_ERR "radeon_cp: Failed to register firmware\n");
		return -EINVAL;
	}
	if ((rdev->family == CHIP_R100) || (rdev->family == CHIP_RV100) ||
	    (rdev->family == CHIP_RV200) || (rdev->family == CHIP_RS100) ||
	    (rdev->family == CHIP_RS200)) {
		DRM_INFO("Loading R100 Microcode\n");
		fw_name = FIRMWARE_R100;
	} else if ((rdev->family == CHIP_R200) ||
		   (rdev->family == CHIP_RV250) ||
		   (rdev->family == CHIP_RV280) ||
		   (rdev->family == CHIP_RS300)) {
		DRM_INFO("Loading R200 Microcode\n");
		fw_name = FIRMWARE_R200;
	} else if ((rdev->family == CHIP_R300) ||
		   (rdev->family == CHIP_R350) ||
		   (rdev->family == CHIP_RV350) ||
		   (rdev->family == CHIP_RV380) ||
		   (rdev->family == CHIP_RS400) ||
		   (rdev->family == CHIP_RS480)) {
		DRM_INFO("Loading R300 Microcode\n");
		fw_name = FIRMWARE_R300;
	} else if ((rdev->family == CHIP_R420) ||
		   (rdev->family == CHIP_R423) ||
		   (rdev->family == CHIP_RV410)) {
		DRM_INFO("Loading R400 Microcode\n");
		fw_name = FIRMWARE_R420;
	} else if ((rdev->family == CHIP_RS690) ||
		   (rdev->family == CHIP_RS740)) {
		DRM_INFO("Loading RS690/RS740 Microcode\n");
		fw_name = FIRMWARE_RS690;
	} else if (rdev->family == CHIP_RS600) {
		DRM_INFO("Loading RS600 Microcode\n");
		fw_name = FIRMWARE_RS600;
	} else if ((rdev->family == CHIP_RV515) ||
		   (rdev->family == CHIP_R520) ||
		   (rdev->family == CHIP_RV530) ||
		   (rdev->family == CHIP_R580) ||
		   (rdev->family == CHIP_RV560) ||
		   (rdev->family == CHIP_RV570)) {
		DRM_INFO("Loading R500 Microcode\n");
		fw_name = FIRMWARE_R520;
	}

	err = request_firmware(&rdev->me_fw, fw_name, &pdev->dev);
	platform_device_unregister(pdev);
	if (err) {
		printk(KERN_ERR "radeon_cp: Failed to load firmware \"%s\"\n",
		       fw_name);
	} else if (rdev->me_fw->size % 8) {
		printk(KERN_ERR
		       "radeon_cp: Bogus length %zu in firmware \"%s\"\n",
		       rdev->me_fw->size, fw_name);
		err = -EINVAL;
		release_firmware(rdev->me_fw);
		rdev->me_fw = NULL;
	}
	return err;
}

static void r100_cp_load_microcode(struct radeon_device *rdev)
{
	const __be32 *fw_data;
	int i, size;

	if (r100_gui_wait_for_idle(rdev)) {
		printk(KERN_WARNING "Failed to wait GUI idle while "
		       "programming pipes. Bad things might happen.\n");
	}

	if (rdev->me_fw) {
		size = rdev->me_fw->size / 4;
		fw_data = (const __be32 *)&rdev->me_fw->data[0];
		WREG32(RADEON_CP_ME_RAM_ADDR, 0);
		for (i = 0; i < size; i += 2) {
			WREG32(RADEON_CP_ME_RAM_DATAH,
			       be32_to_cpup(&fw_data[i]));
			WREG32(RADEON_CP_ME_RAM_DATAL,
			       be32_to_cpup(&fw_data[i + 1]));
		}
	}
}

int r100_cp_init(struct radeon_device *rdev, unsigned ring_size)
{
	unsigned rb_bufsz;
	unsigned rb_blksz;
	unsigned max_fetch;
	unsigned pre_write_timer;
	unsigned pre_write_limit;
	unsigned indirect2_start;
	unsigned indirect1_start;
	uint32_t tmp;
	int r;

	if (r100_debugfs_cp_init(rdev)) {
		DRM_ERROR("Failed to register debugfs file for CP !\n");
	}
	if (!rdev->me_fw) {
		r = r100_cp_init_microcode(rdev);
		if (r) {
			DRM_ERROR("Failed to load firmware!\n");
			return r;
		}
	}

	/* Align ring size */
	rb_bufsz = drm_order(ring_size / 8);
	ring_size = (1 << (rb_bufsz + 1)) * 4;
	r100_cp_load_microcode(rdev);
	r = radeon_ring_init(rdev, ring_size);
	if (r) {
		return r;
	}
	/* Each time the cp read 1024 bytes (16 dword/quadword) update
	 * the rptr copy in system ram */
	rb_blksz = 9;
	/* cp will read 128bytes at a time (4 dwords) */
	max_fetch = 1;
	rdev->cp.align_mask = 16 - 1;
	/* Write to CP_RB_WPTR will be delayed for pre_write_timer clocks */
	pre_write_timer = 64;
	/* Force CP_RB_WPTR write if written more than one time before the
	 * delay expire
	 */
	pre_write_limit = 0;
	/* Setup the cp cache like this (cache size is 96 dwords) :
	 *	RING		0  to 15
	 *	INDIRECT1	16 to 79
	 *	INDIRECT2	80 to 95
	 * So ring cache size is 16dwords (> (2 * max_fetch = 2 * 4dwords))
	 *    indirect1 cache size is 64dwords (> (2 * max_fetch = 2 * 4dwords))
	 *    indirect2 cache size is 16dwords (> (2 * max_fetch = 2 * 4dwords))
	 * Idea being that most of the gpu cmd will be through indirect1 buffer
	 * so it gets the bigger cache.
	 */
	indirect2_start = 80;
	indirect1_start = 16;
	/* cp setup */
	WREG32(0x718, pre_write_timer | (pre_write_limit << 28));
	tmp = (REG_SET(RADEON_RB_BUFSZ, rb_bufsz) |
	       REG_SET(RADEON_RB_BLKSZ, rb_blksz) |
	       REG_SET(RADEON_MAX_FETCH, max_fetch));
#ifdef __BIG_ENDIAN
	tmp |= RADEON_BUF_SWAP_32BIT;
#endif
	WREG32(RADEON_CP_RB_CNTL, tmp | RADEON_RB_NO_UPDATE);

	/* Set ring address */
	DRM_INFO("radeon: ring at 0x%016lX\n", (unsigned long)rdev->cp.gpu_addr);
	WREG32(RADEON_CP_RB_BASE, rdev->cp.gpu_addr);
	/* Force read & write ptr to 0 */
	WREG32(RADEON_CP_RB_CNTL, tmp | RADEON_RB_RPTR_WR_ENA | RADEON_RB_NO_UPDATE);
	WREG32(RADEON_CP_RB_RPTR_WR, 0);
	rdev->cp.wptr = 0;
	WREG32(RADEON_CP_RB_WPTR, rdev->cp.wptr);

	/* set the wb address whether it's enabled or not */
	WREG32(R_00070C_CP_RB_RPTR_ADDR,
		S_00070C_RB_RPTR_ADDR((rdev->wb.gpu_addr + RADEON_WB_CP_RPTR_OFFSET) >> 2));
	WREG32(R_000774_SCRATCH_ADDR, rdev->wb.gpu_addr + RADEON_WB_SCRATCH_OFFSET);

	if (rdev->wb.enabled)
		WREG32(R_000770_SCRATCH_UMSK, 0xff);
	else {
		tmp |= RADEON_RB_NO_UPDATE;
		WREG32(R_000770_SCRATCH_UMSK, 0);
	}

	WREG32(RADEON_CP_RB_CNTL, tmp);
	udelay(10);
	rdev->cp.rptr = RREG32(RADEON_CP_RB_RPTR);
	/* Set cp mode to bus mastering & enable cp*/
	WREG32(RADEON_CP_CSQ_MODE,
	       REG_SET(RADEON_INDIRECT2_START, indirect2_start) |
	       REG_SET(RADEON_INDIRECT1_START, indirect1_start));
	WREG32(RADEON_CP_RB_WPTR_DELAY, 0);
	WREG32(RADEON_CP_CSQ_MODE, 0x00004D4D);
	WREG32(RADEON_CP_CSQ_CNTL, RADEON_CSQ_PRIBM_INDBM);
	radeon_ring_start(rdev);
	r = radeon_ring_test(rdev);
	if (r) {
		DRM_ERROR("radeon: cp isn't working (%d).\n", r);
		return r;
	}
	rdev->cp.ready = true;
	radeon_ttm_set_active_vram_size(rdev, rdev->mc.real_vram_size);
	return 0;
}

void r100_cp_fini(struct radeon_device *rdev)
{
	if (r100_cp_wait_for_idle(rdev)) {
		DRM_ERROR("Wait for CP idle timeout, shutting down CP.\n");
	}
	/* Disable ring */
	r100_cp_disable(rdev);
	radeon_ring_fini(rdev);
	DRM_INFO("radeon: cp finalized\n");
}

void r100_cp_disable(struct radeon_device *rdev)
{
	/* Disable ring */
	radeon_ttm_set_active_vram_size(rdev, rdev->mc.visible_vram_size);
	rdev->cp.ready = false;
	WREG32(RADEON_CP_CSQ_MODE, 0);
	WREG32(RADEON_CP_CSQ_CNTL, 0);
	WREG32(R_000770_SCRATCH_UMSK, 0);
	if (r100_gui_wait_for_idle(rdev)) {
		printk(KERN_WARNING "Failed to wait GUI idle while "
		       "programming pipes. Bad things might happen.\n");
	}
}

void r100_cp_commit(struct radeon_device *rdev)
{
	WREG32(RADEON_CP_RB_WPTR, rdev->cp.wptr);
	(void)RREG32(RADEON_CP_RB_WPTR);
}


/*
 * CS functions
 */
int r100_cs_parse_packet0(struct radeon_cs_parser *p,
			  struct radeon_cs_packet *pkt,
			  const unsigned *auth, unsigned n,
			  radeon_packet0_check_t check)
{
	unsigned reg;
	unsigned i, j, m;
	unsigned idx;
	int r;

	idx = pkt->idx + 1;
	reg = pkt->reg;
	/* Check that register fall into register range
	 * determined by the number of entry (n) in the
	 * safe register bitmap.
	 */
	if (pkt->one_reg_wr) {
		if ((reg >> 7) > n) {
			return -EINVAL;
		}
	} else {
		if (((reg + (pkt->count << 2)) >> 7) > n) {
			return -EINVAL;
		}
	}
	for (i = 0; i <= pkt->count; i++, idx++) {
		j = (reg >> 7);
		m = 1 << ((reg >> 2) & 31);
		if (auth[j] & m) {
			r = check(p, pkt, idx, reg);
			if (r) {
				return r;
			}
		}
		if (pkt->one_reg_wr) {
			if (!(auth[j] & m)) {
				break;
			}
		} else {
			reg += 4;
		}
	}
	return 0;
}

void r100_cs_dump_packet(struct radeon_cs_parser *p,
			 struct radeon_cs_packet *pkt)
{
	volatile uint32_t *ib;
	unsigned i;
	unsigned idx;

	ib = p->ib->ptr;
	idx = pkt->idx;
	for (i = 0; i <= (pkt->count + 1); i++, idx++) {
		DRM_INFO("ib[%d]=0x%08X\n", idx, ib[idx]);
	}
}

/**
 * r100_cs_packet_parse() - parse cp packet and point ib index to next packet
 * @parser:	parser structure holding parsing context.
 * @pkt:	where to store packet informations
 *
 * Assume that chunk_ib_index is properly set. Will return -EINVAL
 * if packet is bigger than remaining ib size. or if packets is unknown.
 **/
int r100_cs_packet_parse(struct radeon_cs_parser *p,
			 struct radeon_cs_packet *pkt,
			 unsigned idx)
{
	struct radeon_cs_chunk *ib_chunk = &p->chunks[p->chunk_ib_idx];
	uint32_t header;

	if (idx >= ib_chunk->length_dw) {
		DRM_ERROR("Can not parse packet at %d after CS end %d !\n",
			  idx, ib_chunk->length_dw);
		return -EINVAL;
	}
	header = radeon_get_ib_value(p, idx);
	pkt->idx = idx;
	pkt->type = CP_PACKET_GET_TYPE(header);
	pkt->count = CP_PACKET_GET_COUNT(header);
	switch (pkt->type) {
	case PACKET_TYPE0:
		pkt->reg = CP_PACKET0_GET_REG(header);
		pkt->one_reg_wr = CP_PACKET0_GET_ONE_REG_WR(header);
		break;
	case PACKET_TYPE3:
		pkt->opcode = CP_PACKET3_GET_OPCODE(header);
		break;
	case PACKET_TYPE2:
		pkt->count = -1;
		break;
	default:
		DRM_ERROR("Unknown packet type %d at %d !\n", pkt->type, idx);
		return -EINVAL;
	}
	if ((pkt->count + 1 + pkt->idx) >= ib_chunk->length_dw) {
		DRM_ERROR("Packet (%d:%d:%d) end after CS buffer (%d) !\n",
			  pkt->idx, pkt->type, pkt->count, ib_chunk->length_dw);
		return -EINVAL;
	}
	return 0;
}

/**
 * r100_cs_packet_next_vline() - parse userspace VLINE packet
 * @parser:		parser structure holding parsing context.
 *
 * Userspace sends a special sequence for VLINE waits.
 * PACKET0 - VLINE_START_END + value
 * PACKET0 - WAIT_UNTIL +_value
 * RELOC (P3) - crtc_id in reloc.
 *
 * This function parses this and relocates the VLINE START END
 * and WAIT UNTIL packets to the correct crtc.
 * It also detects a switched off crtc and nulls out the
 * wait in that case.
 */
int r100_cs_packet_parse_vline(struct radeon_cs_parser *p)
{
	struct drm_mode_object *obj;
	struct drm_crtc *crtc;
	struct radeon_crtc *radeon_crtc;
	struct radeon_cs_packet p3reloc, waitreloc;
	int crtc_id;
	int r;
	uint32_t header, h_idx, reg;
	volatile uint32_t *ib;

	ib = p->ib->ptr;

	/* parse the wait until */
	r = r100_cs_packet_parse(p, &waitreloc, p->idx);
	if (r)
		return r;

	/* check its a wait until and only 1 count */
	if (waitreloc.reg != RADEON_WAIT_UNTIL ||
	    waitreloc.count != 0) {
		DRM_ERROR("vline wait had illegal wait until segment\n");
		return -EINVAL;
	}

	if (radeon_get_ib_value(p, waitreloc.idx + 1) != RADEON_WAIT_CRTC_VLINE) {
		DRM_ERROR("vline wait had illegal wait until\n");
		return -EINVAL;
	}

	/* jump over the NOP */
	r = r100_cs_packet_parse(p, &p3reloc, p->idx + waitreloc.count + 2);
	if (r)
		return r;

	h_idx = p->idx - 2;
	p->idx += waitreloc.count + 2;
	p->idx += p3reloc.count + 2;

	header = radeon_get_ib_value(p, h_idx);
	crtc_id = radeon_get_ib_value(p, h_idx + 5);
	reg = CP_PACKET0_GET_REG(header);
	obj = drm_mode_object_find(p->rdev->ddev, crtc_id, DRM_MODE_OBJECT_CRTC);
	if (!obj) {
		DRM_ERROR("cannot find crtc %d\n", crtc_id);
		return -EINVAL;
	}
	crtc = obj_to_crtc(obj);
	radeon_crtc = to_radeon_crtc(crtc);
	crtc_id = radeon_crtc->crtc_id;

	if (!crtc->enabled) {
		/* if the CRTC isn't enabled - we need to nop out the wait until */
		ib[h_idx + 2] = PACKET2(0);
		ib[h_idx + 3] = PACKET2(0);
	} else if (crtc_id == 1) {
		switch (reg) {
		case AVIVO_D1MODE_VLINE_START_END:
			header &= ~R300_CP_PACKET0_REG_MASK;
			header |= AVIVO_D2MODE_VLINE_START_END >> 2;
			break;
		case RADEON_CRTC_GUI_TRIG_VLINE:
			header &= ~R300_CP_PACKET0_REG_MASK;
			header |= RADEON_CRTC2_GUI_TRIG_VLINE >> 2;
			break;
		default:
			DRM_ERROR("unknown crtc reloc\n");
			return -EINVAL;
		}
		ib[h_idx] = header;
		ib[h_idx + 3] |= RADEON_ENG_DISPLAY_SELECT_CRTC1;
	}

	return 0;
}

/**
 * r100_cs_packet_next_reloc() - parse next packet which should be reloc packet3
 * @parser:		parser structure holding parsing context.
 * @data:		pointer to relocation data
 * @offset_start:	starting offset
 * @offset_mask:	offset mask (to align start offset on)
 * @reloc:		reloc informations
 *
 * Check next packet is relocation packet3, do bo validation and compute
 * GPU offset using the provided start.
 **/
int r100_cs_packet_next_reloc(struct radeon_cs_parser *p,
			      struct radeon_cs_reloc **cs_reloc)
{
	struct radeon_cs_chunk *relocs_chunk;
	struct radeon_cs_packet p3reloc;
	unsigned idx;
	int r;

	if (p->chunk_relocs_idx == -1) {
		DRM_ERROR("No relocation chunk !\n");
		return -EINVAL;
	}
	*cs_reloc = NULL;
	relocs_chunk = &p->chunks[p->chunk_relocs_idx];
	r = r100_cs_packet_parse(p, &p3reloc, p->idx);
	if (r) {
		return r;
	}
	p->idx += p3reloc.count + 2;
	if (p3reloc.type != PACKET_TYPE3 || p3reloc.opcode != PACKET3_NOP) {
		DRM_ERROR("No packet3 for relocation for packet at %d.\n",
			  p3reloc.idx);
		r100_cs_dump_packet(p, &p3reloc);
		return -EINVAL;
	}
	idx = radeon_get_ib_value(p, p3reloc.idx + 1);
	if (idx >= relocs_chunk->length_dw) {
		DRM_ERROR("Relocs at %d after relocations chunk end %d !\n",
			  idx, relocs_chunk->length_dw);
		r100_cs_dump_packet(p, &p3reloc);
		return -EINVAL;
	}
	/* FIXME: we assume reloc size is 4 dwords */
	*cs_reloc = p->relocs_ptr[(idx / 4)];
	return 0;
}

static int r100_get_vtx_size(uint32_t vtx_fmt)
{
	int vtx_size;
	vtx_size = 2;
	/* ordered according to bits in spec */
	if (vtx_fmt & RADEON_SE_VTX_FMT_W0)
		vtx_size++;
	if (vtx_fmt & RADEON_SE_VTX_FMT_FPCOLOR)
		vtx_size += 3;
	if (vtx_fmt & RADEON_SE_VTX_FMT_FPALPHA)
		vtx_size++;
	if (vtx_fmt & RADEON_SE_VTX_FMT_PKCOLOR)
		vtx_size++;
	if (vtx_fmt & RADEON_SE_VTX_FMT_FPSPEC)
		vtx_size += 3;
	if (vtx_fmt & RADEON_SE_VTX_FMT_FPFOG)
		vtx_size++;
	if (vtx_fmt & RADEON_SE_VTX_FMT_PKSPEC)
		vtx_size++;
	if (vtx_fmt & RADEON_SE_VTX_FMT_ST0)
		vtx_size += 2;
	if (vtx_fmt & RADEON_SE_VTX_FMT_ST1)
		vtx_size += 2;
	if (vtx_fmt & RADEON_SE_VTX_FMT_Q1)
		vtx_size++;
	if (vtx_fmt & RADEON_SE_VTX_FMT_ST2)
		vtx_size += 2;
	if (vtx_fmt & RADEON_SE_VTX_FMT_Q2)
		vtx_size++;
	if (vtx_fmt & RADEON_SE_VTX_FMT_ST3)
		vtx_size += 2;
	if (vtx_fmt & RADEON_SE_VTX_FMT_Q3)
		vtx_size++;
	if (vtx_fmt & RADEON_SE_VTX_FMT_Q0)
		vtx_size++;
	/* blend weight */
	if (vtx_fmt & (0x7 << 15))
		vtx_size += (vtx_fmt >> 15) & 0x7;
	if (vtx_fmt & RADEON_SE_VTX_FMT_N0)
		vtx_size += 3;
	if (vtx_fmt & RADEON_SE_VTX_FMT_XY1)
		vtx_size += 2;
	if (vtx_fmt & RADEON_SE_VTX_FMT_Z1)
		vtx_size++;
	if (vtx_fmt & RADEON_SE_VTX_FMT_W1)
		vtx_size++;
	if (vtx_fmt & RADEON_SE_VTX_FMT_N1)
		vtx_size++;
	if (vtx_fmt & RADEON_SE_VTX_FMT_Z)
		vtx_size++;
	return vtx_size;
}

static int r100_packet0_check(struct radeon_cs_parser *p,
			      struct radeon_cs_packet *pkt,
			      unsigned idx, unsigned reg)
{
	struct radeon_cs_reloc *reloc;
	struct r100_cs_track *track;
	volatile uint32_t *ib;
	uint32_t tmp;
	int r;
	int i, face;
	u32 tile_flags = 0;
	u32 idx_value;

	ib = p->ib->ptr;
	track = (struct r100_cs_track *)p->track;

	idx_value = radeon_get_ib_value(p, idx);

	switch (reg) {
	case RADEON_CRTC_GUI_TRIG_VLINE:
		r = r100_cs_packet_parse_vline(p);
		if (r) {
			DRM_ERROR("No reloc for ib[%d]=0x%04X\n",
				  idx, reg);
			r100_cs_dump_packet(p, pkt);
			return r;
		}
		break;
		/* FIXME: only allow PACKET3 blit? easier to check for out of
		 * range access */
	case RADEON_DST_PITCH_OFFSET:
	case RADEON_SRC_PITCH_OFFSET:
		r = r100_reloc_pitch_offset(p, pkt, idx, reg);
		if (r)
			return r;
		break;
	case RADEON_RB3D_DEPTHOFFSET:
		r = r100_cs_packet_next_reloc(p, &reloc);
		if (r) {
			DRM_ERROR("No reloc for ib[%d]=0x%04X\n",
				  idx, reg);
			r100_cs_dump_packet(p, pkt);
			return r;
		}
		track->zb.robj = reloc->robj;
		track->zb.offset = idx_value;
		track->zb_dirty = true;
		ib[idx] = idx_value + ((u32)reloc->lobj.gpu_offset);
		break;
	case RADEON_RB3D_COLOROFFSET:
		r = r100_cs_packet_next_reloc(p, &reloc);
		if (r) {
			DRM_ERROR("No reloc for ib[%d]=0x%04X\n",
				  idx, reg);
			r100_cs_dump_packet(p, pkt);
			return r;
		}
		track->cb[0].robj = reloc->robj;
		track->cb[0].offset = idx_value;
		track->cb_dirty = true;
		ib[idx] = idx_value + ((u32)reloc->lobj.gpu_offset);
		break;
	case RADEON_PP_TXOFFSET_0:
	case RADEON_PP_TXOFFSET_1:
	case RADEON_PP_TXOFFSET_2:
		i = (reg - RADEON_PP_TXOFFSET_0) / 24;
		r = r100_cs_packet_next_reloc(p, &reloc);
		if (r) {
			DRM_ERROR("No reloc for ib[%d]=0x%04X\n",
				  idx, reg);
			r100_cs_dump_packet(p, pkt);
			return r;
		}
		ib[idx] = idx_value + ((u32)reloc->lobj.gpu_offset);
		track->textures[i].robj = reloc->robj;
		track->tex_dirty = true;
		break;
	case RADEON_PP_CUBIC_OFFSET_T0_0:
	case RADEON_PP_CUBIC_OFFSET_T0_1:
	case RADEON_PP_CUBIC_OFFSET_T0_2:
	case RADEON_PP_CUBIC_OFFSET_T0_3:
	case RADEON_PP_CUBIC_OFFSET_T0_4:
		i = (reg - RADEON_PP_CUBIC_OFFSET_T0_0) / 4;
		r = r100_cs_packet_next_reloc(p, &reloc);
		if (r) {
			DRM_ERROR("No reloc for ib[%d]=0x%04X\n",
				  idx, reg);
			r100_cs_dump_packet(p, pkt);
			return r;
		}
		track->textures[0].cube_info[i].offset = idx_value;
		ib[idx] = idx_value + ((u32)reloc->lobj.gpu_offset);
		track->textures[0].cube_info[i].robj = reloc->robj;
		track->tex_dirty = true;
		break;
	case RADEON_PP_CUBIC_OFFSET_T1_0:
	case RADEON_PP_CUBIC_OFFSET_T1_1:
	case RADEON_PP_CUBIC_OFFSET_T1_2:
	case RADEON_PP_CUBIC_OFFSET_T1_3:
	case RADEON_PP_CUBIC_OFFSET_T1_4:
		i = (reg - RADEON_PP_CUBIC_OFFSET_T1_0) / 4;
		r = r100_cs_packet_next_reloc(p, &reloc);
		if (r) {
			DRM_ERROR("No reloc for ib[%d]=0x%04X\n",
				  idx, reg);
			r100_cs_dump_packet(p, pkt);
			return r;
		}
		track->textures[1].cube_info[i].offset = idx_value;
		ib[idx] = idx_value + ((u32)reloc->lobj.gpu_offset);
		track->textures[1].cube_info[i].robj = reloc->robj;
		track->tex_dirty = true;
		break;
	case RADEON_PP_CUBIC_OFFSET_T2_0:
	case RADEON_PP_CUBIC_OFFSET_T2_1:
	case RADEON_PP_CUBIC_OFFSET_T2_2:
	case RADEON_PP_CUBIC_OFFSET_T2_3:
	case RADEON_PP_CUBIC_OFFSET_T2_4:
		i = (reg - RADEON_PP_CUBIC_OFFSET_T2_0) / 4;
		r = r100_cs_packet_next_reloc(p, &reloc);
		if (r) {
			DRM_ERROR("No reloc for ib[%d]=0x%04X\n",
				  idx, reg);
			r100_cs_dump_packet(p, pkt);
			return r;
		}
		track->textures[2].cube_info[i].offset = idx_value;
		ib[idx] = idx_value + ((u32)reloc->lobj.gpu_offset);
		track->textures[2].cube_info[i].robj = reloc->robj;
		track->tex_dirty = true;
		break;
	case RADEON_RE_WIDTH_HEIGHT:
		track->maxy = ((idx_value >> 16) & 0x7FF);
		track->cb_dirty = true;
		track->zb_dirty = true;
		break;
	case RADEON_RB3D_COLORPITCH:
		r = r100_cs_packet_next_reloc(p, &reloc);
		if (r) {
			DRM_ERROR("No reloc for ib[%d]=0x%04X\n",
				  idx, reg);
			r100_cs_dump_packet(p, pkt);
			return r;
		}

		if (reloc->lobj.tiling_flags & RADEON_TILING_MACRO)
			tile_flags |= RADEON_COLOR_TILE_ENABLE;
		if (reloc->lobj.tiling_flags & RADEON_TILING_MICRO)
			tile_flags |= RADEON_COLOR_MICROTILE_ENABLE;

		tmp = idx_value & ~(0x7 << 16);
		tmp |= tile_flags;
		ib[idx] = tmp;

		track->cb[0].pitch = idx_value & RADEON_COLORPITCH_MASK;
		track->cb_dirty = true;
		break;
	case RADEON_RB3D_DEPTHPITCH:
		track->zb.pitch = idx_value & RADEON_DEPTHPITCH_MASK;
		track->zb_dirty = true;
		break;
	case RADEON_RB3D_CNTL:
		switch ((idx_value >> RADEON_RB3D_COLOR_FORMAT_SHIFT) & 0x1f) {
		case 7:
		case 8:
		case 9:
		case 11:
		case 12:
			track->cb[0].cpp = 1;
			break;
		case 3:
		case 4:
		case 15:
			track->cb[0].cpp = 2;
			break;
		case 6:
			track->cb[0].cpp = 4;
			break;
		default:
			DRM_ERROR("Invalid color buffer format (%d) !\n",
				  ((idx_value >> RADEON_RB3D_COLOR_FORMAT_SHIFT) & 0x1f));
			return -EINVAL;
		}
		track->z_enabled = !!(idx_value & RADEON_Z_ENABLE);
		track->cb_dirty = true;
		track->zb_dirty = true;
		break;
	case RADEON_RB3D_ZSTENCILCNTL:
		switch (idx_value & 0xf) {
		case 0:
			track->zb.cpp = 2;
			break;
		case 2:
		case 3:
		case 4:
		case 5:
		case 9:
		case 11:
			track->zb.cpp = 4;
			break;
		default:
			break;
		}
		track->zb_dirty = true;
		break;
	case RADEON_RB3D_ZPASS_ADDR:
		r = r100_cs_packet_next_reloc(p, &reloc);
		if (r) {
			DRM_ERROR("No reloc for ib[%d]=0x%04X\n",
				  idx, reg);
			r100_cs_dump_packet(p, pkt);
			return r;
		}
		ib[idx] = idx_value + ((u32)reloc->lobj.gpu_offset);
		break;
	case RADEON_PP_CNTL:
		{
			uint32_t temp = idx_value >> 4;
			for (i = 0; i < track->num_texture; i++)
				track->textures[i].enabled = !!(temp & (1 << i));
			track->tex_dirty = true;
		}
		break;
	case RADEON_SE_VF_CNTL:
		track->vap_vf_cntl = idx_value;
		break;
	case RADEON_SE_VTX_FMT:
		track->vtx_size = r100_get_vtx_size(idx_value);
		break;
	case RADEON_PP_TEX_SIZE_0:
	case RADEON_PP_TEX_SIZE_1:
	case RADEON_PP_TEX_SIZE_2:
		i = (reg - RADEON_PP_TEX_SIZE_0) / 8;
		track->textures[i].width = (idx_value & RADEON_TEX_USIZE_MASK) + 1;
		track->textures[i].height = ((idx_value & RADEON_TEX_VSIZE_MASK) >> RADEON_TEX_VSIZE_SHIFT) + 1;
		track->tex_dirty = true;
		break;
	case RADEON_PP_TEX_PITCH_0:
	case RADEON_PP_TEX_PITCH_1:
	case RADEON_PP_TEX_PITCH_2:
		i = (reg - RADEON_PP_TEX_PITCH_0) / 8;
		track->textures[i].pitch = idx_value + 32;
		track->tex_dirty = true;
		break;
	case RADEON_PP_TXFILTER_0:
	case RADEON_PP_TXFILTER_1:
	case RADEON_PP_TXFILTER_2:
		i = (reg - RADEON_PP_TXFILTER_0) / 24;
		track->textures[i].num_levels = ((idx_value & RADEON_MAX_MIP_LEVEL_MASK)
						 >> RADEON_MAX_MIP_LEVEL_SHIFT);
		tmp = (idx_value >> 23) & 0x7;
		if (tmp == 2 || tmp == 6)
			track->textures[i].roundup_w = false;
		tmp = (idx_value >> 27) & 0x7;
		if (tmp == 2 || tmp == 6)
			track->textures[i].roundup_h = false;
		track->tex_dirty = true;
		break;
	case RADEON_PP_TXFORMAT_0:
	case RADEON_PP_TXFORMAT_1:
	case RADEON_PP_TXFORMAT_2:
		i = (reg - RADEON_PP_TXFORMAT_0) / 24;
		if (idx_value & RADEON_TXFORMAT_NON_POWER2) {
			track->textures[i].use_pitch = 1;
		} else {
			track->textures[i].use_pitch = 0;
			track->textures[i].width = 1 << ((idx_value >> RADEON_TXFORMAT_WIDTH_SHIFT) & RADEON_TXFORMAT_WIDTH_MASK);
			track->textures[i].height = 1 << ((idx_value >> RADEON_TXFORMAT_HEIGHT_SHIFT) & RADEON_TXFORMAT_HEIGHT_MASK);
		}
		if (idx_value & RADEON_TXFORMAT_CUBIC_MAP_ENABLE)
			track->textures[i].tex_coord_type = 2;
		switch ((idx_value & RADEON_TXFORMAT_FORMAT_MASK)) {
		case RADEON_TXFORMAT_I8:
		case RADEON_TXFORMAT_RGB332:
		case RADEON_TXFORMAT_Y8:
			track->textures[i].cpp = 1;
			track->textures[i].compress_format = R100_TRACK_COMP_NONE;
			break;
		case RADEON_TXFORMAT_AI88:
		case RADEON_TXFORMAT_ARGB1555:
		case RADEON_TXFORMAT_RGB565:
		case RADEON_TXFORMAT_ARGB4444:
		case RADEON_TXFORMAT_VYUY422:
		case RADEON_TXFORMAT_YVYU422:
		case RADEON_TXFORMAT_SHADOW16:
		case RADEON_TXFORMAT_LDUDV655:
		case RADEON_TXFORMAT_DUDV88:
			track->textures[i].cpp = 2;
			track->textures[i].compress_format = R100_TRACK_COMP_NONE;
			break;
		case RADEON_TXFORMAT_ARGB8888:
		case RADEON_TXFORMAT_RGBA8888:
		case RADEON_TXFORMAT_SHADOW32:
		case RADEON_TXFORMAT_LDUDUV8888:
			track->textures[i].cpp = 4;
			track->textures[i].compress_format = R100_TRACK_COMP_NONE;
			break;
		case RADEON_TXFORMAT_DXT1:
			track->textures[i].cpp = 1;
			track->textures[i].compress_format = R100_TRACK_COMP_DXT1;
			break;
		case RADEON_TXFORMAT_DXT23:
		case RADEON_TXFORMAT_DXT45:
			track->textures[i].cpp = 1;
			track->textures[i].compress_format = R100_TRACK_COMP_DXT35;
			break;
		}
		track->textures[i].cube_info[4].width = 1 << ((idx_value >> 16) & 0xf);
		track->textures[i].cube_info[4].height = 1 << ((idx_value >> 20) & 0xf);
		track->tex_dirty = true;
		break;
	case RADEON_PP_CUBIC_FACES_0:
	case RADEON_PP_CUBIC_FACES_1:
	case RADEON_PP_CUBIC_FACES_2:
		tmp = idx_value;
		i = (reg - RADEON_PP_CUBIC_FACES_0) / 4;
		for (face = 0; face < 4; face++) {
			track->textures[i].cube_info[face].width = 1 << ((tmp >> (face * 8)) & 0xf);
			track->textures[i].cube_info[face].height = 1 << ((tmp >> ((face * 8) + 4)) & 0xf);
		}
		track->tex_dirty = true;
		break;
	default:
		printk(KERN_ERR "Forbidden register 0x%04X in cs at %d\n",
		       reg, idx);
		return -EINVAL;
	}
	return 0;
}

int r100_cs_track_check_pkt3_indx_buffer(struct radeon_cs_parser *p,
					 struct radeon_cs_packet *pkt,
					 struct radeon_bo *robj)
{
	unsigned idx;
	u32 value;
	idx = pkt->idx + 1;
	value = radeon_get_ib_value(p, idx + 2);
	if ((value + 1) > radeon_bo_size(robj)) {
		DRM_ERROR("[drm] Buffer too small for PACKET3 INDX_BUFFER "
			  "(need %u have %lu) !\n",
			  value + 1,
			  radeon_bo_size(robj));
		return -EINVAL;
	}
	return 0;
}

static int r100_packet3_check(struct radeon_cs_parser *p,
			      struct radeon_cs_packet *pkt)
{
	struct radeon_cs_reloc *reloc;
	struct r100_cs_track *track;
	unsigned idx;
	volatile uint32_t *ib;
	int r;

	ib = p->ib->ptr;
	idx = pkt->idx + 1;
	track = (struct r100_cs_track *)p->track;
	switch (pkt->opcode) {
	case PACKET3_3D_LOAD_VBPNTR:
		r = r100_packet3_load_vbpntr(p, pkt, idx);
		if (r)
			return r;
		break;
	case PACKET3_INDX_BUFFER:
		r = r100_cs_packet_next_reloc(p, &reloc);
		if (r) {
			DRM_ERROR("No reloc for packet3 %d\n", pkt->opcode);
			r100_cs_dump_packet(p, pkt);
			return r;
		}
		ib[idx+1] = radeon_get_ib_value(p, idx+1) + ((u32)reloc->lobj.gpu_offset);
		r = r100_cs_track_check_pkt3_indx_buffer(p, pkt, reloc->robj);
		if (r) {
			return r;
		}
		break;
	case 0x23:
		/* 3D_RNDR_GEN_INDX_PRIM on r100/r200 */
		r = r100_cs_packet_next_reloc(p, &reloc);
		if (r) {
			DRM_ERROR("No reloc for packet3 %d\n", pkt->opcode);
			r100_cs_dump_packet(p, pkt);
			return r;
		}
		ib[idx] = radeon_get_ib_value(p, idx) + ((u32)reloc->lobj.gpu_offset);
		track->num_arrays = 1;
		track->vtx_size = r100_get_vtx_size(radeon_get_ib_value(p, idx + 2));

		track->arrays[0].robj = reloc->robj;
		track->arrays[0].esize = track->vtx_size;

		track->max_indx = radeon_get_ib_value(p, idx+1);

		track->vap_vf_cntl = radeon_get_ib_value(p, idx+3);
		track->immd_dwords = pkt->count - 1;
		r = r100_cs_track_check(p->rdev, track);
		if (r)
			return r;
		break;
	case PACKET3_3D_DRAW_IMMD:
		if (((radeon_get_ib_value(p, idx + 1) >> 4) & 0x3) != 3) {
			DRM_ERROR("PRIM_WALK must be 3 for IMMD draw\n");
			return -EINVAL;
		}
		track->vtx_size = r100_get_vtx_size(radeon_get_ib_value(p, idx + 0));
		track->vap_vf_cntl = radeon_get_ib_value(p, idx + 1);
		track->immd_dwords = pkt->count - 1;
		r = r100_cs_track_check(p->rdev, track);
		if (r)
			return r;
		break;
		/* triggers drawing using in-packet vertex data */
	case PACKET3_3D_DRAW_IMMD_2:
		if (((radeon_get_ib_value(p, idx) >> 4) & 0x3) != 3) {
			DRM_ERROR("PRIM_WALK must be 3 for IMMD draw\n");
			return -EINVAL;
		}
		track->vap_vf_cntl = radeon_get_ib_value(p, idx);
		track->immd_dwords = pkt->count;
		r = r100_cs_track_check(p->rdev, track);
		if (r)
			return r;
		break;
		/* triggers drawing using in-packet vertex data */
	case PACKET3_3D_DRAW_VBUF_2:
		track->vap_vf_cntl = radeon_get_ib_value(p, idx);
		r = r100_cs_track_check(p->rdev, track);
		if (r)
			return r;
		break;
		/* triggers drawing of vertex buffers setup elsewhere */
	case PACKET3_3D_DRAW_INDX_2:
		track->vap_vf_cntl = radeon_get_ib_value(p, idx);
		r = r100_cs_track_check(p->rdev, track);
		if (r)
			return r;
		break;
		/* triggers drawing using indices to vertex buffer */
	case PACKET3_3D_DRAW_VBUF:
		track->vap_vf_cntl = radeon_get_ib_value(p, idx + 1);
		r = r100_cs_track_check(p->rdev, track);
		if (r)
			return r;
		break;
		/* triggers drawing of vertex buffers setup elsewhere */
	case PACKET3_3D_DRAW_INDX:
		track->vap_vf_cntl = radeon_get_ib_value(p, idx + 1);
		r = r100_cs_track_check(p->rdev, track);
		if (r)
			return r;
		break;
		/* triggers drawing using indices to vertex buffer */
	case PACKET3_3D_CLEAR_HIZ:
	case PACKET3_3D_CLEAR_ZMASK:
		if (p->rdev->hyperz_filp != p->filp)
			return -EINVAL;
		break;
	case PACKET3_NOP:
		break;
	default:
		DRM_ERROR("Packet3 opcode %x not supported\n", pkt->opcode);
		return -EINVAL;
	}
	return 0;
}

int r100_cs_parse(struct radeon_cs_parser *p)
{
	struct radeon_cs_packet pkt;
	struct r100_cs_track *track;
	int r;

	track = kzalloc(sizeof(*track), GFP_KERNEL);
	r100_cs_track_clear(p->rdev, track);
	p->track = track;
	do {
		r = r100_cs_packet_parse(p, &pkt, p->idx);
		if (r) {
			return r;
		}
		p->idx += pkt.count + 2;
		switch (pkt.type) {
			case PACKET_TYPE0:
				if (p->rdev->family >= CHIP_R200)
					r = r100_cs_parse_packet0(p, &pkt,
								  p->rdev->config.r100.reg_safe_bm,
								  p->rdev->config.r100.reg_safe_bm_size,
								  &r200_packet0_check);
				else
					r = r100_cs_parse_packet0(p, &pkt,
								  p->rdev->config.r100.reg_safe_bm,
								  p->rdev->config.r100.reg_safe_bm_size,
								  &r100_packet0_check);
				break;
			case PACKET_TYPE2:
				break;
			case PACKET_TYPE3:
				r = r100_packet3_check(p, &pkt);
				break;
			default:
				DRM_ERROR("Unknown packet type %d !\n",
					  pkt.type);
				return -EINVAL;
		}
		if (r) {
			return r;
		}
	} while (p->idx < p->chunks[p->chunk_ib_idx].length_dw);
	return 0;
}


/*
 * Global GPU functions
 */
void r100_errata(struct radeon_device *rdev)
{
	rdev->pll_errata = 0;

	if (rdev->family == CHIP_RV200 || rdev->family == CHIP_RS200) {
		rdev->pll_errata |= CHIP_ERRATA_PLL_DUMMYREADS;
	}

	if (rdev->family == CHIP_RV100 ||
	    rdev->family == CHIP_RS100 ||
	    rdev->family == CHIP_RS200) {
		rdev->pll_errata |= CHIP_ERRATA_PLL_DELAY;
	}
}

/* Wait for vertical sync on primary CRTC */
void r100_gpu_wait_for_vsync(struct radeon_device *rdev)
{
	uint32_t crtc_gen_cntl, tmp;
	int i;

	crtc_gen_cntl = RREG32(RADEON_CRTC_GEN_CNTL);
	if ((crtc_gen_cntl & RADEON_CRTC_DISP_REQ_EN_B) ||
	    !(crtc_gen_cntl & RADEON_CRTC_EN)) {
		return;
	}
	/* Clear the CRTC_VBLANK_SAVE bit */
	WREG32(RADEON_CRTC_STATUS, RADEON_CRTC_VBLANK_SAVE_CLEAR);
	for (i = 0; i < rdev->usec_timeout; i++) {
		tmp = RREG32(RADEON_CRTC_STATUS);
		if (tmp & RADEON_CRTC_VBLANK_SAVE) {
			return;
		}
		DRM_UDELAY(1);
	}
}

/* Wait for vertical sync on secondary CRTC */
void r100_gpu_wait_for_vsync2(struct radeon_device *rdev)
{
	uint32_t crtc2_gen_cntl, tmp;
	int i;

	crtc2_gen_cntl = RREG32(RADEON_CRTC2_GEN_CNTL);
	if ((crtc2_gen_cntl & RADEON_CRTC2_DISP_REQ_EN_B) ||
	    !(crtc2_gen_cntl & RADEON_CRTC2_EN))
		return;

	/* Clear the CRTC_VBLANK_SAVE bit */
	WREG32(RADEON_CRTC2_STATUS, RADEON_CRTC2_VBLANK_SAVE_CLEAR);
	for (i = 0; i < rdev->usec_timeout; i++) {
		tmp = RREG32(RADEON_CRTC2_STATUS);
		if (tmp & RADEON_CRTC2_VBLANK_SAVE) {
			return;
		}
		DRM_UDELAY(1);
	}
}

int r100_rbbm_fifo_wait_for_entry(struct radeon_device *rdev, unsigned n)
{
	unsigned i;
	uint32_t tmp;

	for (i = 0; i < rdev->usec_timeout; i++) {
		tmp = RREG32(RADEON_RBBM_STATUS) & RADEON_RBBM_FIFOCNT_MASK;
		if (tmp >= n) {
			return 0;
		}
		DRM_UDELAY(1);
	}
	return -1;
}

int r100_gui_wait_for_idle(struct radeon_device *rdev)
{
	unsigned i;
	uint32_t tmp;

	if (r100_rbbm_fifo_wait_for_entry(rdev, 64)) {
		printk(KERN_WARNING "radeon: wait for empty RBBM fifo failed !"
		       " Bad things might happen.\n");
	}
	for (i = 0; i < rdev->usec_timeout; i++) {
		tmp = RREG32(RADEON_RBBM_STATUS);
		if (!(tmp & RADEON_RBBM_ACTIVE)) {
			return 0;
		}
		DRM_UDELAY(1);
	}
	return -1;
}

int r100_mc_wait_for_idle(struct radeon_device *rdev)
{
	unsigned i;
	uint32_t tmp;

	for (i = 0; i < rdev->usec_timeout; i++) {
		/* read MC_STATUS */
		tmp = RREG32(RADEON_MC_STATUS);
		if (tmp & RADEON_MC_IDLE) {
			return 0;
		}
		DRM_UDELAY(1);
	}
	return -1;
}

void r100_gpu_lockup_update(struct r100_gpu_lockup *lockup, struct radeon_cp *cp)
{
	lockup->last_cp_rptr = cp->rptr;
	lockup->last_jiffies = jiffies;
}

/**
 * r100_gpu_cp_is_lockup() - check if CP is lockup by recording information
 * @rdev:	radeon device structure
 * @lockup:	r100_gpu_lockup structure holding CP lockup tracking informations
 * @cp:		radeon_cp structure holding CP information
 *
 * We don't need to initialize the lockup tracking information as we will either
 * have CP rptr to a different value of jiffies wrap around which will force
 * initialization of the lockup tracking informations.
 *
 * A possible false positivie is if we get call after while and last_cp_rptr ==
 * the current CP rptr, even if it's unlikely it might happen. To avoid this
 * if the elapsed time since last call is bigger than 2 second than we return
 * false and update the tracking information. Due to this the caller must call
 * r100_gpu_cp_is_lockup several time in less than 2sec for lockup to be reported
 * the fencing code should be cautious about that.
 *
 * Caller should write to the ring to force CP to do something so we don't get
 * false positive when CP is just gived nothing to do.
 *
 **/
bool r100_gpu_cp_is_lockup(struct radeon_device *rdev, struct r100_gpu_lockup *lockup, struct radeon_cp *cp)
{
	unsigned long cjiffies, elapsed;

	cjiffies = jiffies;
	if (!time_after(cjiffies, lockup->last_jiffies)) {
		/* likely a wrap around */
		lockup->last_cp_rptr = cp->rptr;
		lockup->last_jiffies = jiffies;
		return false;
	}
	if (cp->rptr != lockup->last_cp_rptr) {
		/* CP is still working no lockup */
		lockup->last_cp_rptr = cp->rptr;
		lockup->last_jiffies = jiffies;
		return false;
	}
	elapsed = jiffies_to_msecs(cjiffies - lockup->last_jiffies);
	if (elapsed >= 10000) {
		dev_err(rdev->dev, "GPU lockup CP stall for more than %lumsec\n", elapsed);
		return true;
	}
	/* give a chance to the GPU ... */
	return false;
}

bool r100_gpu_is_lockup(struct radeon_device *rdev)
{
	u32 rbbm_status;
	int r;

	rbbm_status = RREG32(R_000E40_RBBM_STATUS);
	if (!G_000E40_GUI_ACTIVE(rbbm_status)) {
		r100_gpu_lockup_update(&rdev->config.r100.lockup, &rdev->cp);
		return false;
	}
	/* force CP activities */
	r = radeon_ring_lock(rdev, 2);
	if (!r) {
		/* PACKET2 NOP */
		radeon_ring_write(rdev, 0x80000000);
		radeon_ring_write(rdev, 0x80000000);
		radeon_ring_unlock_commit(rdev);
	}
	rdev->cp.rptr = RREG32(RADEON_CP_RB_RPTR);
	return r100_gpu_cp_is_lockup(rdev, &rdev->config.r100.lockup, &rdev->cp);
}

void r100_bm_disable(struct radeon_device *rdev)
{
	u32 tmp;

	/* disable bus mastering */
	tmp = RREG32(R_000030_BUS_CNTL);
	WREG32(R_000030_BUS_CNTL, (tmp & 0xFFFFFFFF) | 0x00000044);
	mdelay(1);
	WREG32(R_000030_BUS_CNTL, (tmp & 0xFFFFFFFF) | 0x00000042);
	mdelay(1);
	WREG32(R_000030_BUS_CNTL, (tmp & 0xFFFFFFFF) | 0x00000040);
	tmp = RREG32(RADEON_BUS_CNTL);
	mdelay(1);
	pci_read_config_word(rdev->pdev, 0x4, (u16*)&tmp);
	pci_write_config_word(rdev->pdev, 0x4, tmp & 0xFFFB);
	mdelay(1);
}

int r100_asic_reset(struct radeon_device *rdev)
{
	struct r100_mc_save save;
	u32 status, tmp;
	int ret = 0;

	status = RREG32(R_000E40_RBBM_STATUS);
	if (!G_000E40_GUI_ACTIVE(status)) {
		return 0;
	}
	r100_mc_stop(rdev, &save);
	status = RREG32(R_000E40_RBBM_STATUS);
	dev_info(rdev->dev, "(%s:%d) RBBM_STATUS=0x%08X\n", __func__, __LINE__, status);
	/* stop CP */
	WREG32(RADEON_CP_CSQ_CNTL, 0);
	tmp = RREG32(RADEON_CP_RB_CNTL);
	WREG32(RADEON_CP_RB_CNTL, tmp | RADEON_RB_RPTR_WR_ENA);
	WREG32(RADEON_CP_RB_RPTR_WR, 0);
	WREG32(RADEON_CP_RB_WPTR, 0);
	WREG32(RADEON_CP_RB_CNTL, tmp);
	/* save PCI state */
	pci_save_state(rdev->pdev);
	/* disable bus mastering */
	r100_bm_disable(rdev);
	WREG32(R_0000F0_RBBM_SOFT_RESET, S_0000F0_SOFT_RESET_SE(1) |
					S_0000F0_SOFT_RESET_RE(1) |
					S_0000F0_SOFT_RESET_PP(1) |
					S_0000F0_SOFT_RESET_RB(1));
	RREG32(R_0000F0_RBBM_SOFT_RESET);
	mdelay(500);
	WREG32(R_0000F0_RBBM_SOFT_RESET, 0);
	mdelay(1);
	status = RREG32(R_000E40_RBBM_STATUS);
	dev_info(rdev->dev, "(%s:%d) RBBM_STATUS=0x%08X\n", __func__, __LINE__, status);
	/* reset CP */
	WREG32(R_0000F0_RBBM_SOFT_RESET, S_0000F0_SOFT_RESET_CP(1));
	RREG32(R_0000F0_RBBM_SOFT_RESET);
	mdelay(500);
	WREG32(R_0000F0_RBBM_SOFT_RESET, 0);
	mdelay(1);
	status = RREG32(R_000E40_RBBM_STATUS);
	dev_info(rdev->dev, "(%s:%d) RBBM_STATUS=0x%08X\n", __func__, __LINE__, status);
	/* restore PCI & busmastering */
	pci_restore_state(rdev->pdev);
	r100_enable_bm(rdev);
	/* Check if GPU is idle */
	if (G_000E40_SE_BUSY(status) || G_000E40_RE_BUSY(status) ||
		G_000E40_TAM_BUSY(status) || G_000E40_PB_BUSY(status)) {
		dev_err(rdev->dev, "failed to reset GPU\n");
		rdev->gpu_lockup = true;
		ret = -1;
	} else
		dev_info(rdev->dev, "GPU reset succeed\n");
	r100_mc_resume(rdev, &save);
	return ret;
}

void r100_set_common_regs(struct radeon_device *rdev)
{
	struct drm_device *dev = rdev->ddev;
	bool force_dac2 = false;
	u32 tmp;

	/* set these so they don't interfere with anything */
	WREG32(RADEON_OV0_SCALE_CNTL, 0);
	WREG32(RADEON_SUBPIC_CNTL, 0);
	WREG32(RADEON_VIPH_CONTROL, 0);
	WREG32(RADEON_I2C_CNTL_1, 0);
	WREG32(RADEON_DVI_I2C_CNTL_1, 0);
	WREG32(RADEON_CAP0_TRIG_CNTL, 0);
	WREG32(RADEON_CAP1_TRIG_CNTL, 0);

	/* always set up dac2 on rn50 and some rv100 as lots
	 * of servers seem to wire it up to a VGA port but
	 * don't report it in the bios connector
	 * table.
	 */
	switch (dev->pdev->device) {
		/* RN50 */
	case 0x515e:
	case 0x5969:
		force_dac2 = true;
		break;
		/* RV100*/
	case 0x5159:
	case 0x515a:
		/* DELL triple head servers */
		if ((dev->pdev->subsystem_vendor == 0x1028 /* DELL */) &&
		    ((dev->pdev->subsystem_device == 0x016c) ||
		     (dev->pdev->subsystem_device == 0x016d) ||
		     (dev->pdev->subsystem_device == 0x016e) ||
		     (dev->pdev->subsystem_device == 0x016f) ||
		     (dev->pdev->subsystem_device == 0x0170) ||
		     (dev->pdev->subsystem_device == 0x017d) ||
		     (dev->pdev->subsystem_device == 0x017e) ||
		     (dev->pdev->subsystem_device == 0x0183) ||
		     (dev->pdev->subsystem_device == 0x018a) ||
		     (dev->pdev->subsystem_device == 0x019a)))
			force_dac2 = true;
		break;
	}

	if (force_dac2) {
		u32 disp_hw_debug = RREG32(RADEON_DISP_HW_DEBUG);
		u32 tv_dac_cntl = RREG32(RADEON_TV_DAC_CNTL);
		u32 dac2_cntl = RREG32(RADEON_DAC_CNTL2);

		/* For CRT on DAC2, don't turn it on if BIOS didn't
		   enable it, even it's detected.
		*/

		/* force it to crtc0 */
		dac2_cntl &= ~RADEON_DAC2_DAC_CLK_SEL;
		dac2_cntl |= RADEON_DAC2_DAC2_CLK_SEL;
		disp_hw_debug |= RADEON_CRT2_DISP1_SEL;

		/* set up the TV DAC */
		tv_dac_cntl &= ~(RADEON_TV_DAC_PEDESTAL |
				 RADEON_TV_DAC_STD_MASK |
				 RADEON_TV_DAC_RDACPD |
				 RADEON_TV_DAC_GDACPD |
				 RADEON_TV_DAC_BDACPD |
				 RADEON_TV_DAC_BGADJ_MASK |
				 RADEON_TV_DAC_DACADJ_MASK);
		tv_dac_cntl |= (RADEON_TV_DAC_NBLANK |
				RADEON_TV_DAC_NHOLD |
				RADEON_TV_DAC_STD_PS2 |
				(0x58 << 16));

		WREG32(RADEON_TV_DAC_CNTL, tv_dac_cntl);
		WREG32(RADEON_DISP_HW_DEBUG, disp_hw_debug);
		WREG32(RADEON_DAC_CNTL2, dac2_cntl);
	}

	/* switch PM block to ACPI mode */
	tmp = RREG32_PLL(RADEON_PLL_PWRMGT_CNTL);
	tmp &= ~RADEON_PM_MODE_SEL;
	WREG32_PLL(RADEON_PLL_PWRMGT_CNTL, tmp);

}

/*
 * VRAM info
 */
static void r100_vram_get_type(struct radeon_device *rdev)
{
	uint32_t tmp;

	rdev->mc.vram_is_ddr = false;
	if (rdev->flags & RADEON_IS_IGP)
		rdev->mc.vram_is_ddr = true;
	else if (RREG32(RADEON_MEM_SDRAM_MODE_REG) & RADEON_MEM_CFG_TYPE_DDR)
		rdev->mc.vram_is_ddr = true;
	if ((rdev->family == CHIP_RV100) ||
	    (rdev->family == CHIP_RS100) ||
	    (rdev->family == CHIP_RS200)) {
		tmp = RREG32(RADEON_MEM_CNTL);
		if (tmp & RV100_HALF_MODE) {
			rdev->mc.vram_width = 32;
		} else {
			rdev->mc.vram_width = 64;
		}
		if (rdev->flags & RADEON_SINGLE_CRTC) {
			rdev->mc.vram_width /= 4;
			rdev->mc.vram_is_ddr = true;
		}
	} else if (rdev->family <= CHIP_RV280) {
		tmp = RREG32(RADEON_MEM_CNTL);
		if (tmp & RADEON_MEM_NUM_CHANNELS_MASK) {
			rdev->mc.vram_width = 128;
		} else {
			rdev->mc.vram_width = 64;
		}
	} else {
		/* newer IGPs */
		rdev->mc.vram_width = 128;
	}
}

static u32 r100_get_accessible_vram(struct radeon_device *rdev)
{
	u32 aper_size;
	u8 byte;

	aper_size = RREG32(RADEON_CONFIG_APER_SIZE);

	/* Set HDP_APER_CNTL only on cards that are known not to be broken,
	 * that is has the 2nd generation multifunction PCI interface
	 */
	if (rdev->family == CHIP_RV280 ||
	    rdev->family >= CHIP_RV350) {
		WREG32_P(RADEON_HOST_PATH_CNTL, RADEON_HDP_APER_CNTL,
		       ~RADEON_HDP_APER_CNTL);
		DRM_INFO("Generation 2 PCI interface, using max accessible memory\n");
		return aper_size * 2;
	}

	/* Older cards have all sorts of funny issues to deal with. First
	 * check if it's a multifunction card by reading the PCI config
	 * header type... Limit those to one aperture size
	 */
	pci_read_config_byte(rdev->pdev, 0xe, &byte);
	if (byte & 0x80) {
		DRM_INFO("Generation 1 PCI interface in multifunction mode\n");
		DRM_INFO("Limiting VRAM to one aperture\n");
		return aper_size;
	}

	/* Single function older card. We read HDP_APER_CNTL to see how the BIOS
	 * have set it up. We don't write this as it's broken on some ASICs but
	 * we expect the BIOS to have done the right thing (might be too optimistic...)
	 */
	if (RREG32(RADEON_HOST_PATH_CNTL) & RADEON_HDP_APER_CNTL)
		return aper_size * 2;
	return aper_size;
}

void r100_vram_init_sizes(struct radeon_device *rdev)
{
	u64 config_aper_size;

	/* work out accessible VRAM */
	rdev->mc.aper_base = pci_resource_start(rdev->pdev, 0);
	rdev->mc.aper_size = pci_resource_len(rdev->pdev, 0);
	rdev->mc.visible_vram_size = r100_get_accessible_vram(rdev);
	/* FIXME we don't use the second aperture yet when we could use it */
	if (rdev->mc.visible_vram_size > rdev->mc.aper_size)
		rdev->mc.visible_vram_size = rdev->mc.aper_size;
	config_aper_size = RREG32(RADEON_CONFIG_APER_SIZE);
	if (rdev->flags & RADEON_IS_IGP) {
		uint32_t tom;
		/* read NB_TOM to get the amount of ram stolen for the GPU */
		tom = RREG32(RADEON_NB_TOM);
		rdev->mc.real_vram_size = (((tom >> 16) - (tom & 0xffff) + 1) << 16);
		WREG32(RADEON_CONFIG_MEMSIZE, rdev->mc.real_vram_size);
		rdev->mc.mc_vram_size = rdev->mc.real_vram_size;
	} else {
		rdev->mc.real_vram_size = RREG32(RADEON_CONFIG_MEMSIZE);
		/* Some production boards of m6 will report 0
		 * if it's 8 MB
		 */
		if (rdev->mc.real_vram_size == 0) {
			rdev->mc.real_vram_size = 8192 * 1024;
			WREG32(RADEON_CONFIG_MEMSIZE, rdev->mc.real_vram_size);
		}
		/* Fix for RN50, M6, M7 with 8/16/32(??) MBs of VRAM - 
		 * Novell bug 204882 + along with lots of ubuntu ones
		 */
		if (rdev->mc.aper_size > config_aper_size)
			config_aper_size = rdev->mc.aper_size;

		if (config_aper_size > rdev->mc.real_vram_size)
			rdev->mc.mc_vram_size = config_aper_size;
		else
			rdev->mc.mc_vram_size = rdev->mc.real_vram_size;
	}
}

void r100_vga_set_state(struct radeon_device *rdev, bool state)
{
	uint32_t temp;

	temp = RREG32(RADEON_CONFIG_CNTL);
	if (state == false) {
		temp &= ~RADEON_CFG_VGA_RAM_EN;
		temp |= RADEON_CFG_VGA_IO_DIS;
	} else {
		temp &= ~RADEON_CFG_VGA_IO_DIS;
	}
	WREG32(RADEON_CONFIG_CNTL, temp);
}

void r100_mc_init(struct radeon_device *rdev)
{
	u64 base;

	r100_vram_get_type(rdev);
	r100_vram_init_sizes(rdev);
	base = rdev->mc.aper_base;
	if (rdev->flags & RADEON_IS_IGP)
		base = (RREG32(RADEON_NB_TOM) & 0xffff) << 16;
	radeon_vram_location(rdev, &rdev->mc, base);
	rdev->mc.gtt_base_align = 0;
	if (!(rdev->flags & RADEON_IS_AGP))
		radeon_gtt_location(rdev, &rdev->mc);
	radeon_update_bandwidth_info(rdev);
}


/*
 * Indirect registers accessor
 */
void r100_pll_errata_after_index(struct radeon_device *rdev)
{
	if (rdev->pll_errata & CHIP_ERRATA_PLL_DUMMYREADS) {
		(void)RREG32(RADEON_CLOCK_CNTL_DATA);
		(void)RREG32(RADEON_CRTC_GEN_CNTL);
	}
}

static void r100_pll_errata_after_data(struct radeon_device *rdev)
{
	/* This workarounds is necessary on RV100, RS100 and RS200 chips
	 * or the chip could hang on a subsequent access
	 */
	if (rdev->pll_errata & CHIP_ERRATA_PLL_DELAY) {
		udelay(5000);
	}

	/* This function is required to workaround a hardware bug in some (all?)
	 * revisions of the R300.  This workaround should be called after every
	 * CLOCK_CNTL_INDEX register access.  If not, register reads afterward
	 * may not be correct.
	 */
	if (rdev->pll_errata & CHIP_ERRATA_R300_CG) {
		uint32_t save, tmp;

		save = RREG32(RADEON_CLOCK_CNTL_INDEX);
		tmp = save & ~(0x3f | RADEON_PLL_WR_EN);
		WREG32(RADEON_CLOCK_CNTL_INDEX, tmp);
		tmp = RREG32(RADEON_CLOCK_CNTL_DATA);
		WREG32(RADEON_CLOCK_CNTL_INDEX, save);
	}
}

uint32_t r100_pll_rreg(struct radeon_device *rdev, uint32_t reg)
{
	uint32_t data;

	WREG8(RADEON_CLOCK_CNTL_INDEX, reg & 0x3f);
	r100_pll_errata_after_index(rdev);
	data = RREG32(RADEON_CLOCK_CNTL_DATA);
	r100_pll_errata_after_data(rdev);
	return data;
}

void r100_pll_wreg(struct radeon_device *rdev, uint32_t reg, uint32_t v)
{
	WREG8(RADEON_CLOCK_CNTL_INDEX, ((reg & 0x3f) | RADEON_PLL_WR_EN));
	r100_pll_errata_after_index(rdev);
	WREG32(RADEON_CLOCK_CNTL_DATA, v);
	r100_pll_errata_after_data(rdev);
}

void r100_set_safe_registers(struct radeon_device *rdev)
{
	if (ASIC_IS_RN50(rdev)) {
		rdev->config.r100.reg_safe_bm = rn50_reg_safe_bm;
		rdev->config.r100.reg_safe_bm_size = ARRAY_SIZE(rn50_reg_safe_bm);
	} else if (rdev->family < CHIP_R200) {
		rdev->config.r100.reg_safe_bm = r100_reg_safe_bm;
		rdev->config.r100.reg_safe_bm_size = ARRAY_SIZE(r100_reg_safe_bm);
	} else {
		r200_set_safe_registers(rdev);
	}
}

/*
 * Debugfs info
 */
#if defined(CONFIG_DEBUG_FS)
static int r100_debugfs_rbbm_info(struct seq_file *m, void *data)
{
	struct drm_info_node *node = (struct drm_info_node *) m->private;
	struct drm_device *dev = node->minor->dev;
	struct radeon_device *rdev = dev->dev_private;
	uint32_t reg, value;
	unsigned i;

	seq_printf(m, "RBBM_STATUS 0x%08x\n", RREG32(RADEON_RBBM_STATUS));
	seq_printf(m, "RBBM_CMDFIFO_STAT 0x%08x\n", RREG32(0xE7C));
	seq_printf(m, "CP_STAT 0x%08x\n", RREG32(RADEON_CP_STAT));
	for (i = 0; i < 64; i++) {
		WREG32(RADEON_RBBM_CMDFIFO_ADDR, i | 0x100);
		reg = (RREG32(RADEON_RBBM_CMDFIFO_DATA) - 1) >> 2;
		WREG32(RADEON_RBBM_CMDFIFO_ADDR, i);
		value = RREG32(RADEON_RBBM_CMDFIFO_DATA);
		seq_printf(m, "[0x%03X] 0x%04X=0x%08X\n", i, reg, value);
	}
	return 0;
}

static int r100_debugfs_cp_ring_info(struct seq_file *m, void *data)
{
	struct drm_info_node *node = (struct drm_info_node *) m->private;
	struct drm_device *dev = node->minor->dev;
	struct radeon_device *rdev = dev->dev_private;
	uint32_t rdp, wdp;
	unsigned count, i, j;

	radeon_ring_free_size(rdev);
	rdp = RREG32(RADEON_CP_RB_RPTR);
	wdp = RREG32(RADEON_CP_RB_WPTR);
	count = (rdp + rdev->cp.ring_size - wdp) & rdev->cp.ptr_mask;
	seq_printf(m, "CP_STAT 0x%08x\n", RREG32(RADEON_CP_STAT));
	seq_printf(m, "CP_RB_WPTR 0x%08x\n", wdp);
	seq_printf(m, "CP_RB_RPTR 0x%08x\n", rdp);
	seq_printf(m, "%u free dwords in ring\n", rdev->cp.ring_free_dw);
	seq_printf(m, "%u dwords in ring\n", count);
	for (j = 0; j <= count; j++) {
		i = (rdp + j) & rdev->cp.ptr_mask;
		seq_printf(m, "r[%04d]=0x%08x\n", i, rdev->cp.ring[i]);
	}
	return 0;
}


static int r100_debugfs_cp_csq_fifo(struct seq_file *m, void *data)
{
	struct drm_info_node *node = (struct drm_info_node *) m->private;
	struct drm_device *dev = node->minor->dev;
	struct radeon_device *rdev = dev->dev_private;
	uint32_t csq_stat, csq2_stat, tmp;
	unsigned r_rptr, r_wptr, ib1_rptr, ib1_wptr, ib2_rptr, ib2_wptr;
	unsigned i;

	seq_printf(m, "CP_STAT 0x%08x\n", RREG32(RADEON_CP_STAT));
	seq_printf(m, "CP_CSQ_MODE 0x%08x\n", RREG32(RADEON_CP_CSQ_MODE));
	csq_stat = RREG32(RADEON_CP_CSQ_STAT);
	csq2_stat = RREG32(RADEON_CP_CSQ2_STAT);
	r_rptr = (csq_stat >> 0) & 0x3ff;
	r_wptr = (csq_stat >> 10) & 0x3ff;
	ib1_rptr = (csq_stat >> 20) & 0x3ff;
	ib1_wptr = (csq2_stat >> 0) & 0x3ff;
	ib2_rptr = (csq2_stat >> 10) & 0x3ff;
	ib2_wptr = (csq2_stat >> 20) & 0x3ff;
	seq_printf(m, "CP_CSQ_STAT 0x%08x\n", csq_stat);
	seq_printf(m, "CP_CSQ2_STAT 0x%08x\n", csq2_stat);
	seq_printf(m, "Ring rptr %u\n", r_rptr);
	seq_printf(m, "Ring wptr %u\n", r_wptr);
	seq_printf(m, "Indirect1 rptr %u\n", ib1_rptr);
	seq_printf(m, "Indirect1 wptr %u\n", ib1_wptr);
	seq_printf(m, "Indirect2 rptr %u\n", ib2_rptr);
	seq_printf(m, "Indirect2 wptr %u\n", ib2_wptr);
	/* FIXME: 0, 128, 640 depends on fifo setup see cp_init_kms
	 * 128 = indirect1_start * 8 & 640 = indirect2_start * 8 */
	seq_printf(m, "Ring fifo:\n");
	for (i = 0; i < 256; i++) {
		WREG32(RADEON_CP_CSQ_ADDR, i << 2);
		tmp = RREG32(RADEON_CP_CSQ_DATA);
		seq_printf(m, "rfifo[%04d]=0x%08X\n", i, tmp);
	}
	seq_printf(m, "Indirect1 fifo:\n");
	for (i = 256; i <= 512; i++) {
		WREG32(RADEON_CP_CSQ_ADDR, i << 2);
		tmp = RREG32(RADEON_CP_CSQ_DATA);
		seq_printf(m, "ib1fifo[%04d]=0x%08X\n", i, tmp);
	}
	seq_printf(m, "Indirect2 fifo:\n");
	for (i = 640; i < ib1_wptr; i++) {
		WREG32(RADEON_CP_CSQ_ADDR, i << 2);
		tmp = RREG32(RADEON_CP_CSQ_DATA);
		seq_printf(m, "ib2fifo[%04d]=0x%08X\n", i, tmp);
	}
	return 0;
}

static int r100_debugfs_mc_info(struct seq_file *m, void *data)
{
	struct drm_info_node *node = (struct drm_info_node *) m->private;
	struct drm_device *dev = node->minor->dev;
	struct radeon_device *rdev = dev->dev_private;
	uint32_t tmp;

	tmp = RREG32(RADEON_CONFIG_MEMSIZE);
	seq_printf(m, "CONFIG_MEMSIZE 0x%08x\n", tmp);
	tmp = RREG32(RADEON_MC_FB_LOCATION);
	seq_printf(m, "MC_FB_LOCATION 0x%08x\n", tmp);
	tmp = RREG32(RADEON_BUS_CNTL);
	seq_printf(m, "BUS_CNTL 0x%08x\n", tmp);
	tmp = RREG32(RADEON_MC_AGP_LOCATION);
	seq_printf(m, "MC_AGP_LOCATION 0x%08x\n", tmp);
	tmp = RREG32(RADEON_AGP_BASE);
	seq_printf(m, "AGP_BASE 0x%08x\n", tmp);
	tmp = RREG32(RADEON_HOST_PATH_CNTL);
	seq_printf(m, "HOST_PATH_CNTL 0x%08x\n", tmp);
	tmp = RREG32(0x01D0);
	seq_printf(m, "AIC_CTRL 0x%08x\n", tmp);
	tmp = RREG32(RADEON_AIC_LO_ADDR);
	seq_printf(m, "AIC_LO_ADDR 0x%08x\n", tmp);
	tmp = RREG32(RADEON_AIC_HI_ADDR);
	seq_printf(m, "AIC_HI_ADDR 0x%08x\n", tmp);
	tmp = RREG32(0x01E4);
	seq_printf(m, "AIC_TLB_ADDR 0x%08x\n", tmp);
	return 0;
}

static struct drm_info_list r100_debugfs_rbbm_list[] = {
	{"r100_rbbm_info", r100_debugfs_rbbm_info, 0, NULL},
};

static struct drm_info_list r100_debugfs_cp_list[] = {
	{"r100_cp_ring_info", r100_debugfs_cp_ring_info, 0, NULL},
	{"r100_cp_csq_fifo", r100_debugfs_cp_csq_fifo, 0, NULL},
};

static struct drm_info_list r100_debugfs_mc_info_list[] = {
	{"r100_mc_info", r100_debugfs_mc_info, 0, NULL},
};
#endif

int r100_debugfs_rbbm_init(struct radeon_device *rdev)
{
#if defined(CONFIG_DEBUG_FS)
	return radeon_debugfs_add_files(rdev, r100_debugfs_rbbm_list, 1);
#else
	return 0;
#endif
}

int r100_debugfs_cp_init(struct radeon_device *rdev)
{
#if defined(CONFIG_DEBUG_FS)
	return radeon_debugfs_add_files(rdev, r100_debugfs_cp_list, 2);
#else
	return 0;
#endif
}

int r100_debugfs_mc_info_init(struct radeon_device *rdev)
{
#if defined(CONFIG_DEBUG_FS)
	return radeon_debugfs_add_files(rdev, r100_debugfs_mc_info_list, 1);
#else
	return 0;
#endif
}

int r100_set_surface_reg(struct radeon_device *rdev, int reg,
			 uint32_t tiling_flags, uint32_t pitch,
			 uint32_t offset, uint32_t obj_size)
{
	int surf_index = reg * 16;
	int flags = 0;

	if (rdev->family <= CHIP_RS200) {
		if ((tiling_flags & (RADEON_TILING_MACRO|RADEON_TILING_MICRO))
				 == (RADEON_TILING_MACRO|RADEON_TILING_MICRO))
			flags |= RADEON_SURF_TILE_COLOR_BOTH;
		if (tiling_flags & RADEON_TILING_MACRO)
			flags |= RADEON_SURF_TILE_COLOR_MACRO;
	} else if (rdev->family <= CHIP_RV280) {
		if (tiling_flags & (RADEON_TILING_MACRO))
			flags |= R200_SURF_TILE_COLOR_MACRO;
		if (tiling_flags & RADEON_TILING_MICRO)
			flags |= R200_SURF_TILE_COLOR_MICRO;
	} else {
		if (tiling_flags & RADEON_TILING_MACRO)
			flags |= R300_SURF_TILE_MACRO;
		if (tiling_flags & RADEON_TILING_MICRO)
			flags |= R300_SURF_TILE_MICRO;
	}

	if (tiling_flags & RADEON_TILING_SWAP_16BIT)
		flags |= RADEON_SURF_AP0_SWP_16BPP | RADEON_SURF_AP1_SWP_16BPP;
	if (tiling_flags & RADEON_TILING_SWAP_32BIT)
		flags |= RADEON_SURF_AP0_SWP_32BPP | RADEON_SURF_AP1_SWP_32BPP;

	/* when we aren't tiling the pitch seems to needs to be furtherdivided down. - tested on power5 + rn50 server */
	if (tiling_flags & (RADEON_TILING_SWAP_16BIT | RADEON_TILING_SWAP_32BIT)) {
		if (!(tiling_flags & (RADEON_TILING_MACRO | RADEON_TILING_MICRO)))
			if (ASIC_IS_RN50(rdev))
				pitch /= 16;
	}

	/* r100/r200 divide by 16 */
	if (rdev->family < CHIP_R300)
		flags |= pitch / 16;
	else
		flags |= pitch / 8;


	DRM_DEBUG_KMS("writing surface %d %d %x %x\n", reg, flags, offset, offset+obj_size-1);
	WREG32(RADEON_SURFACE0_INFO + surf_index, flags);
	WREG32(RADEON_SURFACE0_LOWER_BOUND + surf_index, offset);
	WREG32(RADEON_SURFACE0_UPPER_BOUND + surf_index, offset + obj_size - 1);
	return 0;
}

void r100_clear_surface_reg(struct radeon_device *rdev, int reg)
{
	int surf_index = reg * 16;
	WREG32(RADEON_SURFACE0_INFO + surf_index, 0);
}

void r100_bandwidth_update(struct radeon_device *rdev)
{
	fixed20_12 trcd_ff, trp_ff, tras_ff, trbs_ff, tcas_ff;
	fixed20_12 sclk_ff, mclk_ff, sclk_eff_ff, sclk_delay_ff;
	fixed20_12 peak_disp_bw, mem_bw, pix_clk, pix_clk2, temp_ff, crit_point_ff;
	uint32_t temp, data, mem_trcd, mem_trp, mem_tras;
	fixed20_12 memtcas_ff[8] = {
		dfixed_init(1),
		dfixed_init(2),
		dfixed_init(3),
		dfixed_init(0),
		dfixed_init_half(1),
		dfixed_init_half(2),
		dfixed_init(0),
	};
	fixed20_12 memtcas_rs480_ff[8] = {
		dfixed_init(0),
		dfixed_init(1),
		dfixed_init(2),
		dfixed_init(3),
		dfixed_init(0),
		dfixed_init_half(1),
		dfixed_init_half(2),
		dfixed_init_half(3),
	};
	fixed20_12 memtcas2_ff[8] = {
		dfixed_init(0),
		dfixed_init(1),
		dfixed_init(2),
		dfixed_init(3),
		dfixed_init(4),
		dfixed_init(5),
		dfixed_init(6),
		dfixed_init(7),
	};
	fixed20_12 memtrbs[8] = {
		dfixed_init(1),
		dfixed_init_half(1),
		dfixed_init(2),
		dfixed_init_half(2),
		dfixed_init(3),
		dfixed_init_half(3),
		dfixed_init(4),
		dfixed_init_half(4)
	};
	fixed20_12 memtrbs_r4xx[8] = {
		dfixed_init(4),
		dfixed_init(5),
		dfixed_init(6),
		dfixed_init(7),
		dfixed_init(8),
		dfixed_init(9),
		dfixed_init(10),
		dfixed_init(11)
	};
	fixed20_12 min_mem_eff;
	fixed20_12 mc_latency_sclk, mc_latency_mclk, k1;
	fixed20_12 cur_latency_mclk, cur_latency_sclk;
	fixed20_12 disp_latency, disp_latency_overhead, disp_drain_rate,
		disp_drain_rate2, read_return_rate;
	fixed20_12 time_disp1_drop_priority;
	int c;
	int cur_size = 16;       /* in octawords */
	int critical_point = 0, critical_point2;
/* 	uint32_t read_return_rate, time_disp1_drop_priority; */
	int stop_req, max_stop_req;
	struct drm_display_mode *mode1 = NULL;
	struct drm_display_mode *mode2 = NULL;
	uint32_t pixel_bytes1 = 0;
	uint32_t pixel_bytes2 = 0;

	radeon_update_display_priority(rdev);

	if (rdev->mode_info.crtcs[0]->base.enabled) {
		mode1 = &rdev->mode_info.crtcs[0]->base.mode;
		pixel_bytes1 = rdev->mode_info.crtcs[0]->base.fb->bits_per_pixel / 8;
	}
	if (!(rdev->flags & RADEON_SINGLE_CRTC)) {
		if (rdev->mode_info.crtcs[1]->base.enabled) {
			mode2 = &rdev->mode_info.crtcs[1]->base.mode;
			pixel_bytes2 = rdev->mode_info.crtcs[1]->base.fb->bits_per_pixel / 8;
		}
	}

	min_mem_eff.full = dfixed_const_8(0);
	/* get modes */
	if ((rdev->disp_priority == 2) && ASIC_IS_R300(rdev)) {
		uint32_t mc_init_misc_lat_timer = RREG32(R300_MC_INIT_MISC_LAT_TIMER);
		mc_init_misc_lat_timer &= ~(R300_MC_DISP1R_INIT_LAT_MASK << R300_MC_DISP1R_INIT_LAT_SHIFT);
		mc_init_misc_lat_timer &= ~(R300_MC_DISP0R_INIT_LAT_MASK << R300_MC_DISP0R_INIT_LAT_SHIFT);
		/* check crtc enables */
		if (mode2)
			mc_init_misc_lat_timer |= (1 << R300_MC_DISP1R_INIT_LAT_SHIFT);
		if (mode1)
			mc_init_misc_lat_timer |= (1 << R300_MC_DISP0R_INIT_LAT_SHIFT);
		WREG32(R300_MC_INIT_MISC_LAT_TIMER, mc_init_misc_lat_timer);
	}

	/*
	 * determine is there is enough bw for current mode
	 */
	sclk_ff = rdev->pm.sclk;
	mclk_ff = rdev->pm.mclk;

	temp = (rdev->mc.vram_width / 8) * (rdev->mc.vram_is_ddr ? 2 : 1);
	temp_ff.full = dfixed_const(temp);
	mem_bw.full = dfixed_mul(mclk_ff, temp_ff);

	pix_clk.full = 0;
	pix_clk2.full = 0;
	peak_disp_bw.full = 0;
	if (mode1) {
		temp_ff.full = dfixed_const(1000);
		pix_clk.full = dfixed_const(mode1->clock); /* convert to fixed point */
		pix_clk.full = dfixed_div(pix_clk, temp_ff);
		temp_ff.full = dfixed_const(pixel_bytes1);
		peak_disp_bw.full += dfixed_mul(pix_clk, temp_ff);
	}
	if (mode2) {
		temp_ff.full = dfixed_const(1000);
		pix_clk2.full = dfixed_const(mode2->clock); /* convert to fixed point */
		pix_clk2.full = dfixed_div(pix_clk2, temp_ff);
		temp_ff.full = dfixed_const(pixel_bytes2);
		peak_disp_bw.full += dfixed_mul(pix_clk2, temp_ff);
	}

	mem_bw.full = dfixed_mul(mem_bw, min_mem_eff);
	if (peak_disp_bw.full >= mem_bw.full) {
		DRM_ERROR("You may not have enough display bandwidth for current mode\n"
			  "If you have flickering problem, try to lower resolution, refresh rate, or color depth\n");
	}

	/*  Get values from the EXT_MEM_CNTL register...converting its contents. */
	temp = RREG32(RADEON_MEM_TIMING_CNTL);
	if ((rdev->family == CHIP_RV100) || (rdev->flags & RADEON_IS_IGP)) { /* RV100, M6, IGPs */
		mem_trcd = ((temp >> 2) & 0x3) + 1;
		mem_trp  = ((temp & 0x3)) + 1;
		mem_tras = ((temp & 0x70) >> 4) + 1;
	} else if (rdev->family == CHIP_R300 ||
		   rdev->family == CHIP_R350) { /* r300, r350 */
		mem_trcd = (temp & 0x7) + 1;
		mem_trp = ((temp >> 8) & 0x7) + 1;
		mem_tras = ((temp >> 11) & 0xf) + 4;
	} else if (rdev->family == CHIP_RV350 ||
		   rdev->family <= CHIP_RV380) {
		/* rv3x0 */
		mem_trcd = (temp & 0x7) + 3;
		mem_trp = ((temp >> 8) & 0x7) + 3;
		mem_tras = ((temp >> 11) & 0xf) + 6;
	} else if (rdev->family == CHIP_R420 ||
		   rdev->family == CHIP_R423 ||
		   rdev->family == CHIP_RV410) {
		/* r4xx */
		mem_trcd = (temp & 0xf) + 3;
		if (mem_trcd > 15)
			mem_trcd = 15;
		mem_trp = ((temp >> 8) & 0xf) + 3;
		if (mem_trp > 15)
			mem_trp = 15;
		mem_tras = ((temp >> 12) & 0x1f) + 6;
		if (mem_tras > 31)
			mem_tras = 31;
	} else { /* RV200, R200 */
		mem_trcd = (temp & 0x7) + 1;
		mem_trp = ((temp >> 8) & 0x7) + 1;
		mem_tras = ((temp >> 12) & 0xf) + 4;
	}
	/* convert to FF */
	trcd_ff.full = dfixed_const(mem_trcd);
	trp_ff.full = dfixed_const(mem_trp);
	tras_ff.full = dfixed_const(mem_tras);

	/* Get values from the MEM_SDRAM_MODE_REG register...converting its */
	temp = RREG32(RADEON_MEM_SDRAM_MODE_REG);
	data = (temp & (7 << 20)) >> 20;
	if ((rdev->family == CHIP_RV100) || rdev->flags & RADEON_IS_IGP) {
		if (rdev->family == CHIP_RS480) /* don't think rs400 */
			tcas_ff = memtcas_rs480_ff[data];
		else
			tcas_ff = memtcas_ff[data];
	} else
		tcas_ff = memtcas2_ff[data];

	if (rdev->family == CHIP_RS400 ||
	    rdev->family == CHIP_RS480) {
		/* extra cas latency stored in bits 23-25 0-4 clocks */
		data = (temp >> 23) & 0x7;
		if (data < 5)
			tcas_ff.full += dfixed_const(data);
	}

	if (ASIC_IS_R300(rdev) && !(rdev->flags & RADEON_IS_IGP)) {
		/* on the R300, Tcas is included in Trbs.
		 */
		temp = RREG32(RADEON_MEM_CNTL);
		data = (R300_MEM_NUM_CHANNELS_MASK & temp);
		if (data == 1) {
			if (R300_MEM_USE_CD_CH_ONLY & temp) {
				temp = RREG32(R300_MC_IND_INDEX);
				temp &= ~R300_MC_IND_ADDR_MASK;
				temp |= R300_MC_READ_CNTL_CD_mcind;
				WREG32(R300_MC_IND_INDEX, temp);
				temp = RREG32(R300_MC_IND_DATA);
				data = (R300_MEM_RBS_POSITION_C_MASK & temp);
			} else {
				temp = RREG32(R300_MC_READ_CNTL_AB);
				data = (R300_MEM_RBS_POSITION_A_MASK & temp);
			}
		} else {
			temp = RREG32(R300_MC_READ_CNTL_AB);
			data = (R300_MEM_RBS_POSITION_A_MASK & temp);
		}
		if (rdev->family == CHIP_RV410 ||
		    rdev->family == CHIP_R420 ||
		    rdev->family == CHIP_R423)
			trbs_ff = memtrbs_r4xx[data];
		else
			trbs_ff = memtrbs[data];
		tcas_ff.full += trbs_ff.full;
	}

	sclk_eff_ff.full = sclk_ff.full;

	if (rdev->flags & RADEON_IS_AGP) {
		fixed20_12 agpmode_ff;
		agpmode_ff.full = dfixed_const(radeon_agpmode);
		temp_ff.full = dfixed_const_666(16);
		sclk_eff_ff.full -= dfixed_mul(agpmode_ff, temp_ff);
	}
	/* TODO PCIE lanes may affect this - agpmode == 16?? */

	if (ASIC_IS_R300(rdev)) {
		sclk_delay_ff.full = dfixed_const(250);
	} else {
		if ((rdev->family == CHIP_RV100) ||
		    rdev->flags & RADEON_IS_IGP) {
			if (rdev->mc.vram_is_ddr)
				sclk_delay_ff.full = dfixed_const(41);
			else
				sclk_delay_ff.full = dfixed_const(33);
		} else {
			if (rdev->mc.vram_width == 128)
				sclk_delay_ff.full = dfixed_const(57);
			else
				sclk_delay_ff.full = dfixed_const(41);
		}
	}

	mc_latency_sclk.full = dfixed_div(sclk_delay_ff, sclk_eff_ff);

	if (rdev->mc.vram_is_ddr) {
		if (rdev->mc.vram_width == 32) {
			k1.full = dfixed_const(40);
			c  = 3;
		} else {
			k1.full = dfixed_const(20);
			c  = 1;
		}
	} else {
		k1.full = dfixed_const(40);
		c  = 3;
	}

	temp_ff.full = dfixed_const(2);
	mc_latency_mclk.full = dfixed_mul(trcd_ff, temp_ff);
	temp_ff.full = dfixed_const(c);
	mc_latency_mclk.full += dfixed_mul(tcas_ff, temp_ff);
	temp_ff.full = dfixed_const(4);
	mc_latency_mclk.full += dfixed_mul(tras_ff, temp_ff);
	mc_latency_mclk.full += dfixed_mul(trp_ff, temp_ff);
	mc_latency_mclk.full += k1.full;

	mc_latency_mclk.full = dfixed_div(mc_latency_mclk, mclk_ff);
	mc_latency_mclk.full += dfixed_div(temp_ff, sclk_eff_ff);

	/*
	  HW cursor time assuming worst case of full size colour cursor.
	*/
	temp_ff.full = dfixed_const((2 * (cur_size - (rdev->mc.vram_is_ddr + 1))));
	temp_ff.full += trcd_ff.full;
	if (temp_ff.full < tras_ff.full)
		temp_ff.full = tras_ff.full;
	cur_latency_mclk.full = dfixed_div(temp_ff, mclk_ff);

	temp_ff.full = dfixed_const(cur_size);
	cur_latency_sclk.full = dfixed_div(temp_ff, sclk_eff_ff);
	/*
	  Find the total latency for the display data.
	*/
	disp_latency_overhead.full = dfixed_const(8);
	disp_latency_overhead.full = dfixed_div(disp_latency_overhead, sclk_ff);
	mc_latency_mclk.full += disp_latency_overhead.full + cur_latency_mclk.full;
	mc_latency_sclk.full += disp_latency_overhead.full + cur_latency_sclk.full;

	if (mc_latency_mclk.full > mc_latency_sclk.full)
		disp_latency.full = mc_latency_mclk.full;
	else
		disp_latency.full = mc_latency_sclk.full;

	/* setup Max GRPH_STOP_REQ default value */
	if (ASIC_IS_RV100(rdev))
		max_stop_req = 0x5c;
	else
		max_stop_req = 0x7c;

	if (mode1) {
		/*  CRTC1
		    Set GRPH_BUFFER_CNTL register using h/w defined optimal values.
		    GRPH_STOP_REQ <= MIN[ 0x7C, (CRTC_H_DISP + 1) * (bit depth) / 0x10 ]
		*/
		stop_req = mode1->hdisplay * pixel_bytes1 / 16;

		if (stop_req > max_stop_req)
			stop_req = max_stop_req;

		/*
		  Find the drain rate of the display buffer.
		*/
		temp_ff.full = dfixed_const((16/pixel_bytes1));
		disp_drain_rate.full = dfixed_div(pix_clk, temp_ff);

		/*
		  Find the critical point of the display buffer.
		*/
		crit_point_ff.full = dfixed_mul(disp_drain_rate, disp_latency);
		crit_point_ff.full += dfixed_const_half(0);

		critical_point = dfixed_trunc(crit_point_ff);

		if (rdev->disp_priority == 2) {
			critical_point = 0;
		}

		/*
		  The critical point should never be above max_stop_req-4.  Setting
		  GRPH_CRITICAL_CNTL = 0 will thus force high priority all the time.
		*/
		if (max_stop_req - critical_point < 4)
			critical_point = 0;

		if (critical_point == 0 && mode2 && rdev->family == CHIP_R300) {
			/* some R300 cards have problem with this set to 0, when CRTC2 is enabled.*/
			critical_point = 0x10;
		}

		temp = RREG32(RADEON_GRPH_BUFFER_CNTL);
		temp &= ~(RADEON_GRPH_STOP_REQ_MASK);
		temp |= (stop_req << RADEON_GRPH_STOP_REQ_SHIFT);
		temp &= ~(RADEON_GRPH_START_REQ_MASK);
		if ((rdev->family == CHIP_R350) &&
		    (stop_req > 0x15)) {
			stop_req -= 0x10;
		}
		temp |= (stop_req << RADEON_GRPH_START_REQ_SHIFT);
		temp |= RADEON_GRPH_BUFFER_SIZE;
		temp &= ~(RADEON_GRPH_CRITICAL_CNTL   |
			  RADEON_GRPH_CRITICAL_AT_SOF |
			  RADEON_GRPH_STOP_CNTL);
		/*
		  Write the result into the register.
		*/
		WREG32(RADEON_GRPH_BUFFER_CNTL, ((temp & ~RADEON_GRPH_CRITICAL_POINT_MASK) |
						       (critical_point << RADEON_GRPH_CRITICAL_POINT_SHIFT)));

#if 0
		if ((rdev->family == CHIP_RS400) ||
		    (rdev->family == CHIP_RS480)) {
			/* attempt to program RS400 disp regs correctly ??? */
			temp = RREG32(RS400_DISP1_REG_CNTL);
			temp &= ~(RS400_DISP1_START_REQ_LEVEL_MASK |
				  RS400_DISP1_STOP_REQ_LEVEL_MASK);
			WREG32(RS400_DISP1_REQ_CNTL1, (temp |
						       (critical_point << RS400_DISP1_START_REQ_LEVEL_SHIFT) |
						       (critical_point << RS400_DISP1_STOP_REQ_LEVEL_SHIFT)));
			temp = RREG32(RS400_DMIF_MEM_CNTL1);
			temp &= ~(RS400_DISP1_CRITICAL_POINT_START_MASK |
				  RS400_DISP1_CRITICAL_POINT_STOP_MASK);
			WREG32(RS400_DMIF_MEM_CNTL1, (temp |
						      (critical_point << RS400_DISP1_CRITICAL_POINT_START_SHIFT) |
						      (critical_point << RS400_DISP1_CRITICAL_POINT_STOP_SHIFT)));
		}
#endif

		DRM_DEBUG_KMS("GRPH_BUFFER_CNTL from to %x\n",
			  /* 	  (unsigned int)info->SavedReg->grph_buffer_cntl, */
			  (unsigned int)RREG32(RADEON_GRPH_BUFFER_CNTL));
	}

	if (mode2) {
		u32 grph2_cntl;
		stop_req = mode2->hdisplay * pixel_bytes2 / 16;

		if (stop_req > max_stop_req)
			stop_req = max_stop_req;

		/*
		  Find the drain rate of the display buffer.
		*/
		temp_ff.full = dfixed_const((16/pixel_bytes2));
		disp_drain_rate2.full = dfixed_div(pix_clk2, temp_ff);

		grph2_cntl = RREG32(RADEON_GRPH2_BUFFER_CNTL);
		grph2_cntl &= ~(RADEON_GRPH_STOP_REQ_MASK);
		grph2_cntl |= (stop_req << RADEON_GRPH_STOP_REQ_SHIFT);
		grph2_cntl &= ~(RADEON_GRPH_START_REQ_MASK);
		if ((rdev->family == CHIP_R350) &&
		    (stop_req > 0x15)) {
			stop_req -= 0x10;
		}
		grph2_cntl |= (stop_req << RADEON_GRPH_START_REQ_SHIFT);
		grph2_cntl |= RADEON_GRPH_BUFFER_SIZE;
		grph2_cntl &= ~(RADEON_GRPH_CRITICAL_CNTL   |
			  RADEON_GRPH_CRITICAL_AT_SOF |
			  RADEON_GRPH_STOP_CNTL);

		if ((rdev->family == CHIP_RS100) ||
		    (rdev->family == CHIP_RS200))
			critical_point2 = 0;
		else {
			temp = (rdev->mc.vram_width * rdev->mc.vram_is_ddr + 1)/128;
			temp_ff.full = dfixed_const(temp);
			temp_ff.full = dfixed_mul(mclk_ff, temp_ff);
			if (sclk_ff.full < temp_ff.full)
				temp_ff.full = sclk_ff.full;

			read_return_rate.full = temp_ff.full;

			if (mode1) {
				temp_ff.full = read_return_rate.full - disp_drain_rate.full;
				time_disp1_drop_priority.full = dfixed_div(crit_point_ff, temp_ff);
			} else {
				time_disp1_drop_priority.full = 0;
			}
			crit_point_ff.full = disp_latency.full + time_disp1_drop_priority.full + disp_latency.full;
			crit_point_ff.full = dfixed_mul(crit_point_ff, disp_drain_rate2);
			crit_point_ff.full += dfixed_const_half(0);

			critical_point2 = dfixed_trunc(crit_point_ff);

			if (rdev->disp_priority == 2) {
				critical_point2 = 0;
			}

			if (max_stop_req - critical_point2 < 4)
				critical_point2 = 0;

		}

		if (critical_point2 == 0 && rdev->family == CHIP_R300) {
			/* some R300 cards have problem with this set to 0 */
			critical_point2 = 0x10;
		}

		WREG32(RADEON_GRPH2_BUFFER_CNTL, ((grph2_cntl & ~RADEON_GRPH_CRITICAL_POINT_MASK) |
						  (critical_point2 << RADEON_GRPH_CRITICAL_POINT_SHIFT)));

		if ((rdev->family == CHIP_RS400) ||
		    (rdev->family == CHIP_RS480)) {
#if 0
			/* attempt to program RS400 disp2 regs correctly ??? */
			temp = RREG32(RS400_DISP2_REQ_CNTL1);
			temp &= ~(RS400_DISP2_START_REQ_LEVEL_MASK |
				  RS400_DISP2_STOP_REQ_LEVEL_MASK);
			WREG32(RS400_DISP2_REQ_CNTL1, (temp |
						       (critical_point2 << RS400_DISP1_START_REQ_LEVEL_SHIFT) |
						       (critical_point2 << RS400_DISP1_STOP_REQ_LEVEL_SHIFT)));
			temp = RREG32(RS400_DISP2_REQ_CNTL2);
			temp &= ~(RS400_DISP2_CRITICAL_POINT_START_MASK |
				  RS400_DISP2_CRITICAL_POINT_STOP_MASK);
			WREG32(RS400_DISP2_REQ_CNTL2, (temp |
						       (critical_point2 << RS400_DISP2_CRITICAL_POINT_START_SHIFT) |
						       (critical_point2 << RS400_DISP2_CRITICAL_POINT_STOP_SHIFT)));
#endif
			WREG32(RS400_DISP2_REQ_CNTL1, 0x105DC1CC);
			WREG32(RS400_DISP2_REQ_CNTL2, 0x2749D000);
			WREG32(RS400_DMIF_MEM_CNTL1,  0x29CA71DC);
			WREG32(RS400_DISP1_REQ_CNTL1, 0x28FBC3AC);
		}

		DRM_DEBUG_KMS("GRPH2_BUFFER_CNTL from to %x\n",
			  (unsigned int)RREG32(RADEON_GRPH2_BUFFER_CNTL));
	}
}

static inline void r100_cs_track_texture_print(struct r100_cs_track_texture *t)
{
	DRM_ERROR("pitch                      %d\n", t->pitch);
	DRM_ERROR("use_pitch                  %d\n", t->use_pitch);
	DRM_ERROR("width                      %d\n", t->width);
	DRM_ERROR("width_11                   %d\n", t->width_11);
	DRM_ERROR("height                     %d\n", t->height);
	DRM_ERROR("height_11                  %d\n", t->height_11);
	DRM_ERROR("num levels                 %d\n", t->num_levels);
	DRM_ERROR("depth                      %d\n", t->txdepth);
	DRM_ERROR("bpp                        %d\n", t->cpp);
	DRM_ERROR("coordinate type            %d\n", t->tex_coord_type);
	DRM_ERROR("width round to power of 2  %d\n", t->roundup_w);
	DRM_ERROR("height round to power of 2 %d\n", t->roundup_h);
	DRM_ERROR("compress format            %d\n", t->compress_format);
}

static int r100_track_compress_size(int compress_format, int w, int h)
{
	int block_width, block_height, block_bytes;
	int wblocks, hblocks;
	int min_wblocks;
	int sz;

	block_width = 4;
	block_height = 4;

	switch (compress_format) {
	case R100_TRACK_COMP_DXT1:
		block_bytes = 8;
		min_wblocks = 4;
		break;
	default:
	case R100_TRACK_COMP_DXT35:
		block_bytes = 16;
		min_wblocks = 2;
		break;
	}

	hblocks = (h + block_height - 1) / block_height;
	wblocks = (w + block_width - 1) / block_width;
	if (wblocks < min_wblocks)
		wblocks = min_wblocks;
	sz = wblocks * hblocks * block_bytes;
	return sz;
}

static int r100_cs_track_cube(struct radeon_device *rdev,
			      struct r100_cs_track *track, unsigned idx)
{
	unsigned face, w, h;
	struct radeon_bo *cube_robj;
	unsigned long size;
	unsigned compress_format = track->textures[idx].compress_format;

	for (face = 0; face < 5; face++) {
		cube_robj = track->textures[idx].cube_info[face].robj;
		w = track->textures[idx].cube_info[face].width;
		h = track->textures[idx].cube_info[face].height;

		if (compress_format) {
			size = r100_track_compress_size(compress_format, w, h);
		} else
			size = w * h;
		size *= track->textures[idx].cpp;

		size += track->textures[idx].cube_info[face].offset;

		if (size > radeon_bo_size(cube_robj)) {
			DRM_ERROR("Cube texture offset greater than object size %lu %lu\n",
				  size, radeon_bo_size(cube_robj));
			r100_cs_track_texture_print(&track->textures[idx]);
			return -1;
		}
	}
	return 0;
}

static int r100_cs_track_texture_check(struct radeon_device *rdev,
				       struct r100_cs_track *track)
{
	struct radeon_bo *robj;
	unsigned long size;
	unsigned u, i, w, h, d;
	int ret;

	for (u = 0; u < track->num_texture; u++) {
		if (!track->textures[u].enabled)
			continue;
		if (track->textures[u].lookup_disable)
			continue;
		robj = track->textures[u].robj;
		if (robj == NULL) {
			DRM_ERROR("No texture bound to unit %u\n", u);
			return -EINVAL;
		}
		size = 0;
		for (i = 0; i <= track->textures[u].num_levels; i++) {
			if (track->textures[u].use_pitch) {
				if (rdev->family < CHIP_R300)
					w = (track->textures[u].pitch / track->textures[u].cpp) / (1 << i);
				else
					w = track->textures[u].pitch / (1 << i);
			} else {
				w = track->textures[u].width;
				if (rdev->family >= CHIP_RV515)
					w |= track->textures[u].width_11;
				w = w / (1 << i);
				if (track->textures[u].roundup_w)
					w = roundup_pow_of_two(w);
			}
			h = track->textures[u].height;
			if (rdev->family >= CHIP_RV515)
				h |= track->textures[u].height_11;
			h = h / (1 << i);
			if (track->textures[u].roundup_h)
				h = roundup_pow_of_two(h);
			if (track->textures[u].tex_coord_type == 1) {
				d = (1 << track->textures[u].txdepth) / (1 << i);
				if (!d)
					d = 1;
			} else {
				d = 1;
			}
			if (track->textures[u].compress_format) {

				size += r100_track_compress_size(track->textures[u].compress_format, w, h) * d;
				/* compressed textures are block based */
			} else
				size += w * h * d;
		}
		size *= track->textures[u].cpp;

		switch (track->textures[u].tex_coord_type) {
		case 0:
		case 1:
			break;
		case 2:
			if (track->separate_cube) {
				ret = r100_cs_track_cube(rdev, track, u);
				if (ret)
					return ret;
			} else
				size *= 6;
			break;
		default:
			DRM_ERROR("Invalid texture coordinate type %u for unit "
				  "%u\n", track->textures[u].tex_coord_type, u);
			return -EINVAL;
		}
		if (size > radeon_bo_size(robj)) {
			DRM_ERROR("Texture of unit %u needs %lu bytes but is "
				  "%lu\n", u, size, radeon_bo_size(robj));
			r100_cs_track_texture_print(&track->textures[u]);
			return -EINVAL;
		}
	}
	return 0;
}

int r100_cs_track_check(struct radeon_device *rdev, struct r100_cs_track *track)
{
	unsigned i;
	unsigned long size;
	unsigned prim_walk;
	unsigned nverts;
	unsigned num_cb = track->cb_dirty ? track->num_cb : 0;

	if (num_cb && !track->zb_cb_clear && !track->color_channel_mask &&
	    !track->blend_read_enable)
		num_cb = 0;

	for (i = 0; i < num_cb; i++) {
		if (track->cb[i].robj == NULL) {
			DRM_ERROR("[drm] No buffer for color buffer %d !\n", i);
			return -EINVAL;
		}
		size = track->cb[i].pitch * track->cb[i].cpp * track->maxy;
		size += track->cb[i].offset;
		if (size > radeon_bo_size(track->cb[i].robj)) {
			DRM_ERROR("[drm] Buffer too small for color buffer %d "
				  "(need %lu have %lu) !\n", i, size,
				  radeon_bo_size(track->cb[i].robj));
			DRM_ERROR("[drm] color buffer %d (%u %u %u %u)\n",
				  i, track->cb[i].pitch, track->cb[i].cpp,
				  track->cb[i].offset, track->maxy);
			return -EINVAL;
		}
	}
	track->cb_dirty = false;

	if (track->zb_dirty && track->z_enabled) {
		if (track->zb.robj == NULL) {
			DRM_ERROR("[drm] No buffer for z buffer !\n");
			return -EINVAL;
		}
		size = track->zb.pitch * track->zb.cpp * track->maxy;
		size += track->zb.offset;
		if (size > radeon_bo_size(track->zb.robj)) {
			DRM_ERROR("[drm] Buffer too small for z buffer "
				  "(need %lu have %lu) !\n", size,
				  radeon_bo_size(track->zb.robj));
			DRM_ERROR("[drm] zbuffer (%u %u %u %u)\n",
				  track->zb.pitch, track->zb.cpp,
				  track->zb.offset, track->maxy);
			return -EINVAL;
		}
	}
	track->zb_dirty = false;

	if (track->aa_dirty && track->aaresolve) {
		if (track->aa.robj == NULL) {
			DRM_ERROR("[drm] No buffer for AA resolve buffer %d !\n", i);
			return -EINVAL;
		}
		/* I believe the format comes from colorbuffer0. */
		size = track->aa.pitch * track->cb[0].cpp * track->maxy;
		size += track->aa.offset;
		if (size > radeon_bo_size(track->aa.robj)) {
			DRM_ERROR("[drm] Buffer too small for AA resolve buffer %d "
				  "(need %lu have %lu) !\n", i, size,
				  radeon_bo_size(track->aa.robj));
			DRM_ERROR("[drm] AA resolve buffer %d (%u %u %u %u)\n",
				  i, track->aa.pitch, track->cb[0].cpp,
				  track->aa.offset, track->maxy);
			return -EINVAL;
		}
	}
	track->aa_dirty = false;

	prim_walk = (track->vap_vf_cntl >> 4) & 0x3;
	if (track->vap_vf_cntl & (1 << 14)) {
		nverts = track->vap_alt_nverts;
	} else {
		nverts = (track->vap_vf_cntl >> 16) & 0xFFFF;
	}
	switch (prim_walk) {
	case 1:
		for (i = 0; i < track->num_arrays; i++) {
			size = track->arrays[i].esize * track->max_indx * 4;
			if (track->arrays[i].robj == NULL) {
				DRM_ERROR("(PW %u) Vertex array %u no buffer "
					  "bound\n", prim_walk, i);
				return -EINVAL;
			}
			if (size > radeon_bo_size(track->arrays[i].robj)) {
				dev_err(rdev->dev, "(PW %u) Vertex array %u "
					"need %lu dwords have %lu dwords\n",
					prim_walk, i, size >> 2,
					radeon_bo_size(track->arrays[i].robj)
					>> 2);
				DRM_ERROR("Max indices %u\n", track->max_indx);
				return -EINVAL;
			}
		}
		break;
	case 2:
		for (i = 0; i < track->num_arrays; i++) {
			size = track->arrays[i].esize * (nverts - 1) * 4;
			if (track->arrays[i].robj == NULL) {
				DRM_ERROR("(PW %u) Vertex array %u no buffer "
					  "bound\n", prim_walk, i);
				return -EINVAL;
			}
			if (size > radeon_bo_size(track->arrays[i].robj)) {
				dev_err(rdev->dev, "(PW %u) Vertex array %u "
					"need %lu dwords have %lu dwords\n",
					prim_walk, i, size >> 2,
					radeon_bo_size(track->arrays[i].robj)
					>> 2);
				return -EINVAL;
			}
		}
		break;
	case 3:
		size = track->vtx_size * nverts;
		if (size != track->immd_dwords) {
			DRM_ERROR("IMMD draw %u dwors but needs %lu dwords\n",
				  track->immd_dwords, size);
			DRM_ERROR("VAP_VF_CNTL.NUM_VERTICES %u, VTX_SIZE %u\n",
				  nverts, track->vtx_size);
			return -EINVAL;
		}
		break;
	default:
		DRM_ERROR("[drm] Invalid primitive walk %d for VAP_VF_CNTL\n",
			  prim_walk);
		return -EINVAL;
	}

	if (track->tex_dirty) {
		track->tex_dirty = false;
		return r100_cs_track_texture_check(rdev, track);
	}
	return 0;
}

void r100_cs_track_clear(struct radeon_device *rdev, struct r100_cs_track *track)
{
	unsigned i, face;

	track->cb_dirty = true;
	track->zb_dirty = true;
	track->tex_dirty = true;
	track->aa_dirty = true;

	if (rdev->family < CHIP_R300) {
		track->num_cb = 1;
		if (rdev->family <= CHIP_RS200)
			track->num_texture = 3;
		else
			track->num_texture = 6;
		track->maxy = 2048;
		track->separate_cube = 1;
	} else {
		track->num_cb = 4;
		track->num_texture = 16;
		track->maxy = 4096;
		track->separate_cube = 0;
		track->aaresolve = false;
		track->aa.robj = NULL;
	}

	for (i = 0; i < track->num_cb; i++) {
		track->cb[i].robj = NULL;
		track->cb[i].pitch = 8192;
		track->cb[i].cpp = 16;
		track->cb[i].offset = 0;
	}
	track->z_enabled = true;
	track->zb.robj = NULL;
	track->zb.pitch = 8192;
	track->zb.cpp = 4;
	track->zb.offset = 0;
	track->vtx_size = 0x7F;
	track->immd_dwords = 0xFFFFFFFFUL;
	track->num_arrays = 11;
	track->max_indx = 0x00FFFFFFUL;
	for (i = 0; i < track->num_arrays; i++) {
		track->arrays[i].robj = NULL;
		track->arrays[i].esize = 0x7F;
	}
	for (i = 0; i < track->num_texture; i++) {
		track->textures[i].compress_format = R100_TRACK_COMP_NONE;
		track->textures[i].pitch = 16536;
		track->textures[i].width = 16536;
		track->textures[i].height = 16536;
		track->textures[i].width_11 = 1 << 11;
		track->textures[i].height_11 = 1 << 11;
		track->textures[i].num_levels = 12;
		if (rdev->family <= CHIP_RS200) {
			track->textures[i].tex_coord_type = 0;
			track->textures[i].txdepth = 0;
		} else {
			track->textures[i].txdepth = 16;
			track->textures[i].tex_coord_type = 1;
		}
		track->textures[i].cpp = 64;
		track->textures[i].robj = NULL;
		/* CS IB emission code makes sure texture unit are disabled */
		track->textures[i].enabled = false;
		track->textures[i].lookup_disable = false;
		track->textures[i].roundup_w = true;
		track->textures[i].roundup_h = true;
		if (track->separate_cube)
			for (face = 0; face < 5; face++) {
				track->textures[i].cube_info[face].robj = NULL;
				track->textures[i].cube_info[face].width = 16536;
				track->textures[i].cube_info[face].height = 16536;
				track->textures[i].cube_info[face].offset = 0;
			}
	}
}

int r100_ring_test(struct radeon_device *rdev)
{
	uint32_t scratch;
	uint32_t tmp = 0;
	unsigned i;
	int r;

	r = radeon_scratch_get(rdev, &scratch);
	if (r) {
		DRM_ERROR("radeon: cp failed to get scratch reg (%d).\n", r);
		return r;
	}
	WREG32(scratch, 0xCAFEDEAD);
	r = radeon_ring_lock(rdev, 2);
	if (r) {
		DRM_ERROR("radeon: cp failed to lock ring (%d).\n", r);
		radeon_scratch_free(rdev, scratch);
		return r;
	}
	radeon_ring_write(rdev, PACKET0(scratch, 0));
	radeon_ring_write(rdev, 0xDEADBEEF);
	radeon_ring_unlock_commit(rdev);
	for (i = 0; i < rdev->usec_timeout; i++) {
		tmp = RREG32(scratch);
		if (tmp == 0xDEADBEEF) {
			break;
		}
		DRM_UDELAY(1);
	}
	if (i < rdev->usec_timeout) {
		DRM_INFO("ring test succeeded in %d usecs\n", i);
	} else {
		DRM_ERROR("radeon: ring test failed (scratch(0x%04X)=0x%08X)\n",
			  scratch, tmp);
		r = -EINVAL;
	}
	radeon_scratch_free(rdev, scratch);
	return r;
}

void r100_ring_ib_execute(struct radeon_device *rdev, struct radeon_ib *ib)
{
	radeon_ring_write(rdev, PACKET0(RADEON_CP_IB_BASE, 1));
	radeon_ring_write(rdev, ib->gpu_addr);
	radeon_ring_write(rdev, ib->length_dw);
}

int r100_ib_test(struct radeon_device *rdev)
{
	struct radeon_ib *ib;
	uint32_t scratch;
	uint32_t tmp = 0;
	unsigned i;
	int r;

	r = radeon_scratch_get(rdev, &scratch);
	if (r) {
		DRM_ERROR("radeon: failed to get scratch reg (%d).\n", r);
		return r;
	}
	WREG32(scratch, 0xCAFEDEAD);
	r = radeon_ib_get(rdev, &ib);
	if (r) {
		return r;
	}
	ib->ptr[0] = PACKET0(scratch, 0);
	ib->ptr[1] = 0xDEADBEEF;
	ib->ptr[2] = PACKET2(0);
	ib->ptr[3] = PACKET2(0);
	ib->ptr[4] = PACKET2(0);
	ib->ptr[5] = PACKET2(0);
	ib->ptr[6] = PACKET2(0);
	ib->ptr[7] = PACKET2(0);
	ib->length_dw = 8;
	r = radeon_ib_schedule(rdev, ib);
	if (r) {
		radeon_scratch_free(rdev, scratch);
		radeon_ib_free(rdev, &ib);
		return r;
	}
	r = radeon_fence_wait(ib->fence, false);
	if (r) {
		return r;
	}
	for (i = 0; i < rdev->usec_timeout; i++) {
		tmp = RREG32(scratch);
		if (tmp == 0xDEADBEEF) {
			break;
		}
		DRM_UDELAY(1);
	}
	if (i < rdev->usec_timeout) {
		DRM_INFO("ib test succeeded in %u usecs\n", i);
	} else {
		DRM_ERROR("radeon: ib test failed (scratch(0x%04X)=0x%08X)\n",
			  scratch, tmp);
		r = -EINVAL;
	}
	radeon_scratch_free(rdev, scratch);
	radeon_ib_free(rdev, &ib);
	return r;
}

void r100_ib_fini(struct radeon_device *rdev)
{
	radeon_ib_pool_fini(rdev);
}

int r100_ib_init(struct radeon_device *rdev)
{
	int r;

	r = radeon_ib_pool_init(rdev);
	if (r) {
		dev_err(rdev->dev, "failed initializing IB pool (%d).\n", r);
		r100_ib_fini(rdev);
		return r;
	}
	r = r100_ib_test(rdev);
	if (r) {
		dev_err(rdev->dev, "failed testing IB (%d).\n", r);
		r100_ib_fini(rdev);
		return r;
	}
	return 0;
}

void r100_mc_stop(struct radeon_device *rdev, struct r100_mc_save *save)
{
	/* Shutdown CP we shouldn't need to do that but better be safe than
	 * sorry
	 */
	rdev->cp.ready = false;
	WREG32(R_000740_CP_CSQ_CNTL, 0);

	/* Save few CRTC registers */
	save->GENMO_WT = RREG8(R_0003C2_GENMO_WT);
	save->CRTC_EXT_CNTL = RREG32(R_000054_CRTC_EXT_CNTL);
	save->CRTC_GEN_CNTL = RREG32(R_000050_CRTC_GEN_CNTL);
	save->CUR_OFFSET = RREG32(R_000260_CUR_OFFSET);
	if (!(rdev->flags & RADEON_SINGLE_CRTC)) {
		save->CRTC2_GEN_CNTL = RREG32(R_0003F8_CRTC2_GEN_CNTL);
		save->CUR2_OFFSET = RREG32(R_000360_CUR2_OFFSET);
	}

	/* Disable VGA aperture access */
	WREG8(R_0003C2_GENMO_WT, C_0003C2_VGA_RAM_EN & save->GENMO_WT);
	/* Disable cursor, overlay, crtc */
	WREG32(R_000260_CUR_OFFSET, save->CUR_OFFSET | S_000260_CUR_LOCK(1));
	WREG32(R_000054_CRTC_EXT_CNTL, save->CRTC_EXT_CNTL |
					S_000054_CRTC_DISPLAY_DIS(1));
	WREG32(R_000050_CRTC_GEN_CNTL,
			(C_000050_CRTC_CUR_EN & save->CRTC_GEN_CNTL) |
			S_000050_CRTC_DISP_REQ_EN_B(1));
	WREG32(R_000420_OV0_SCALE_CNTL,
		C_000420_OV0_OVERLAY_EN & RREG32(R_000420_OV0_SCALE_CNTL));
	WREG32(R_000260_CUR_OFFSET, C_000260_CUR_LOCK & save->CUR_OFFSET);
	if (!(rdev->flags & RADEON_SINGLE_CRTC)) {
		WREG32(R_000360_CUR2_OFFSET, save->CUR2_OFFSET |
						S_000360_CUR2_LOCK(1));
		WREG32(R_0003F8_CRTC2_GEN_CNTL,
			(C_0003F8_CRTC2_CUR_EN & save->CRTC2_GEN_CNTL) |
			S_0003F8_CRTC2_DISPLAY_DIS(1) |
			S_0003F8_CRTC2_DISP_REQ_EN_B(1));
		WREG32(R_000360_CUR2_OFFSET,
			C_000360_CUR2_LOCK & save->CUR2_OFFSET);
	}
}

void r100_mc_resume(struct radeon_device *rdev, struct r100_mc_save *save)
{
	/* Update base address for crtc */
	WREG32(R_00023C_DISPLAY_BASE_ADDR, rdev->mc.vram_start);
	if (!(rdev->flags & RADEON_SINGLE_CRTC)) {
		WREG32(R_00033C_CRTC2_DISPLAY_BASE_ADDR, rdev->mc.vram_start);
	}
	/* Restore CRTC registers */
	WREG8(R_0003C2_GENMO_WT, save->GENMO_WT);
	WREG32(R_000054_CRTC_EXT_CNTL, save->CRTC_EXT_CNTL);
	WREG32(R_000050_CRTC_GEN_CNTL, save->CRTC_GEN_CNTL);
	if (!(rdev->flags & RADEON_SINGLE_CRTC)) {
		WREG32(R_0003F8_CRTC2_GEN_CNTL, save->CRTC2_GEN_CNTL);
	}
}

void r100_vga_render_disable(struct radeon_device *rdev)
{
	u32 tmp;

	tmp = RREG8(R_0003C2_GENMO_WT);
	WREG8(R_0003C2_GENMO_WT, C_0003C2_VGA_RAM_EN & tmp);
}

static void r100_debugfs(struct radeon_device *rdev)
{
	int r;

	r = r100_debugfs_mc_info_init(rdev);
	if (r)
		dev_warn(rdev->dev, "Failed to create r100_mc debugfs file.\n");
}

static void r100_mc_program(struct radeon_device *rdev)
{
	struct r100_mc_save save;

	/* Stops all mc clients */
	r100_mc_stop(rdev, &save);
	if (rdev->flags & RADEON_IS_AGP) {
		WREG32(R_00014C_MC_AGP_LOCATION,
			S_00014C_MC_AGP_START(rdev->mc.gtt_start >> 16) |
			S_00014C_MC_AGP_TOP(rdev->mc.gtt_end >> 16));
		WREG32(R_000170_AGP_BASE, lower_32_bits(rdev->mc.agp_base));
		if (rdev->family > CHIP_RV200)
			WREG32(R_00015C_AGP_BASE_2,
				upper_32_bits(rdev->mc.agp_base) & 0xff);
	} else {
		WREG32(R_00014C_MC_AGP_LOCATION, 0x0FFFFFFF);
		WREG32(R_000170_AGP_BASE, 0);
		if (rdev->family > CHIP_RV200)
			WREG32(R_00015C_AGP_BASE_2, 0);
	}
	/* Wait for mc idle */
	if (r100_mc_wait_for_idle(rdev))
		dev_warn(rdev->dev, "Wait for MC idle timeout.\n");
	/* Program MC, should be a 32bits limited address space */
	WREG32(R_000148_MC_FB_LOCATION,
		S_000148_MC_FB_START(rdev->mc.vram_start >> 16) |
		S_000148_MC_FB_TOP(rdev->mc.vram_end >> 16));
	r100_mc_resume(rdev, &save);
}

void r100_clock_startup(struct radeon_device *rdev)
{
	u32 tmp;

	if (radeon_dynclks != -1 && radeon_dynclks)
		radeon_legacy_set_clock_gating(rdev, 1);
	/* We need to force on some of the block */
	tmp = RREG32_PLL(R_00000D_SCLK_CNTL);
	tmp |= S_00000D_FORCE_CP(1) | S_00000D_FORCE_VIP(1);
	if ((rdev->family == CHIP_RV250) || (rdev->family == CHIP_RV280))
		tmp |= S_00000D_FORCE_DISP1(1) | S_00000D_FORCE_DISP2(1);
	WREG32_PLL(R_00000D_SCLK_CNTL, tmp);
}

static int r100_startup(struct radeon_device *rdev)
{
	int r;

	/* set common regs */
	r100_set_common_regs(rdev);
	/* program mc */
	r100_mc_program(rdev);
	/* Resume clock */
	r100_clock_startup(rdev);
	/* Initialize GART (initialize after TTM so we can allocate
	 * memory through TTM but finalize after TTM) */
	r100_enable_bm(rdev);
	if (rdev->flags & RADEON_IS_PCI) {
		r = r100_pci_gart_enable(rdev);
		if (r)
			return r;
	}

	/* allocate wb buffer */
	r = radeon_wb_init(rdev);
	if (r)
		return r;

	/* Enable IRQ */
	r100_irq_set(rdev);
	rdev->config.r100.hdp_cntl = RREG32(RADEON_HOST_PATH_CNTL);
	/* 1M ring buffer */
	r = r100_cp_init(rdev, 1024 * 1024);
	if (r) {
		dev_err(rdev->dev, "failed initializing CP (%d).\n", r);
		return r;
	}
	r = r100_ib_init(rdev);
	if (r) {
		dev_err(rdev->dev, "failed initializing IB (%d).\n", r);
		return r;
	}
	return 0;
}

int r100_resume(struct radeon_device *rdev)
{
	/* Make sur GART are not working */
	if (rdev->flags & RADEON_IS_PCI)
		r100_pci_gart_disable(rdev);
	/* Resume clock before doing reset */
	r100_clock_startup(rdev);
	/* Reset gpu before posting otherwise ATOM will enter infinite loop */
	if (radeon_asic_reset(rdev)) {
		dev_warn(rdev->dev, "GPU reset failed ! (0xE40=0x%08X, 0x7C0=0x%08X)\n",
			RREG32(R_000E40_RBBM_STATUS),
			RREG32(R_0007C0_CP_STAT));
	}
	/* post */
	radeon_combios_asic_init(rdev->ddev);
	/* Resume clock after posting */
	r100_clock_startup(rdev);
	/* Initialize surface registers */
	radeon_surface_init(rdev);
	return r100_startup(rdev);
}

int r100_suspend(struct radeon_device *rdev)
{
	r100_cp_disable(rdev);
	radeon_wb_disable(rdev);
	r100_irq_disable(rdev);
	if (rdev->flags & RADEON_IS_PCI)
		r100_pci_gart_disable(rdev);
	return 0;
}

void r100_fini(struct radeon_device *rdev)
{
	r100_cp_fini(rdev);
	radeon_wb_fini(rdev);
	r100_ib_fini(rdev);
	radeon_gem_fini(rdev);
	if (rdev->flags & RADEON_IS_PCI)
		r100_pci_gart_fini(rdev);
	radeon_agp_fini(rdev);
	radeon_irq_kms_fini(rdev);
	radeon_fence_driver_fini(rdev);
	radeon_bo_fini(rdev);
	radeon_atombios_fini(rdev);
	kfree(rdev->bios);
	rdev->bios = NULL;
}

/*
 * Due to how kexec works, it can leave the hw fully initialised when it
 * boots the new kernel. However doing our init sequence with the CP and
 * WB stuff setup causes GPU hangs on the RN50 at least. So at startup
 * do some quick sanity checks and restore sane values to avoid this
 * problem.
 */
void r100_restore_sanity(struct radeon_device *rdev)
{
	u32 tmp;

	tmp = RREG32(RADEON_CP_CSQ_CNTL);
	if (tmp) {
		WREG32(RADEON_CP_CSQ_CNTL, 0);
	}
	tmp = RREG32(RADEON_CP_RB_CNTL);
	if (tmp) {
		WREG32(RADEON_CP_RB_CNTL, 0);
	}
	tmp = RREG32(RADEON_SCRATCH_UMSK);
	if (tmp) {
		WREG32(RADEON_SCRATCH_UMSK, 0);
	}
}

int r100_init(struct radeon_device *rdev)
{
	int r;

	/* Register debugfs file specific to this group of asics */
	r100_debugfs(rdev);
	/* Disable VGA */
	r100_vga_render_disable(rdev);
	/* Initialize scratch registers */
	radeon_scratch_init(rdev);
	/* Initialize surface registers */
	radeon_surface_init(rdev);
	/* sanity check some register to avoid hangs like after kexec */
	r100_restore_sanity(rdev);
	/* TODO: disable VGA need to use VGA request */
	/* BIOS*/
	if (!radeon_get_bios(rdev)) {
		if (ASIC_IS_AVIVO(rdev))
			return -EINVAL;
	}
	if (rdev->is_atom_bios) {
		dev_err(rdev->dev, "Expecting combios for RS400/RS480 GPU\n");
		return -EINVAL;
	} else {
		r = radeon_combios_init(rdev);
		if (r)
			return r;
	}
	/* Reset gpu before posting otherwise ATOM will enter infinite loop */
	if (radeon_asic_reset(rdev)) {
		dev_warn(rdev->dev,
			"GPU reset failed ! (0xE40=0x%08X, 0x7C0=0x%08X)\n",
			RREG32(R_000E40_RBBM_STATUS),
			RREG32(R_0007C0_CP_STAT));
	}
	/* check if cards are posted or not */
	if (radeon_boot_test_post_card(rdev) == false)
		return -EINVAL;
	/* Set asic errata */
	r100_errata(rdev);
	/* Initialize clocks */
	radeon_get_clock_info(rdev->ddev);
	/* initialize AGP */
	if (rdev->flags & RADEON_IS_AGP) {
		r = radeon_agp_init(rdev);
		if (r) {
			radeon_agp_disable(rdev);
		}
	}
	/* initialize VRAM */
	r100_mc_init(rdev);
	/* Fence driver */
	r = radeon_fence_driver_init(rdev);
	if (r)
		return r;
	r = radeon_irq_kms_init(rdev);
	if (r)
		return r;
	/* Memory manager */
	r = radeon_bo_init(rdev);
	if (r)
		return r;
	if (rdev->flags & RADEON_IS_PCI) {
		r = r100_pci_gart_init(rdev);
		if (r)
			return r;
	}
	r100_set_safe_registers(rdev);
	rdev->accel_working = true;
	r = r100_startup(rdev);
	if (r) {
		/* Somethings want wront with the accel init stop accel */
		dev_err(rdev->dev, "Disabling GPU acceleration\n");
		r100_cp_fini(rdev);
		radeon_wb_fini(rdev);
		r100_ib_fini(rdev);
		radeon_irq_kms_fini(rdev);
		if (rdev->flags & RADEON_IS_PCI)
			r100_pci_gart_fini(rdev);
		rdev->accel_working = false;
	}
	return 0;
}<|MERGE_RESOLUTION|>--- conflicted
+++ resolved
@@ -773,13 +773,8 @@
 		radeon_ring_write(rdev, (0x1fff) | (0x1fff << 16));
 		radeon_ring_write(rdev, 0);
 		radeon_ring_write(rdev, (0x1fff) | (0x1fff << 16));
-<<<<<<< HEAD
-		radeon_ring_write(rdev, cur_pages);
-		radeon_ring_write(rdev, cur_pages);
-=======
 		radeon_ring_write(rdev, num_gpu_pages);
 		radeon_ring_write(rdev, num_gpu_pages);
->>>>>>> 3ee72ca9
 		radeon_ring_write(rdev, cur_pages | (stride_pixels << 16));
 	}
 	radeon_ring_write(rdev, PACKET0(RADEON_DSTCACHE_CTLSTAT, 0));
