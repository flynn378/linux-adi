/*
 * Copyright (c) 2013-2015, Mellanox Technologies. All rights reserved.
 *
 * This software is available to you under a choice of one of two
 * licenses.  You may choose to be licensed under the terms of the GNU
 * General Public License (GPL) Version 2, available from the file
 * COPYING in the main directory of this source tree, or the
 * OpenIB.org BSD license below:
 *
 *     Redistribution and use in source and binary forms, with or
 *     without modification, are permitted provided that the following
 *     conditions are met:
 *
 *      - Redistributions of source code must retain the above
 *        copyright notice, this list of conditions and the following
 *        disclaimer.
 *
 *      - Redistributions in binary form must reproduce the above
 *        copyright notice, this list of conditions and the following
 *        disclaimer in the documentation and/or other materials
 *        provided with the distribution.
 *
 * THE SOFTWARE IS PROVIDED "AS IS", WITHOUT WARRANTY OF ANY KIND,
 * EXPRESS OR IMPLIED, INCLUDING BUT NOT LIMITED TO THE WARRANTIES OF
 * MERCHANTABILITY, FITNESS FOR A PARTICULAR PURPOSE AND
 * NONINFRINGEMENT. IN NO EVENT SHALL THE AUTHORS OR COPYRIGHT HOLDERS
 * BE LIABLE FOR ANY CLAIM, DAMAGES OR OTHER LIABILITY, WHETHER IN AN
 * ACTION OF CONTRACT, TORT OR OTHERWISE, ARISING FROM, OUT OF OR IN
 * CONNECTION WITH THE SOFTWARE OR THE USE OR OTHER DEALINGS IN THE
 * SOFTWARE.
 */

#include <linux/debugfs.h>
#include <linux/highmem.h>
#include <linux/module.h>
#include <linux/init.h>
#include <linux/errno.h>
#include <linux/pci.h>
#include <linux/dma-mapping.h>
#include <linux/slab.h>
#if defined(CONFIG_X86)
#include <asm/pat.h>
#endif
#include <linux/sched.h>
#include <linux/sched/mm.h>
#include <linux/sched/task.h>
#include <linux/delay.h>
#include <rdma/ib_user_verbs.h>
#include <rdma/ib_addr.h>
#include <rdma/ib_cache.h>
#include <linux/mlx5/port.h>
#include <linux/mlx5/vport.h>
#include <linux/list.h>
#include <rdma/ib_smi.h>
#include <rdma/ib_umem.h>
#include <linux/in.h>
#include <linux/etherdevice.h>
#include <linux/mlx5/fs.h>
#include <linux/mlx5/vport.h>
#include "mlx5_ib.h"
#include "cmd.h"
#include <linux/mlx5/vport.h>

#define DRIVER_NAME "mlx5_ib"
#define DRIVER_VERSION "5.0-0"

MODULE_AUTHOR("Eli Cohen <eli@mellanox.com>");
MODULE_DESCRIPTION("Mellanox Connect-IB HCA IB driver");
MODULE_LICENSE("Dual BSD/GPL");

static char mlx5_version[] =
	DRIVER_NAME ": Mellanox Connect-IB Infiniband driver v"
	DRIVER_VERSION "\n";

enum {
	MLX5_ATOMIC_SIZE_QP_8BYTES = 1 << 3,
};

static enum rdma_link_layer
mlx5_port_type_cap_to_rdma_ll(int port_type_cap)
{
	switch (port_type_cap) {
	case MLX5_CAP_PORT_TYPE_IB:
		return IB_LINK_LAYER_INFINIBAND;
	case MLX5_CAP_PORT_TYPE_ETH:
		return IB_LINK_LAYER_ETHERNET;
	default:
		return IB_LINK_LAYER_UNSPECIFIED;
	}
}

static enum rdma_link_layer
mlx5_ib_port_link_layer(struct ib_device *device, u8 port_num)
{
	struct mlx5_ib_dev *dev = to_mdev(device);
	int port_type_cap = MLX5_CAP_GEN(dev->mdev, port_type);

	return mlx5_port_type_cap_to_rdma_ll(port_type_cap);
}

static int get_port_state(struct ib_device *ibdev,
			  u8 port_num,
			  enum ib_port_state *state)
{
	struct ib_port_attr attr;
	int ret;

	memset(&attr, 0, sizeof(attr));
	ret = mlx5_ib_query_port(ibdev, port_num, &attr);
	if (!ret)
		*state = attr.state;
	return ret;
}

static int mlx5_netdev_event(struct notifier_block *this,
			     unsigned long event, void *ptr)
{
	struct net_device *ndev = netdev_notifier_info_to_dev(ptr);
	struct mlx5_ib_dev *ibdev = container_of(this, struct mlx5_ib_dev,
						 roce.nb);

	switch (event) {
	case NETDEV_REGISTER:
	case NETDEV_UNREGISTER:
		write_lock(&ibdev->roce.netdev_lock);
		if (ndev->dev.parent == &ibdev->mdev->pdev->dev)
			ibdev->roce.netdev = (event == NETDEV_UNREGISTER) ?
					     NULL : ndev;
		write_unlock(&ibdev->roce.netdev_lock);
		break;

	case NETDEV_CHANGE:
	case NETDEV_UP:
	case NETDEV_DOWN: {
		struct net_device *lag_ndev = mlx5_lag_get_roce_netdev(ibdev->mdev);
		struct net_device *upper = NULL;

		if (lag_ndev) {
			upper = netdev_master_upper_dev_get(lag_ndev);
			dev_put(lag_ndev);
		}

		if ((upper == ndev || (!upper && ndev == ibdev->roce.netdev))
		    && ibdev->ib_active) {
			struct ib_event ibev = { };
			enum ib_port_state port_state;

			if (get_port_state(&ibdev->ib_dev, 1, &port_state))
				return NOTIFY_DONE;

			if (ibdev->roce.last_port_state == port_state)
				return NOTIFY_DONE;

			ibdev->roce.last_port_state = port_state;
			ibev.device = &ibdev->ib_dev;
			if (port_state == IB_PORT_DOWN)
				ibev.event = IB_EVENT_PORT_ERR;
			else if (port_state == IB_PORT_ACTIVE)
				ibev.event = IB_EVENT_PORT_ACTIVE;
			else
				return NOTIFY_DONE;

			ibev.element.port_num = 1;
			ib_dispatch_event(&ibev);
		}
		break;
	}

	default:
		break;
	}

	return NOTIFY_DONE;
}

static struct net_device *mlx5_ib_get_netdev(struct ib_device *device,
					     u8 port_num)
{
	struct mlx5_ib_dev *ibdev = to_mdev(device);
	struct net_device *ndev;

	ndev = mlx5_lag_get_roce_netdev(ibdev->mdev);
	if (ndev)
		return ndev;

	/* Ensure ndev does not disappear before we invoke dev_hold()
	 */
	read_lock(&ibdev->roce.netdev_lock);
	ndev = ibdev->roce.netdev;
	if (ndev)
		dev_hold(ndev);
	read_unlock(&ibdev->roce.netdev_lock);

	return ndev;
}

static int translate_eth_proto_oper(u32 eth_proto_oper, u8 *active_speed,
				    u8 *active_width)
{
	switch (eth_proto_oper) {
	case MLX5E_PROT_MASK(MLX5E_1000BASE_CX_SGMII):
	case MLX5E_PROT_MASK(MLX5E_1000BASE_KX):
	case MLX5E_PROT_MASK(MLX5E_100BASE_TX):
	case MLX5E_PROT_MASK(MLX5E_1000BASE_T):
		*active_width = IB_WIDTH_1X;
		*active_speed = IB_SPEED_SDR;
		break;
	case MLX5E_PROT_MASK(MLX5E_10GBASE_T):
	case MLX5E_PROT_MASK(MLX5E_10GBASE_CX4):
	case MLX5E_PROT_MASK(MLX5E_10GBASE_KX4):
	case MLX5E_PROT_MASK(MLX5E_10GBASE_KR):
	case MLX5E_PROT_MASK(MLX5E_10GBASE_CR):
	case MLX5E_PROT_MASK(MLX5E_10GBASE_SR):
	case MLX5E_PROT_MASK(MLX5E_10GBASE_ER):
		*active_width = IB_WIDTH_1X;
		*active_speed = IB_SPEED_QDR;
		break;
	case MLX5E_PROT_MASK(MLX5E_25GBASE_CR):
	case MLX5E_PROT_MASK(MLX5E_25GBASE_KR):
	case MLX5E_PROT_MASK(MLX5E_25GBASE_SR):
		*active_width = IB_WIDTH_1X;
		*active_speed = IB_SPEED_EDR;
		break;
	case MLX5E_PROT_MASK(MLX5E_40GBASE_CR4):
	case MLX5E_PROT_MASK(MLX5E_40GBASE_KR4):
	case MLX5E_PROT_MASK(MLX5E_40GBASE_SR4):
	case MLX5E_PROT_MASK(MLX5E_40GBASE_LR4):
		*active_width = IB_WIDTH_4X;
		*active_speed = IB_SPEED_QDR;
		break;
	case MLX5E_PROT_MASK(MLX5E_50GBASE_CR2):
	case MLX5E_PROT_MASK(MLX5E_50GBASE_KR2):
	case MLX5E_PROT_MASK(MLX5E_50GBASE_SR2):
		*active_width = IB_WIDTH_1X;
		*active_speed = IB_SPEED_HDR;
		break;
	case MLX5E_PROT_MASK(MLX5E_56GBASE_R4):
		*active_width = IB_WIDTH_4X;
		*active_speed = IB_SPEED_FDR;
		break;
	case MLX5E_PROT_MASK(MLX5E_100GBASE_CR4):
	case MLX5E_PROT_MASK(MLX5E_100GBASE_SR4):
	case MLX5E_PROT_MASK(MLX5E_100GBASE_KR4):
	case MLX5E_PROT_MASK(MLX5E_100GBASE_LR4):
		*active_width = IB_WIDTH_4X;
		*active_speed = IB_SPEED_EDR;
		break;
	default:
		return -EINVAL;
	}

	return 0;
}

static int mlx5_query_port_roce(struct ib_device *device, u8 port_num,
				struct ib_port_attr *props)
{
	struct mlx5_ib_dev *dev = to_mdev(device);
	struct mlx5_core_dev *mdev = dev->mdev;
	struct net_device *ndev, *upper;
	enum ib_mtu ndev_ib_mtu;
	u16 qkey_viol_cntr;
	u32 eth_prot_oper;
	int err;

	/* Possible bad flows are checked before filling out props so in case
	 * of an error it will still be zeroed out.
	 */
	err = mlx5_query_port_eth_proto_oper(mdev, &eth_prot_oper, port_num);
	if (err)
		return err;

	translate_eth_proto_oper(eth_prot_oper, &props->active_speed,
				 &props->active_width);

	props->port_cap_flags  |= IB_PORT_CM_SUP;
	props->port_cap_flags  |= IB_PORT_IP_BASED_GIDS;

	props->gid_tbl_len      = MLX5_CAP_ROCE(dev->mdev,
						roce_address_table_size);
	props->max_mtu          = IB_MTU_4096;
	props->max_msg_sz       = 1 << MLX5_CAP_GEN(dev->mdev, log_max_msg);
	props->pkey_tbl_len     = 1;
	props->state            = IB_PORT_DOWN;
	props->phys_state       = 3;

	mlx5_query_nic_vport_qkey_viol_cntr(dev->mdev, &qkey_viol_cntr);
	props->qkey_viol_cntr = qkey_viol_cntr;

	ndev = mlx5_ib_get_netdev(device, port_num);
	if (!ndev)
		return 0;

	if (mlx5_lag_is_active(dev->mdev)) {
		rcu_read_lock();
		upper = netdev_master_upper_dev_get_rcu(ndev);
		if (upper) {
			dev_put(ndev);
			ndev = upper;
			dev_hold(ndev);
		}
		rcu_read_unlock();
	}

	if (netif_running(ndev) && netif_carrier_ok(ndev)) {
		props->state      = IB_PORT_ACTIVE;
		props->phys_state = 5;
	}

	ndev_ib_mtu = iboe_get_mtu(ndev->mtu);

	dev_put(ndev);

	props->active_mtu	= min(props->max_mtu, ndev_ib_mtu);
	return 0;
}

static int set_roce_addr(struct mlx5_ib_dev *dev, u8 port_num,
			 unsigned int index, const union ib_gid *gid,
			 const struct ib_gid_attr *attr)
{
	enum ib_gid_type gid_type = IB_GID_TYPE_IB;
	u8 roce_version = 0;
	u8 roce_l3_type = 0;
	bool vlan = false;
	u8 mac[ETH_ALEN];
	u16 vlan_id = 0;

	if (gid) {
		gid_type = attr->gid_type;
		ether_addr_copy(mac, attr->ndev->dev_addr);

		if (is_vlan_dev(attr->ndev)) {
			vlan = true;
			vlan_id = vlan_dev_vlan_id(attr->ndev);
		}
	}

	switch (gid_type) {
	case IB_GID_TYPE_IB:
		roce_version = MLX5_ROCE_VERSION_1;
		break;
	case IB_GID_TYPE_ROCE_UDP_ENCAP:
		roce_version = MLX5_ROCE_VERSION_2;
		if (ipv6_addr_v4mapped((void *)gid))
			roce_l3_type = MLX5_ROCE_L3_TYPE_IPV4;
		else
			roce_l3_type = MLX5_ROCE_L3_TYPE_IPV6;
		break;

	default:
		mlx5_ib_warn(dev, "Unexpected GID type %u\n", gid_type);
	}

	return mlx5_core_roce_gid_set(dev->mdev, index, roce_version,
				      roce_l3_type, gid->raw, mac, vlan,
				      vlan_id);
}

static int mlx5_ib_add_gid(struct ib_device *device, u8 port_num,
			   unsigned int index, const union ib_gid *gid,
			   const struct ib_gid_attr *attr,
			   __always_unused void **context)
{
	return set_roce_addr(to_mdev(device), port_num, index, gid, attr);
}

static int mlx5_ib_del_gid(struct ib_device *device, u8 port_num,
			   unsigned int index, __always_unused void **context)
{
	return set_roce_addr(to_mdev(device), port_num, index, NULL, NULL);
}

__be16 mlx5_get_roce_udp_sport(struct mlx5_ib_dev *dev, u8 port_num,
			       int index)
{
	struct ib_gid_attr attr;
	union ib_gid gid;

	if (ib_get_cached_gid(&dev->ib_dev, port_num, index, &gid, &attr))
		return 0;

	if (!attr.ndev)
		return 0;

	dev_put(attr.ndev);

	if (attr.gid_type != IB_GID_TYPE_ROCE_UDP_ENCAP)
		return 0;

	return cpu_to_be16(MLX5_CAP_ROCE(dev->mdev, r_roce_min_src_udp_port));
}

int mlx5_get_roce_gid_type(struct mlx5_ib_dev *dev, u8 port_num,
			   int index, enum ib_gid_type *gid_type)
{
	struct ib_gid_attr attr;
	union ib_gid gid;
	int ret;

	ret = ib_get_cached_gid(&dev->ib_dev, port_num, index, &gid, &attr);
	if (ret)
		return ret;

	if (!attr.ndev)
		return -ENODEV;

	dev_put(attr.ndev);

	*gid_type = attr.gid_type;

	return 0;
}

static int mlx5_use_mad_ifc(struct mlx5_ib_dev *dev)
{
	if (MLX5_CAP_GEN(dev->mdev, port_type) == MLX5_CAP_PORT_TYPE_IB)
		return !MLX5_CAP_GEN(dev->mdev, ib_virt);
	return 0;
}

enum {
	MLX5_VPORT_ACCESS_METHOD_MAD,
	MLX5_VPORT_ACCESS_METHOD_HCA,
	MLX5_VPORT_ACCESS_METHOD_NIC,
};

static int mlx5_get_vport_access_method(struct ib_device *ibdev)
{
	if (mlx5_use_mad_ifc(to_mdev(ibdev)))
		return MLX5_VPORT_ACCESS_METHOD_MAD;

	if (mlx5_ib_port_link_layer(ibdev, 1) ==
	    IB_LINK_LAYER_ETHERNET)
		return MLX5_VPORT_ACCESS_METHOD_NIC;

	return MLX5_VPORT_ACCESS_METHOD_HCA;
}

static void get_atomic_caps(struct mlx5_ib_dev *dev,
			    struct ib_device_attr *props)
{
	u8 tmp;
	u8 atomic_operations = MLX5_CAP_ATOMIC(dev->mdev, atomic_operations);
	u8 atomic_size_qp = MLX5_CAP_ATOMIC(dev->mdev, atomic_size_qp);
	u8 atomic_req_8B_endianness_mode =
		MLX5_CAP_ATOMIC(dev->mdev, atomic_req_8B_endianness_mode);

	/* Check if HW supports 8 bytes standard atomic operations and capable
	 * of host endianness respond
	 */
	tmp = MLX5_ATOMIC_OPS_CMP_SWAP | MLX5_ATOMIC_OPS_FETCH_ADD;
	if (((atomic_operations & tmp) == tmp) &&
	    (atomic_size_qp & MLX5_ATOMIC_SIZE_QP_8BYTES) &&
	    (atomic_req_8B_endianness_mode)) {
		props->atomic_cap = IB_ATOMIC_HCA;
	} else {
		props->atomic_cap = IB_ATOMIC_NONE;
	}
}

static int mlx5_query_system_image_guid(struct ib_device *ibdev,
					__be64 *sys_image_guid)
{
	struct mlx5_ib_dev *dev = to_mdev(ibdev);
	struct mlx5_core_dev *mdev = dev->mdev;
	u64 tmp;
	int err;

	switch (mlx5_get_vport_access_method(ibdev)) {
	case MLX5_VPORT_ACCESS_METHOD_MAD:
		return mlx5_query_mad_ifc_system_image_guid(ibdev,
							    sys_image_guid);

	case MLX5_VPORT_ACCESS_METHOD_HCA:
		err = mlx5_query_hca_vport_system_image_guid(mdev, &tmp);
		break;

	case MLX5_VPORT_ACCESS_METHOD_NIC:
		err = mlx5_query_nic_vport_system_image_guid(mdev, &tmp);
		break;

	default:
		return -EINVAL;
	}

	if (!err)
		*sys_image_guid = cpu_to_be64(tmp);

	return err;

}

static int mlx5_query_max_pkeys(struct ib_device *ibdev,
				u16 *max_pkeys)
{
	struct mlx5_ib_dev *dev = to_mdev(ibdev);
	struct mlx5_core_dev *mdev = dev->mdev;

	switch (mlx5_get_vport_access_method(ibdev)) {
	case MLX5_VPORT_ACCESS_METHOD_MAD:
		return mlx5_query_mad_ifc_max_pkeys(ibdev, max_pkeys);

	case MLX5_VPORT_ACCESS_METHOD_HCA:
	case MLX5_VPORT_ACCESS_METHOD_NIC:
		*max_pkeys = mlx5_to_sw_pkey_sz(MLX5_CAP_GEN(mdev,
						pkey_table_size));
		return 0;

	default:
		return -EINVAL;
	}
}

static int mlx5_query_vendor_id(struct ib_device *ibdev,
				u32 *vendor_id)
{
	struct mlx5_ib_dev *dev = to_mdev(ibdev);

	switch (mlx5_get_vport_access_method(ibdev)) {
	case MLX5_VPORT_ACCESS_METHOD_MAD:
		return mlx5_query_mad_ifc_vendor_id(ibdev, vendor_id);

	case MLX5_VPORT_ACCESS_METHOD_HCA:
	case MLX5_VPORT_ACCESS_METHOD_NIC:
		return mlx5_core_query_vendor_id(dev->mdev, vendor_id);

	default:
		return -EINVAL;
	}
}

static int mlx5_query_node_guid(struct mlx5_ib_dev *dev,
				__be64 *node_guid)
{
	u64 tmp;
	int err;

	switch (mlx5_get_vport_access_method(&dev->ib_dev)) {
	case MLX5_VPORT_ACCESS_METHOD_MAD:
		return mlx5_query_mad_ifc_node_guid(dev, node_guid);

	case MLX5_VPORT_ACCESS_METHOD_HCA:
		err = mlx5_query_hca_vport_node_guid(dev->mdev, &tmp);
		break;

	case MLX5_VPORT_ACCESS_METHOD_NIC:
		err = mlx5_query_nic_vport_node_guid(dev->mdev, &tmp);
		break;

	default:
		return -EINVAL;
	}

	if (!err)
		*node_guid = cpu_to_be64(tmp);

	return err;
}

struct mlx5_reg_node_desc {
	u8	desc[IB_DEVICE_NODE_DESC_MAX];
};

static int mlx5_query_node_desc(struct mlx5_ib_dev *dev, char *node_desc)
{
	struct mlx5_reg_node_desc in;

	if (mlx5_use_mad_ifc(dev))
		return mlx5_query_mad_ifc_node_desc(dev, node_desc);

	memset(&in, 0, sizeof(in));

	return mlx5_core_access_reg(dev->mdev, &in, sizeof(in), node_desc,
				    sizeof(struct mlx5_reg_node_desc),
				    MLX5_REG_NODE_DESC, 0, 0);
}

static int mlx5_ib_query_device(struct ib_device *ibdev,
				struct ib_device_attr *props,
				struct ib_udata *uhw)
{
	struct mlx5_ib_dev *dev = to_mdev(ibdev);
	struct mlx5_core_dev *mdev = dev->mdev;
	int err = -ENOMEM;
	int max_sq_desc;
	int max_rq_sg;
	int max_sq_sg;
	u64 min_page_size = 1ull << MLX5_CAP_GEN(mdev, log_pg_sz);
	struct mlx5_ib_query_device_resp resp = {};
	size_t resp_len;
	u64 max_tso;

	resp_len = sizeof(resp.comp_mask) + sizeof(resp.response_length);
	if (uhw->outlen && uhw->outlen < resp_len)
		return -EINVAL;
	else
		resp.response_length = resp_len;

	if (uhw->inlen && !ib_is_udata_cleared(uhw, 0, uhw->inlen))
		return -EINVAL;

	memset(props, 0, sizeof(*props));
	err = mlx5_query_system_image_guid(ibdev,
					   &props->sys_image_guid);
	if (err)
		return err;

	err = mlx5_query_max_pkeys(ibdev, &props->max_pkeys);
	if (err)
		return err;

	err = mlx5_query_vendor_id(ibdev, &props->vendor_id);
	if (err)
		return err;

	props->fw_ver = ((u64)fw_rev_maj(dev->mdev) << 32) |
		(fw_rev_min(dev->mdev) << 16) |
		fw_rev_sub(dev->mdev);
	props->device_cap_flags    = IB_DEVICE_CHANGE_PHY_PORT |
		IB_DEVICE_PORT_ACTIVE_EVENT		|
		IB_DEVICE_SYS_IMAGE_GUID		|
		IB_DEVICE_RC_RNR_NAK_GEN;

	if (MLX5_CAP_GEN(mdev, pkv))
		props->device_cap_flags |= IB_DEVICE_BAD_PKEY_CNTR;
	if (MLX5_CAP_GEN(mdev, qkv))
		props->device_cap_flags |= IB_DEVICE_BAD_QKEY_CNTR;
	if (MLX5_CAP_GEN(mdev, apm))
		props->device_cap_flags |= IB_DEVICE_AUTO_PATH_MIG;
	if (MLX5_CAP_GEN(mdev, xrc))
		props->device_cap_flags |= IB_DEVICE_XRC;
	if (MLX5_CAP_GEN(mdev, imaicl)) {
		props->device_cap_flags |= IB_DEVICE_MEM_WINDOW |
					   IB_DEVICE_MEM_WINDOW_TYPE_2B;
		props->max_mw = 1 << MLX5_CAP_GEN(mdev, log_max_mkey);
		/* We support 'Gappy' memory registration too */
		props->device_cap_flags |= IB_DEVICE_SG_GAPS_REG;
	}
	props->device_cap_flags |= IB_DEVICE_MEM_MGT_EXTENSIONS;
	if (MLX5_CAP_GEN(mdev, sho)) {
		props->device_cap_flags |= IB_DEVICE_SIGNATURE_HANDOVER;
		/* At this stage no support for signature handover */
		props->sig_prot_cap = IB_PROT_T10DIF_TYPE_1 |
				      IB_PROT_T10DIF_TYPE_2 |
				      IB_PROT_T10DIF_TYPE_3;
		props->sig_guard_cap = IB_GUARD_T10DIF_CRC |
				       IB_GUARD_T10DIF_CSUM;
	}
	if (MLX5_CAP_GEN(mdev, block_lb_mc))
		props->device_cap_flags |= IB_DEVICE_BLOCK_MULTICAST_LOOPBACK;

	if (MLX5_CAP_GEN(dev->mdev, eth_net_offloads)) {
		if (MLX5_CAP_ETH(mdev, csum_cap)) {
			/* Legacy bit to support old userspace libraries */
			props->device_cap_flags |= IB_DEVICE_RAW_IP_CSUM;
			props->raw_packet_caps |= IB_RAW_PACKET_CAP_IP_CSUM;
		}

		if (MLX5_CAP_ETH(dev->mdev, vlan_cap))
			props->raw_packet_caps |=
				IB_RAW_PACKET_CAP_CVLAN_STRIPPING;

		if (field_avail(typeof(resp), tso_caps, uhw->outlen)) {
			max_tso = MLX5_CAP_ETH(mdev, max_lso_cap);
			if (max_tso) {
				resp.tso_caps.max_tso = 1 << max_tso;
				resp.tso_caps.supported_qpts |=
					1 << IB_QPT_RAW_PACKET;
				resp.response_length += sizeof(resp.tso_caps);
			}
		}

		if (field_avail(typeof(resp), rss_caps, uhw->outlen)) {
			resp.rss_caps.rx_hash_function =
						MLX5_RX_HASH_FUNC_TOEPLITZ;
			resp.rss_caps.rx_hash_fields_mask =
						MLX5_RX_HASH_SRC_IPV4 |
						MLX5_RX_HASH_DST_IPV4 |
						MLX5_RX_HASH_SRC_IPV6 |
						MLX5_RX_HASH_DST_IPV6 |
						MLX5_RX_HASH_SRC_PORT_TCP |
						MLX5_RX_HASH_DST_PORT_TCP |
						MLX5_RX_HASH_SRC_PORT_UDP |
						MLX5_RX_HASH_DST_PORT_UDP;
			resp.response_length += sizeof(resp.rss_caps);
		}
	} else {
		if (field_avail(typeof(resp), tso_caps, uhw->outlen))
			resp.response_length += sizeof(resp.tso_caps);
		if (field_avail(typeof(resp), rss_caps, uhw->outlen))
			resp.response_length += sizeof(resp.rss_caps);
	}

	if (MLX5_CAP_GEN(mdev, ipoib_basic_offloads)) {
		props->device_cap_flags |= IB_DEVICE_UD_IP_CSUM;
		props->device_cap_flags |= IB_DEVICE_UD_TSO;
	}

	if (MLX5_CAP_GEN(dev->mdev, rq_delay_drop) &&
	    MLX5_CAP_GEN(dev->mdev, general_notification_event))
		props->raw_packet_caps |= IB_RAW_PACKET_CAP_DELAY_DROP;

	if (MLX5_CAP_GEN(mdev, ipoib_enhanced_offloads) &&
	    MLX5_CAP_IPOIB_ENHANCED(mdev, csum_cap))
		props->device_cap_flags |= IB_DEVICE_UD_IP_CSUM;

	if (MLX5_CAP_GEN(dev->mdev, eth_net_offloads) &&
	    MLX5_CAP_ETH(dev->mdev, scatter_fcs)) {
		/* Legacy bit to support old userspace libraries */
		props->device_cap_flags |= IB_DEVICE_RAW_SCATTER_FCS;
		props->raw_packet_caps |= IB_RAW_PACKET_CAP_SCATTER_FCS;
	}

	if (mlx5_get_flow_namespace(dev->mdev, MLX5_FLOW_NAMESPACE_BYPASS))
		props->device_cap_flags |= IB_DEVICE_MANAGED_FLOW_STEERING;

	props->vendor_part_id	   = mdev->pdev->device;
	props->hw_ver		   = mdev->pdev->revision;

	props->max_mr_size	   = ~0ull;
	props->page_size_cap	   = ~(min_page_size - 1);
	props->max_qp		   = 1 << MLX5_CAP_GEN(mdev, log_max_qp);
	props->max_qp_wr	   = 1 << MLX5_CAP_GEN(mdev, log_max_qp_sz);
	max_rq_sg =  MLX5_CAP_GEN(mdev, max_wqe_sz_rq) /
		     sizeof(struct mlx5_wqe_data_seg);
	max_sq_desc = min_t(int, MLX5_CAP_GEN(mdev, max_wqe_sz_sq), 512);
	max_sq_sg = (max_sq_desc - sizeof(struct mlx5_wqe_ctrl_seg) -
		     sizeof(struct mlx5_wqe_raddr_seg)) /
		sizeof(struct mlx5_wqe_data_seg);
	props->max_sge = min(max_rq_sg, max_sq_sg);
	props->max_sge_rd	   = MLX5_MAX_SGE_RD;
	props->max_cq		   = 1 << MLX5_CAP_GEN(mdev, log_max_cq);
	props->max_cqe = (1 << MLX5_CAP_GEN(mdev, log_max_cq_sz)) - 1;
	props->max_mr		   = 1 << MLX5_CAP_GEN(mdev, log_max_mkey);
	props->max_pd		   = 1 << MLX5_CAP_GEN(mdev, log_max_pd);
	props->max_qp_rd_atom	   = 1 << MLX5_CAP_GEN(mdev, log_max_ra_req_qp);
	props->max_qp_init_rd_atom = 1 << MLX5_CAP_GEN(mdev, log_max_ra_res_qp);
	props->max_srq		   = 1 << MLX5_CAP_GEN(mdev, log_max_srq);
	props->max_srq_wr = (1 << MLX5_CAP_GEN(mdev, log_max_srq_sz)) - 1;
	props->local_ca_ack_delay  = MLX5_CAP_GEN(mdev, local_ca_ack_delay);
	props->max_res_rd_atom	   = props->max_qp_rd_atom * props->max_qp;
	props->max_srq_sge	   = max_rq_sg - 1;
	props->max_fast_reg_page_list_len =
		1 << MLX5_CAP_GEN(mdev, log_max_klm_list_size);
	get_atomic_caps(dev, props);
	props->masked_atomic_cap   = IB_ATOMIC_NONE;
	props->max_mcast_grp	   = 1 << MLX5_CAP_GEN(mdev, log_max_mcg);
	props->max_mcast_qp_attach = MLX5_CAP_GEN(mdev, max_qp_mcg);
	props->max_total_mcast_qp_attach = props->max_mcast_qp_attach *
					   props->max_mcast_grp;
	props->max_map_per_fmr = INT_MAX; /* no limit in ConnectIB */
	props->max_ah = INT_MAX;
	props->hca_core_clock = MLX5_CAP_GEN(mdev, device_frequency_khz);
	props->timestamp_mask = 0x7FFFFFFFFFFFFFFFULL;

#ifdef CONFIG_INFINIBAND_ON_DEMAND_PAGING
	if (MLX5_CAP_GEN(mdev, pg))
		props->device_cap_flags |= IB_DEVICE_ON_DEMAND_PAGING;
	props->odp_caps = dev->odp_caps;
#endif

	if (MLX5_CAP_GEN(mdev, cd))
		props->device_cap_flags |= IB_DEVICE_CROSS_CHANNEL;

	if (!mlx5_core_is_pf(mdev))
		props->device_cap_flags |= IB_DEVICE_VIRTUAL_FUNCTION;

	if (mlx5_ib_port_link_layer(ibdev, 1) ==
	    IB_LINK_LAYER_ETHERNET) {
		props->rss_caps.max_rwq_indirection_tables =
			1 << MLX5_CAP_GEN(dev->mdev, log_max_rqt);
		props->rss_caps.max_rwq_indirection_table_size =
			1 << MLX5_CAP_GEN(dev->mdev, log_max_rqt_size);
		props->rss_caps.supported_qpts = 1 << IB_QPT_RAW_PACKET;
		props->max_wq_type_rq =
			1 << MLX5_CAP_GEN(dev->mdev, log_max_rq);
	}

	if (MLX5_CAP_GEN(mdev, tag_matching)) {
		props->tm_caps.max_rndv_hdr_size = MLX5_TM_MAX_RNDV_MSG_SIZE;
		props->tm_caps.max_num_tags =
			(1 << MLX5_CAP_GEN(mdev, log_tag_matching_list_sz)) - 1;
		props->tm_caps.flags = IB_TM_CAP_RC;
		props->tm_caps.max_ops =
			1 << MLX5_CAP_GEN(mdev, log_max_qp_sz);
		props->tm_caps.max_sge = MLX5_TM_MAX_SGE;
	}

	if (field_avail(typeof(resp), cqe_comp_caps, uhw->outlen)) {
		resp.cqe_comp_caps.max_num =
			MLX5_CAP_GEN(dev->mdev, cqe_compression) ?
			MLX5_CAP_GEN(dev->mdev, cqe_compression_max_num) : 0;
		resp.cqe_comp_caps.supported_format =
			MLX5_IB_CQE_RES_FORMAT_HASH |
			MLX5_IB_CQE_RES_FORMAT_CSUM;
		resp.response_length += sizeof(resp.cqe_comp_caps);
	}

	if (field_avail(typeof(resp), packet_pacing_caps, uhw->outlen)) {
		if (MLX5_CAP_QOS(mdev, packet_pacing) &&
		    MLX5_CAP_GEN(mdev, qos)) {
			resp.packet_pacing_caps.qp_rate_limit_max =
				MLX5_CAP_QOS(mdev, packet_pacing_max_rate);
			resp.packet_pacing_caps.qp_rate_limit_min =
				MLX5_CAP_QOS(mdev, packet_pacing_min_rate);
			resp.packet_pacing_caps.supported_qpts |=
				1 << IB_QPT_RAW_PACKET;
		}
		resp.response_length += sizeof(resp.packet_pacing_caps);
	}

	if (field_avail(typeof(resp), mlx5_ib_support_multi_pkt_send_wqes,
			uhw->outlen)) {
		if (MLX5_CAP_ETH(mdev, multi_pkt_send_wqe))
			resp.mlx5_ib_support_multi_pkt_send_wqes =
				MLX5_IB_ALLOW_MPW;

		if (MLX5_CAP_ETH(mdev, enhanced_multi_pkt_send_wqe))
			resp.mlx5_ib_support_multi_pkt_send_wqes |=
				MLX5_IB_SUPPORT_EMPW;

		resp.response_length +=
			sizeof(resp.mlx5_ib_support_multi_pkt_send_wqes);
	}

	if (field_avail(typeof(resp), reserved, uhw->outlen))
		resp.response_length += sizeof(resp.reserved);

	if (field_avail(typeof(resp), sw_parsing_caps,
			uhw->outlen)) {
		resp.response_length += sizeof(resp.sw_parsing_caps);
		if (MLX5_CAP_ETH(mdev, swp)) {
			resp.sw_parsing_caps.sw_parsing_offloads |=
				MLX5_IB_SW_PARSING;

			if (MLX5_CAP_ETH(mdev, swp_csum))
				resp.sw_parsing_caps.sw_parsing_offloads |=
					MLX5_IB_SW_PARSING_CSUM;

			if (MLX5_CAP_ETH(mdev, swp_lso))
				resp.sw_parsing_caps.sw_parsing_offloads |=
					MLX5_IB_SW_PARSING_LSO;

			if (resp.sw_parsing_caps.sw_parsing_offloads)
				resp.sw_parsing_caps.supported_qpts =
					BIT(IB_QPT_RAW_PACKET);
		}
	}

	if (uhw->outlen) {
		err = ib_copy_to_udata(uhw, &resp, resp.response_length);

		if (err)
			return err;
	}

	return 0;
}

enum mlx5_ib_width {
	MLX5_IB_WIDTH_1X	= 1 << 0,
	MLX5_IB_WIDTH_2X	= 1 << 1,
	MLX5_IB_WIDTH_4X	= 1 << 2,
	MLX5_IB_WIDTH_8X	= 1 << 3,
	MLX5_IB_WIDTH_12X	= 1 << 4
};

static int translate_active_width(struct ib_device *ibdev, u8 active_width,
				  u8 *ib_width)
{
	struct mlx5_ib_dev *dev = to_mdev(ibdev);
	int err = 0;

	if (active_width & MLX5_IB_WIDTH_1X) {
		*ib_width = IB_WIDTH_1X;
	} else if (active_width & MLX5_IB_WIDTH_2X) {
		mlx5_ib_dbg(dev, "active_width %d is not supported by IB spec\n",
			    (int)active_width);
		err = -EINVAL;
	} else if (active_width & MLX5_IB_WIDTH_4X) {
		*ib_width = IB_WIDTH_4X;
	} else if (active_width & MLX5_IB_WIDTH_8X) {
		*ib_width = IB_WIDTH_8X;
	} else if (active_width & MLX5_IB_WIDTH_12X) {
		*ib_width = IB_WIDTH_12X;
	} else {
		mlx5_ib_dbg(dev, "Invalid active_width %d\n",
			    (int)active_width);
		err = -EINVAL;
	}

	return err;
}

static int mlx5_mtu_to_ib_mtu(int mtu)
{
	switch (mtu) {
	case 256: return 1;
	case 512: return 2;
	case 1024: return 3;
	case 2048: return 4;
	case 4096: return 5;
	default:
		pr_warn("invalid mtu\n");
		return -1;
	}
}

enum ib_max_vl_num {
	__IB_MAX_VL_0		= 1,
	__IB_MAX_VL_0_1		= 2,
	__IB_MAX_VL_0_3		= 3,
	__IB_MAX_VL_0_7		= 4,
	__IB_MAX_VL_0_14	= 5,
};

enum mlx5_vl_hw_cap {
	MLX5_VL_HW_0	= 1,
	MLX5_VL_HW_0_1	= 2,
	MLX5_VL_HW_0_2	= 3,
	MLX5_VL_HW_0_3	= 4,
	MLX5_VL_HW_0_4	= 5,
	MLX5_VL_HW_0_5	= 6,
	MLX5_VL_HW_0_6	= 7,
	MLX5_VL_HW_0_7	= 8,
	MLX5_VL_HW_0_14	= 15
};

static int translate_max_vl_num(struct ib_device *ibdev, u8 vl_hw_cap,
				u8 *max_vl_num)
{
	switch (vl_hw_cap) {
	case MLX5_VL_HW_0:
		*max_vl_num = __IB_MAX_VL_0;
		break;
	case MLX5_VL_HW_0_1:
		*max_vl_num = __IB_MAX_VL_0_1;
		break;
	case MLX5_VL_HW_0_3:
		*max_vl_num = __IB_MAX_VL_0_3;
		break;
	case MLX5_VL_HW_0_7:
		*max_vl_num = __IB_MAX_VL_0_7;
		break;
	case MLX5_VL_HW_0_14:
		*max_vl_num = __IB_MAX_VL_0_14;
		break;

	default:
		return -EINVAL;
	}

	return 0;
}

static int mlx5_query_hca_port(struct ib_device *ibdev, u8 port,
			       struct ib_port_attr *props)
{
	struct mlx5_ib_dev *dev = to_mdev(ibdev);
	struct mlx5_core_dev *mdev = dev->mdev;
	struct mlx5_hca_vport_context *rep;
	u16 max_mtu;
	u16 oper_mtu;
	int err;
	u8 ib_link_width_oper;
	u8 vl_hw_cap;

	rep = kzalloc(sizeof(*rep), GFP_KERNEL);
	if (!rep) {
		err = -ENOMEM;
		goto out;
	}

	/* props being zeroed by the caller, avoid zeroing it here */

	err = mlx5_query_hca_vport_context(mdev, 0, port, 0, rep);
	if (err)
		goto out;

	props->lid		= rep->lid;
	props->lmc		= rep->lmc;
	props->sm_lid		= rep->sm_lid;
	props->sm_sl		= rep->sm_sl;
	props->state		= rep->vport_state;
	props->phys_state	= rep->port_physical_state;
	props->port_cap_flags	= rep->cap_mask1;
	props->gid_tbl_len	= mlx5_get_gid_table_len(MLX5_CAP_GEN(mdev, gid_table_size));
	props->max_msg_sz	= 1 << MLX5_CAP_GEN(mdev, log_max_msg);
	props->pkey_tbl_len	= mlx5_to_sw_pkey_sz(MLX5_CAP_GEN(mdev, pkey_table_size));
	props->bad_pkey_cntr	= rep->pkey_violation_counter;
	props->qkey_viol_cntr	= rep->qkey_violation_counter;
	props->subnet_timeout	= rep->subnet_timeout;
	props->init_type_reply	= rep->init_type_reply;
	props->grh_required	= rep->grh_required;

	err = mlx5_query_port_link_width_oper(mdev, &ib_link_width_oper, port);
	if (err)
		goto out;

	err = translate_active_width(ibdev, ib_link_width_oper,
				     &props->active_width);
	if (err)
		goto out;
	err = mlx5_query_port_ib_proto_oper(mdev, &props->active_speed, port);
	if (err)
		goto out;

	mlx5_query_port_max_mtu(mdev, &max_mtu, port);

	props->max_mtu = mlx5_mtu_to_ib_mtu(max_mtu);

	mlx5_query_port_oper_mtu(mdev, &oper_mtu, port);

	props->active_mtu = mlx5_mtu_to_ib_mtu(oper_mtu);

	err = mlx5_query_port_vl_hw_cap(mdev, &vl_hw_cap, port);
	if (err)
		goto out;

	err = translate_max_vl_num(ibdev, vl_hw_cap,
				   &props->max_vl_num);
out:
	kfree(rep);
	return err;
}

int mlx5_ib_query_port(struct ib_device *ibdev, u8 port,
		       struct ib_port_attr *props)
{
	unsigned int count;
	int ret;

	switch (mlx5_get_vport_access_method(ibdev)) {
	case MLX5_VPORT_ACCESS_METHOD_MAD:
		ret = mlx5_query_mad_ifc_port(ibdev, port, props);
		break;

	case MLX5_VPORT_ACCESS_METHOD_HCA:
		ret = mlx5_query_hca_port(ibdev, port, props);
		break;

	case MLX5_VPORT_ACCESS_METHOD_NIC:
		ret = mlx5_query_port_roce(ibdev, port, props);
		break;

	default:
		ret = -EINVAL;
<<<<<<< HEAD
	}

	if (!ret && props) {
		count = mlx5_core_reserved_gids_count(to_mdev(ibdev)->mdev);
		props->gid_tbl_len -= count;
	}
=======
	}

	if (!ret && props) {
		count = mlx5_core_reserved_gids_count(to_mdev(ibdev)->mdev);
		props->gid_tbl_len -= count;
	}
>>>>>>> bb176f67
	return ret;
}

static int mlx5_ib_query_gid(struct ib_device *ibdev, u8 port, int index,
			     union ib_gid *gid)
{
	struct mlx5_ib_dev *dev = to_mdev(ibdev);
	struct mlx5_core_dev *mdev = dev->mdev;

	switch (mlx5_get_vport_access_method(ibdev)) {
	case MLX5_VPORT_ACCESS_METHOD_MAD:
		return mlx5_query_mad_ifc_gids(ibdev, port, index, gid);

	case MLX5_VPORT_ACCESS_METHOD_HCA:
		return mlx5_query_hca_vport_gid(mdev, 0, port, 0, index, gid);

	default:
		return -EINVAL;
	}

}

static int mlx5_ib_query_pkey(struct ib_device *ibdev, u8 port, u16 index,
			      u16 *pkey)
{
	struct mlx5_ib_dev *dev = to_mdev(ibdev);
	struct mlx5_core_dev *mdev = dev->mdev;

	switch (mlx5_get_vport_access_method(ibdev)) {
	case MLX5_VPORT_ACCESS_METHOD_MAD:
		return mlx5_query_mad_ifc_pkey(ibdev, port, index, pkey);

	case MLX5_VPORT_ACCESS_METHOD_HCA:
	case MLX5_VPORT_ACCESS_METHOD_NIC:
		return mlx5_query_hca_vport_pkey(mdev, 0, port,  0, index,
						 pkey);
	default:
		return -EINVAL;
	}
}

static int mlx5_ib_modify_device(struct ib_device *ibdev, int mask,
				 struct ib_device_modify *props)
{
	struct mlx5_ib_dev *dev = to_mdev(ibdev);
	struct mlx5_reg_node_desc in;
	struct mlx5_reg_node_desc out;
	int err;

	if (mask & ~IB_DEVICE_MODIFY_NODE_DESC)
		return -EOPNOTSUPP;

	if (!(mask & IB_DEVICE_MODIFY_NODE_DESC))
		return 0;

	/*
	 * If possible, pass node desc to FW, so it can generate
	 * a 144 trap.  If cmd fails, just ignore.
	 */
	memcpy(&in, props->node_desc, IB_DEVICE_NODE_DESC_MAX);
	err = mlx5_core_access_reg(dev->mdev, &in, sizeof(in), &out,
				   sizeof(out), MLX5_REG_NODE_DESC, 0, 1);
	if (err)
		return err;

	memcpy(ibdev->node_desc, props->node_desc, IB_DEVICE_NODE_DESC_MAX);

	return err;
}

static int set_port_caps_atomic(struct mlx5_ib_dev *dev, u8 port_num, u32 mask,
				u32 value)
{
	struct mlx5_hca_vport_context ctx = {};
	int err;

	err = mlx5_query_hca_vport_context(dev->mdev, 0,
					   port_num, 0, &ctx);
	if (err)
		return err;

	if (~ctx.cap_mask1_perm & mask) {
		mlx5_ib_warn(dev, "trying to change bitmask 0x%X but change supported 0x%X\n",
			     mask, ctx.cap_mask1_perm);
		return -EINVAL;
	}

	ctx.cap_mask1 = value;
	ctx.cap_mask1_perm = mask;
	err = mlx5_core_modify_hca_vport_context(dev->mdev, 0,
						 port_num, 0, &ctx);

	return err;
}

static int mlx5_ib_modify_port(struct ib_device *ibdev, u8 port, int mask,
			       struct ib_port_modify *props)
{
	struct mlx5_ib_dev *dev = to_mdev(ibdev);
	struct ib_port_attr attr;
	u32 tmp;
	int err;
	u32 change_mask;
	u32 value;
	bool is_ib = (mlx5_ib_port_link_layer(ibdev, port) ==
		      IB_LINK_LAYER_INFINIBAND);

	/* CM layer calls ib_modify_port() regardless of the link layer. For
	 * Ethernet ports, qkey violation and Port capabilities are meaningless.
	 */
	if (!is_ib)
		return 0;

	if (MLX5_CAP_GEN(dev->mdev, ib_virt) && is_ib) {
		change_mask = props->clr_port_cap_mask | props->set_port_cap_mask;
		value = ~props->clr_port_cap_mask | props->set_port_cap_mask;
		return set_port_caps_atomic(dev, port, change_mask, value);
	}

	mutex_lock(&dev->cap_mask_mutex);

	err = ib_query_port(ibdev, port, &attr);
	if (err)
		goto out;

	tmp = (attr.port_cap_flags | props->set_port_cap_mask) &
		~props->clr_port_cap_mask;

	err = mlx5_set_port_caps(dev->mdev, port, tmp);

out:
	mutex_unlock(&dev->cap_mask_mutex);
	return err;
}

static void print_lib_caps(struct mlx5_ib_dev *dev, u64 caps)
{
	mlx5_ib_dbg(dev, "MLX5_LIB_CAP_4K_UAR = %s\n",
		    caps & MLX5_LIB_CAP_4K_UAR ? "y" : "n");
}

static int calc_total_bfregs(struct mlx5_ib_dev *dev, bool lib_uar_4k,
			     struct mlx5_ib_alloc_ucontext_req_v2 *req,
			     u32 *num_sys_pages)
{
	int uars_per_sys_page;
	int bfregs_per_sys_page;
	int ref_bfregs = req->total_num_bfregs;

	if (req->total_num_bfregs == 0)
		return -EINVAL;

	BUILD_BUG_ON(MLX5_MAX_BFREGS % MLX5_NON_FP_BFREGS_IN_PAGE);
	BUILD_BUG_ON(MLX5_MAX_BFREGS < MLX5_NON_FP_BFREGS_IN_PAGE);

	if (req->total_num_bfregs > MLX5_MAX_BFREGS)
		return -ENOMEM;

	uars_per_sys_page = get_uars_per_sys_page(dev, lib_uar_4k);
	bfregs_per_sys_page = uars_per_sys_page * MLX5_NON_FP_BFREGS_PER_UAR;
	req->total_num_bfregs = ALIGN(req->total_num_bfregs, bfregs_per_sys_page);
	*num_sys_pages = req->total_num_bfregs / bfregs_per_sys_page;

	if (req->num_low_latency_bfregs > req->total_num_bfregs - 1)
		return -EINVAL;

	mlx5_ib_dbg(dev, "uar_4k: fw support %s, lib support %s, user requested %d bfregs, allocated %d, using %d sys pages\n",
		    MLX5_CAP_GEN(dev->mdev, uar_4k) ? "yes" : "no",
		    lib_uar_4k ? "yes" : "no", ref_bfregs,
		    req->total_num_bfregs, *num_sys_pages);

	return 0;
}

static int allocate_uars(struct mlx5_ib_dev *dev, struct mlx5_ib_ucontext *context)
{
	struct mlx5_bfreg_info *bfregi;
	int err;
	int i;

	bfregi = &context->bfregi;
	for (i = 0; i < bfregi->num_sys_pages; i++) {
		err = mlx5_cmd_alloc_uar(dev->mdev, &bfregi->sys_pages[i]);
		if (err)
			goto error;

		mlx5_ib_dbg(dev, "allocated uar %d\n", bfregi->sys_pages[i]);
	}
	return 0;

error:
	for (--i; i >= 0; i--)
		if (mlx5_cmd_free_uar(dev->mdev, bfregi->sys_pages[i]))
			mlx5_ib_warn(dev, "failed to free uar %d\n", i);

	return err;
}

static int deallocate_uars(struct mlx5_ib_dev *dev, struct mlx5_ib_ucontext *context)
{
	struct mlx5_bfreg_info *bfregi;
	int err;
	int i;

	bfregi = &context->bfregi;
	for (i = 0; i < bfregi->num_sys_pages; i++) {
		err = mlx5_cmd_free_uar(dev->mdev, bfregi->sys_pages[i]);
		if (err) {
			mlx5_ib_warn(dev, "failed to free uar %d\n", i);
			return err;
		}
	}
	return 0;
}

static int mlx5_ib_alloc_transport_domain(struct mlx5_ib_dev *dev, u32 *tdn)
{
	int err;

	err = mlx5_core_alloc_transport_domain(dev->mdev, tdn);
	if (err)
		return err;

	if ((MLX5_CAP_GEN(dev->mdev, port_type) != MLX5_CAP_PORT_TYPE_ETH) ||
	    !MLX5_CAP_GEN(dev->mdev, disable_local_lb))
		return err;

	mutex_lock(&dev->lb_mutex);
	dev->user_td++;

	if (dev->user_td == 2)
		err = mlx5_nic_vport_update_local_lb(dev->mdev, true);

	mutex_unlock(&dev->lb_mutex);
	return err;
}

static void mlx5_ib_dealloc_transport_domain(struct mlx5_ib_dev *dev, u32 tdn)
{
	mlx5_core_dealloc_transport_domain(dev->mdev, tdn);

	if ((MLX5_CAP_GEN(dev->mdev, port_type) != MLX5_CAP_PORT_TYPE_ETH) ||
	    !MLX5_CAP_GEN(dev->mdev, disable_local_lb))
		return;

	mutex_lock(&dev->lb_mutex);
	dev->user_td--;

	if (dev->user_td < 2)
		mlx5_nic_vport_update_local_lb(dev->mdev, false);

	mutex_unlock(&dev->lb_mutex);
}

static struct ib_ucontext *mlx5_ib_alloc_ucontext(struct ib_device *ibdev,
						  struct ib_udata *udata)
{
	struct mlx5_ib_dev *dev = to_mdev(ibdev);
	struct mlx5_ib_alloc_ucontext_req_v2 req = {};
	struct mlx5_ib_alloc_ucontext_resp resp = {};
	struct mlx5_ib_ucontext *context;
	struct mlx5_bfreg_info *bfregi;
	int ver;
	int err;
	size_t min_req_v2 = offsetof(struct mlx5_ib_alloc_ucontext_req_v2,
				     max_cqe_version);
	bool lib_uar_4k;

	if (!dev->ib_active)
		return ERR_PTR(-EAGAIN);

	if (udata->inlen == sizeof(struct mlx5_ib_alloc_ucontext_req))
		ver = 0;
	else if (udata->inlen >= min_req_v2)
		ver = 2;
	else
		return ERR_PTR(-EINVAL);

	err = ib_copy_from_udata(&req, udata, min(udata->inlen, sizeof(req)));
	if (err)
		return ERR_PTR(err);

	if (req.flags)
		return ERR_PTR(-EINVAL);

	if (req.comp_mask || req.reserved0 || req.reserved1 || req.reserved2)
		return ERR_PTR(-EOPNOTSUPP);

	req.total_num_bfregs = ALIGN(req.total_num_bfregs,
				    MLX5_NON_FP_BFREGS_PER_UAR);
	if (req.num_low_latency_bfregs > req.total_num_bfregs - 1)
		return ERR_PTR(-EINVAL);

	resp.qp_tab_size = 1 << MLX5_CAP_GEN(dev->mdev, log_max_qp);
	if (mlx5_core_is_pf(dev->mdev) && MLX5_CAP_GEN(dev->mdev, bf))
		resp.bf_reg_size = 1 << MLX5_CAP_GEN(dev->mdev, log_bf_reg_size);
	resp.cache_line_size = cache_line_size();
	resp.max_sq_desc_sz = MLX5_CAP_GEN(dev->mdev, max_wqe_sz_sq);
	resp.max_rq_desc_sz = MLX5_CAP_GEN(dev->mdev, max_wqe_sz_rq);
	resp.max_send_wqebb = 1 << MLX5_CAP_GEN(dev->mdev, log_max_qp_sz);
	resp.max_recv_wr = 1 << MLX5_CAP_GEN(dev->mdev, log_max_qp_sz);
	resp.max_srq_recv_wr = 1 << MLX5_CAP_GEN(dev->mdev, log_max_srq_sz);
	resp.cqe_version = min_t(__u8,
				 (__u8)MLX5_CAP_GEN(dev->mdev, cqe_version),
				 req.max_cqe_version);
	resp.log_uar_size = MLX5_CAP_GEN(dev->mdev, uar_4k) ?
				MLX5_ADAPTER_PAGE_SHIFT : PAGE_SHIFT;
	resp.num_uars_per_page = MLX5_CAP_GEN(dev->mdev, uar_4k) ?
					MLX5_CAP_GEN(dev->mdev, num_of_uars_per_page) : 1;
	resp.response_length = min(offsetof(typeof(resp), response_length) +
				   sizeof(resp.response_length), udata->outlen);

	context = kzalloc(sizeof(*context), GFP_KERNEL);
	if (!context)
		return ERR_PTR(-ENOMEM);

	lib_uar_4k = req.lib_caps & MLX5_LIB_CAP_4K_UAR;
	bfregi = &context->bfregi;

	/* updates req->total_num_bfregs */
	err = calc_total_bfregs(dev, lib_uar_4k, &req, &bfregi->num_sys_pages);
	if (err)
		goto out_ctx;

	mutex_init(&bfregi->lock);
	bfregi->lib_uar_4k = lib_uar_4k;
	bfregi->count = kcalloc(req.total_num_bfregs, sizeof(*bfregi->count),
				GFP_KERNEL);
	if (!bfregi->count) {
		err = -ENOMEM;
		goto out_ctx;
	}

	bfregi->sys_pages = kcalloc(bfregi->num_sys_pages,
				    sizeof(*bfregi->sys_pages),
				    GFP_KERNEL);
	if (!bfregi->sys_pages) {
		err = -ENOMEM;
		goto out_count;
	}

	err = allocate_uars(dev, context);
	if (err)
		goto out_sys_pages;

#ifdef CONFIG_INFINIBAND_ON_DEMAND_PAGING
	context->ibucontext.invalidate_range = &mlx5_ib_invalidate_range;
#endif

	context->upd_xlt_page = __get_free_page(GFP_KERNEL);
	if (!context->upd_xlt_page) {
		err = -ENOMEM;
		goto out_uars;
	}
	mutex_init(&context->upd_xlt_page_mutex);

	if (MLX5_CAP_GEN(dev->mdev, log_max_transport_domain)) {
		err = mlx5_ib_alloc_transport_domain(dev, &context->tdn);
		if (err)
			goto out_page;
	}

	INIT_LIST_HEAD(&context->vma_private_list);
	INIT_LIST_HEAD(&context->db_page_list);
	mutex_init(&context->db_page_mutex);

	resp.tot_bfregs = req.total_num_bfregs;
	resp.num_ports = MLX5_CAP_GEN(dev->mdev, num_ports);

	if (field_avail(typeof(resp), cqe_version, udata->outlen))
		resp.response_length += sizeof(resp.cqe_version);

	if (field_avail(typeof(resp), cmds_supp_uhw, udata->outlen)) {
		resp.cmds_supp_uhw |= MLX5_USER_CMDS_SUPP_UHW_QUERY_DEVICE |
				      MLX5_USER_CMDS_SUPP_UHW_CREATE_AH;
		resp.response_length += sizeof(resp.cmds_supp_uhw);
	}

	if (field_avail(typeof(resp), eth_min_inline, udata->outlen)) {
		if (mlx5_ib_port_link_layer(ibdev, 1) == IB_LINK_LAYER_ETHERNET) {
			mlx5_query_min_inline(dev->mdev, &resp.eth_min_inline);
			resp.eth_min_inline++;
		}
		resp.response_length += sizeof(resp.eth_min_inline);
	}

	/*
	 * We don't want to expose information from the PCI bar that is located
	 * after 4096 bytes, so if the arch only supports larger pages, let's
	 * pretend we don't support reading the HCA's core clock. This is also
	 * forced by mmap function.
	 */
	if (field_avail(typeof(resp), hca_core_clock_offset, udata->outlen)) {
		if (PAGE_SIZE <= 4096) {
			resp.comp_mask |=
				MLX5_IB_ALLOC_UCONTEXT_RESP_MASK_CORE_CLOCK_OFFSET;
			resp.hca_core_clock_offset =
				offsetof(struct mlx5_init_seg, internal_timer_h) % PAGE_SIZE;
		}
		resp.response_length += sizeof(resp.hca_core_clock_offset) +
					sizeof(resp.reserved2);
	}

	if (field_avail(typeof(resp), log_uar_size, udata->outlen))
		resp.response_length += sizeof(resp.log_uar_size);

	if (field_avail(typeof(resp), num_uars_per_page, udata->outlen))
		resp.response_length += sizeof(resp.num_uars_per_page);

	err = ib_copy_to_udata(udata, &resp, resp.response_length);
	if (err)
		goto out_td;

	bfregi->ver = ver;
	bfregi->num_low_latency_bfregs = req.num_low_latency_bfregs;
	context->cqe_version = resp.cqe_version;
	context->lib_caps = req.lib_caps;
	print_lib_caps(dev, context->lib_caps);

	return &context->ibucontext;

out_td:
	if (MLX5_CAP_GEN(dev->mdev, log_max_transport_domain))
		mlx5_ib_dealloc_transport_domain(dev, context->tdn);

out_page:
	free_page(context->upd_xlt_page);

out_uars:
	deallocate_uars(dev, context);

out_sys_pages:
	kfree(bfregi->sys_pages);

out_count:
	kfree(bfregi->count);

out_ctx:
	kfree(context);

	return ERR_PTR(err);
}

static int mlx5_ib_dealloc_ucontext(struct ib_ucontext *ibcontext)
{
	struct mlx5_ib_ucontext *context = to_mucontext(ibcontext);
	struct mlx5_ib_dev *dev = to_mdev(ibcontext->device);
	struct mlx5_bfreg_info *bfregi;

	bfregi = &context->bfregi;
	if (MLX5_CAP_GEN(dev->mdev, log_max_transport_domain))
		mlx5_ib_dealloc_transport_domain(dev, context->tdn);

	free_page(context->upd_xlt_page);
	deallocate_uars(dev, context);
	kfree(bfregi->sys_pages);
	kfree(bfregi->count);
	kfree(context);

	return 0;
}

static phys_addr_t uar_index2pfn(struct mlx5_ib_dev *dev,
				 struct mlx5_bfreg_info *bfregi,
				 int idx)
{
	int fw_uars_per_page;

	fw_uars_per_page = MLX5_CAP_GEN(dev->mdev, uar_4k) ? MLX5_UARS_IN_PAGE : 1;

	return (pci_resource_start(dev->mdev->pdev, 0) >> PAGE_SHIFT) +
			bfregi->sys_pages[idx] / fw_uars_per_page;
}

static int get_command(unsigned long offset)
{
	return (offset >> MLX5_IB_MMAP_CMD_SHIFT) & MLX5_IB_MMAP_CMD_MASK;
}

static int get_arg(unsigned long offset)
{
	return offset & ((1 << MLX5_IB_MMAP_CMD_SHIFT) - 1);
}

static int get_index(unsigned long offset)
{
	return get_arg(offset);
}

static void  mlx5_ib_vma_open(struct vm_area_struct *area)
{
	/* vma_open is called when a new VMA is created on top of our VMA.  This
	 * is done through either mremap flow or split_vma (usually due to
	 * mlock, madvise, munmap, etc.) We do not support a clone of the VMA,
	 * as this VMA is strongly hardware related.  Therefore we set the
	 * vm_ops of the newly created/cloned VMA to NULL, to prevent it from
	 * calling us again and trying to do incorrect actions.  We assume that
	 * the original VMA size is exactly a single page, and therefore all
	 * "splitting" operation will not happen to it.
	 */
	area->vm_ops = NULL;
}

static void  mlx5_ib_vma_close(struct vm_area_struct *area)
{
	struct mlx5_ib_vma_private_data *mlx5_ib_vma_priv_data;

	/* It's guaranteed that all VMAs opened on a FD are closed before the
	 * file itself is closed, therefore no sync is needed with the regular
	 * closing flow. (e.g. mlx5 ib_dealloc_ucontext)
	 * However need a sync with accessing the vma as part of
	 * mlx5_ib_disassociate_ucontext.
	 * The close operation is usually called under mm->mmap_sem except when
	 * process is exiting.
	 * The exiting case is handled explicitly as part of
	 * mlx5_ib_disassociate_ucontext.
	 */
	mlx5_ib_vma_priv_data = (struct mlx5_ib_vma_private_data *)area->vm_private_data;

	/* setting the vma context pointer to null in the mlx5_ib driver's
	 * private data, to protect a race condition in
	 * mlx5_ib_disassociate_ucontext().
	 */
	mlx5_ib_vma_priv_data->vma = NULL;
	list_del(&mlx5_ib_vma_priv_data->list);
	kfree(mlx5_ib_vma_priv_data);
}

static const struct vm_operations_struct mlx5_ib_vm_ops = {
	.open = mlx5_ib_vma_open,
	.close = mlx5_ib_vma_close
};

static int mlx5_ib_set_vma_data(struct vm_area_struct *vma,
				struct mlx5_ib_ucontext *ctx)
{
	struct mlx5_ib_vma_private_data *vma_prv;
	struct list_head *vma_head = &ctx->vma_private_list;

	vma_prv = kzalloc(sizeof(*vma_prv), GFP_KERNEL);
	if (!vma_prv)
		return -ENOMEM;

	vma_prv->vma = vma;
	vma->vm_private_data = vma_prv;
	vma->vm_ops =  &mlx5_ib_vm_ops;

	list_add(&vma_prv->list, vma_head);

	return 0;
}

static void mlx5_ib_disassociate_ucontext(struct ib_ucontext *ibcontext)
{
	int ret;
	struct vm_area_struct *vma;
	struct mlx5_ib_vma_private_data *vma_private, *n;
	struct mlx5_ib_ucontext *context = to_mucontext(ibcontext);
	struct task_struct *owning_process  = NULL;
	struct mm_struct   *owning_mm       = NULL;

	owning_process = get_pid_task(ibcontext->tgid, PIDTYPE_PID);
	if (!owning_process)
		return;

	owning_mm = get_task_mm(owning_process);
	if (!owning_mm) {
		pr_info("no mm, disassociate ucontext is pending task termination\n");
		while (1) {
			put_task_struct(owning_process);
			usleep_range(1000, 2000);
			owning_process = get_pid_task(ibcontext->tgid,
						      PIDTYPE_PID);
			if (!owning_process ||
			    owning_process->state == TASK_DEAD) {
				pr_info("disassociate ucontext done, task was terminated\n");
				/* in case task was dead need to release the
				 * task struct.
				 */
				if (owning_process)
					put_task_struct(owning_process);
				return;
			}
		}
	}

	/* need to protect from a race on closing the vma as part of
	 * mlx5_ib_vma_close.
	 */
	down_write(&owning_mm->mmap_sem);
	list_for_each_entry_safe(vma_private, n, &context->vma_private_list,
				 list) {
		vma = vma_private->vma;
		ret = zap_vma_ptes(vma, vma->vm_start,
				   PAGE_SIZE);
		WARN_ONCE(ret, "%s: zap_vma_ptes failed", __func__);
		/* context going to be destroyed, should
		 * not access ops any more.
		 */
		vma->vm_flags &= ~(VM_SHARED | VM_MAYSHARE);
		vma->vm_ops = NULL;
		list_del(&vma_private->list);
		kfree(vma_private);
	}
	up_write(&owning_mm->mmap_sem);
	mmput(owning_mm);
	put_task_struct(owning_process);
}

static inline char *mmap_cmd2str(enum mlx5_ib_mmap_cmd cmd)
{
	switch (cmd) {
	case MLX5_IB_MMAP_WC_PAGE:
		return "WC";
	case MLX5_IB_MMAP_REGULAR_PAGE:
		return "best effort WC";
	case MLX5_IB_MMAP_NC_PAGE:
		return "NC";
	default:
		return NULL;
	}
}

static int uar_mmap(struct mlx5_ib_dev *dev, enum mlx5_ib_mmap_cmd cmd,
		    struct vm_area_struct *vma,
		    struct mlx5_ib_ucontext *context)
{
	struct mlx5_bfreg_info *bfregi = &context->bfregi;
	int err;
	unsigned long idx;
	phys_addr_t pfn, pa;
	pgprot_t prot;
	int uars_per_page;

	if (vma->vm_end - vma->vm_start != PAGE_SIZE)
		return -EINVAL;

	uars_per_page = get_uars_per_sys_page(dev, bfregi->lib_uar_4k);
	idx = get_index(vma->vm_pgoff);
	if (idx % uars_per_page ||
	    idx * uars_per_page >= bfregi->num_sys_pages) {
		mlx5_ib_warn(dev, "invalid uar index %lu\n", idx);
		return -EINVAL;
	}

	switch (cmd) {
	case MLX5_IB_MMAP_WC_PAGE:
/* Some architectures don't support WC memory */
#if defined(CONFIG_X86)
		if (!pat_enabled())
			return -EPERM;
#elif !(defined(CONFIG_PPC) || (defined(CONFIG_ARM) && defined(CONFIG_MMU)))
			return -EPERM;
#endif
	/* fall through */
	case MLX5_IB_MMAP_REGULAR_PAGE:
		/* For MLX5_IB_MMAP_REGULAR_PAGE do the best effort to get WC */
		prot = pgprot_writecombine(vma->vm_page_prot);
		break;
	case MLX5_IB_MMAP_NC_PAGE:
		prot = pgprot_noncached(vma->vm_page_prot);
		break;
	default:
		return -EINVAL;
	}

	pfn = uar_index2pfn(dev, bfregi, idx);
	mlx5_ib_dbg(dev, "uar idx 0x%lx, pfn %pa\n", idx, &pfn);

	vma->vm_page_prot = prot;
	err = io_remap_pfn_range(vma, vma->vm_start, pfn,
				 PAGE_SIZE, vma->vm_page_prot);
	if (err) {
		mlx5_ib_err(dev, "io_remap_pfn_range failed with error=%d, vm_start=0x%lx, pfn=%pa, mmap_cmd=%s\n",
			    err, vma->vm_start, &pfn, mmap_cmd2str(cmd));
		return -EAGAIN;
	}

	pa = pfn << PAGE_SHIFT;
	mlx5_ib_dbg(dev, "mapped %s at 0x%lx, PA %pa\n", mmap_cmd2str(cmd),
		    vma->vm_start, &pa);

	return mlx5_ib_set_vma_data(vma, context);
}

static int mlx5_ib_mmap(struct ib_ucontext *ibcontext, struct vm_area_struct *vma)
{
	struct mlx5_ib_ucontext *context = to_mucontext(ibcontext);
	struct mlx5_ib_dev *dev = to_mdev(ibcontext->device);
	unsigned long command;
	phys_addr_t pfn;

	command = get_command(vma->vm_pgoff);
	switch (command) {
	case MLX5_IB_MMAP_WC_PAGE:
	case MLX5_IB_MMAP_NC_PAGE:
	case MLX5_IB_MMAP_REGULAR_PAGE:
		return uar_mmap(dev, command, vma, context);

	case MLX5_IB_MMAP_GET_CONTIGUOUS_PAGES:
		return -ENOSYS;

	case MLX5_IB_MMAP_CORE_CLOCK:
		if (vma->vm_end - vma->vm_start != PAGE_SIZE)
			return -EINVAL;

		if (vma->vm_flags & VM_WRITE)
			return -EPERM;

		/* Don't expose to user-space information it shouldn't have */
		if (PAGE_SIZE > 4096)
			return -EOPNOTSUPP;

		vma->vm_page_prot = pgprot_noncached(vma->vm_page_prot);
		pfn = (dev->mdev->iseg_base +
		       offsetof(struct mlx5_init_seg, internal_timer_h)) >>
			PAGE_SHIFT;
		if (io_remap_pfn_range(vma, vma->vm_start, pfn,
				       PAGE_SIZE, vma->vm_page_prot))
			return -EAGAIN;

		mlx5_ib_dbg(dev, "mapped internal timer at 0x%lx, PA 0x%llx\n",
			    vma->vm_start,
			    (unsigned long long)pfn << PAGE_SHIFT);
		break;

	default:
		return -EINVAL;
	}

	return 0;
}

static struct ib_pd *mlx5_ib_alloc_pd(struct ib_device *ibdev,
				      struct ib_ucontext *context,
				      struct ib_udata *udata)
{
	struct mlx5_ib_alloc_pd_resp resp;
	struct mlx5_ib_pd *pd;
	int err;

	pd = kmalloc(sizeof(*pd), GFP_KERNEL);
	if (!pd)
		return ERR_PTR(-ENOMEM);

	err = mlx5_core_alloc_pd(to_mdev(ibdev)->mdev, &pd->pdn);
	if (err) {
		kfree(pd);
		return ERR_PTR(err);
	}

	if (context) {
		resp.pdn = pd->pdn;
		if (ib_copy_to_udata(udata, &resp, sizeof(resp))) {
			mlx5_core_dealloc_pd(to_mdev(ibdev)->mdev, pd->pdn);
			kfree(pd);
			return ERR_PTR(-EFAULT);
		}
	}

	return &pd->ibpd;
}

static int mlx5_ib_dealloc_pd(struct ib_pd *pd)
{
	struct mlx5_ib_dev *mdev = to_mdev(pd->device);
	struct mlx5_ib_pd *mpd = to_mpd(pd);

	mlx5_core_dealloc_pd(mdev->mdev, mpd->pdn);
	kfree(mpd);

	return 0;
}

enum {
	MATCH_CRITERIA_ENABLE_OUTER_BIT,
	MATCH_CRITERIA_ENABLE_MISC_BIT,
	MATCH_CRITERIA_ENABLE_INNER_BIT
};

#define HEADER_IS_ZERO(match_criteria, headers)			           \
	!(memchr_inv(MLX5_ADDR_OF(fte_match_param, match_criteria, headers), \
		    0, MLX5_FLD_SZ_BYTES(fte_match_param, headers)))       \

static u8 get_match_criteria_enable(u32 *match_criteria)
{
	u8 match_criteria_enable;

	match_criteria_enable =
		(!HEADER_IS_ZERO(match_criteria, outer_headers)) <<
		MATCH_CRITERIA_ENABLE_OUTER_BIT;
	match_criteria_enable |=
		(!HEADER_IS_ZERO(match_criteria, misc_parameters)) <<
		MATCH_CRITERIA_ENABLE_MISC_BIT;
	match_criteria_enable |=
		(!HEADER_IS_ZERO(match_criteria, inner_headers)) <<
		MATCH_CRITERIA_ENABLE_INNER_BIT;

	return match_criteria_enable;
}

static void set_proto(void *outer_c, void *outer_v, u8 mask, u8 val)
{
	MLX5_SET(fte_match_set_lyr_2_4, outer_c, ip_protocol, mask);
	MLX5_SET(fte_match_set_lyr_2_4, outer_v, ip_protocol, val);
}

static void set_flow_label(void *misc_c, void *misc_v, u8 mask, u8 val,
			   bool inner)
{
	if (inner) {
		MLX5_SET(fte_match_set_misc,
			 misc_c, inner_ipv6_flow_label, mask);
		MLX5_SET(fte_match_set_misc,
			 misc_v, inner_ipv6_flow_label, val);
	} else {
		MLX5_SET(fte_match_set_misc,
			 misc_c, outer_ipv6_flow_label, mask);
		MLX5_SET(fte_match_set_misc,
			 misc_v, outer_ipv6_flow_label, val);
	}
}

static void set_tos(void *outer_c, void *outer_v, u8 mask, u8 val)
{
	MLX5_SET(fte_match_set_lyr_2_4, outer_c, ip_ecn, mask);
	MLX5_SET(fte_match_set_lyr_2_4, outer_v, ip_ecn, val);
	MLX5_SET(fte_match_set_lyr_2_4, outer_c, ip_dscp, mask >> 2);
	MLX5_SET(fte_match_set_lyr_2_4, outer_v, ip_dscp, val >> 2);
}

#define LAST_ETH_FIELD vlan_tag
#define LAST_IB_FIELD sl
#define LAST_IPV4_FIELD tos
#define LAST_IPV6_FIELD traffic_class
#define LAST_TCP_UDP_FIELD src_port
#define LAST_TUNNEL_FIELD tunnel_id
#define LAST_FLOW_TAG_FIELD tag_id
#define LAST_DROP_FIELD size

/* Field is the last supported field */
#define FIELDS_NOT_SUPPORTED(filter, field)\
	memchr_inv((void *)&filter.field  +\
		   sizeof(filter.field), 0,\
		   sizeof(filter) -\
		   offsetof(typeof(filter), field) -\
		   sizeof(filter.field))

#define IPV4_VERSION 4
#define IPV6_VERSION 6
static int parse_flow_attr(struct mlx5_core_dev *mdev, u32 *match_c,
			   u32 *match_v, const union ib_flow_spec *ib_spec,
			   u32 *tag_id, bool *is_drop)
{
	void *misc_params_c = MLX5_ADDR_OF(fte_match_param, match_c,
					   misc_parameters);
	void *misc_params_v = MLX5_ADDR_OF(fte_match_param, match_v,
					   misc_parameters);
	void *headers_c;
	void *headers_v;
	int match_ipv;

	if (ib_spec->type & IB_FLOW_SPEC_INNER) {
		headers_c = MLX5_ADDR_OF(fte_match_param, match_c,
					 inner_headers);
		headers_v = MLX5_ADDR_OF(fte_match_param, match_v,
					 inner_headers);
		match_ipv = MLX5_CAP_FLOWTABLE_NIC_RX(mdev,
					ft_field_support.inner_ip_version);
	} else {
		headers_c = MLX5_ADDR_OF(fte_match_param, match_c,
					 outer_headers);
		headers_v = MLX5_ADDR_OF(fte_match_param, match_v,
					 outer_headers);
		match_ipv = MLX5_CAP_FLOWTABLE_NIC_RX(mdev,
					ft_field_support.outer_ip_version);
	}

	switch (ib_spec->type & ~IB_FLOW_SPEC_INNER) {
	case IB_FLOW_SPEC_ETH:
		if (FIELDS_NOT_SUPPORTED(ib_spec->eth.mask, LAST_ETH_FIELD))
			return -EOPNOTSUPP;

		ether_addr_copy(MLX5_ADDR_OF(fte_match_set_lyr_2_4, headers_c,
					     dmac_47_16),
				ib_spec->eth.mask.dst_mac);
		ether_addr_copy(MLX5_ADDR_OF(fte_match_set_lyr_2_4, headers_v,
					     dmac_47_16),
				ib_spec->eth.val.dst_mac);

		ether_addr_copy(MLX5_ADDR_OF(fte_match_set_lyr_2_4, headers_c,
					     smac_47_16),
				ib_spec->eth.mask.src_mac);
		ether_addr_copy(MLX5_ADDR_OF(fte_match_set_lyr_2_4, headers_v,
					     smac_47_16),
				ib_spec->eth.val.src_mac);

		if (ib_spec->eth.mask.vlan_tag) {
			MLX5_SET(fte_match_set_lyr_2_4, headers_c,
				 cvlan_tag, 1);
			MLX5_SET(fte_match_set_lyr_2_4, headers_v,
				 cvlan_tag, 1);

			MLX5_SET(fte_match_set_lyr_2_4, headers_c,
				 first_vid, ntohs(ib_spec->eth.mask.vlan_tag));
			MLX5_SET(fte_match_set_lyr_2_4, headers_v,
				 first_vid, ntohs(ib_spec->eth.val.vlan_tag));

			MLX5_SET(fte_match_set_lyr_2_4, headers_c,
				 first_cfi,
				 ntohs(ib_spec->eth.mask.vlan_tag) >> 12);
			MLX5_SET(fte_match_set_lyr_2_4, headers_v,
				 first_cfi,
				 ntohs(ib_spec->eth.val.vlan_tag) >> 12);

			MLX5_SET(fte_match_set_lyr_2_4, headers_c,
				 first_prio,
				 ntohs(ib_spec->eth.mask.vlan_tag) >> 13);
			MLX5_SET(fte_match_set_lyr_2_4, headers_v,
				 first_prio,
				 ntohs(ib_spec->eth.val.vlan_tag) >> 13);
		}
		MLX5_SET(fte_match_set_lyr_2_4, headers_c,
			 ethertype, ntohs(ib_spec->eth.mask.ether_type));
		MLX5_SET(fte_match_set_lyr_2_4, headers_v,
			 ethertype, ntohs(ib_spec->eth.val.ether_type));
		break;
	case IB_FLOW_SPEC_IPV4:
		if (FIELDS_NOT_SUPPORTED(ib_spec->ipv4.mask, LAST_IPV4_FIELD))
			return -EOPNOTSUPP;

		if (match_ipv) {
			MLX5_SET(fte_match_set_lyr_2_4, headers_c,
				 ip_version, 0xf);
			MLX5_SET(fte_match_set_lyr_2_4, headers_v,
				 ip_version, IPV4_VERSION);
		} else {
			MLX5_SET(fte_match_set_lyr_2_4, headers_c,
				 ethertype, 0xffff);
			MLX5_SET(fte_match_set_lyr_2_4, headers_v,
				 ethertype, ETH_P_IP);
		}

		memcpy(MLX5_ADDR_OF(fte_match_set_lyr_2_4, headers_c,
				    src_ipv4_src_ipv6.ipv4_layout.ipv4),
		       &ib_spec->ipv4.mask.src_ip,
		       sizeof(ib_spec->ipv4.mask.src_ip));
		memcpy(MLX5_ADDR_OF(fte_match_set_lyr_2_4, headers_v,
				    src_ipv4_src_ipv6.ipv4_layout.ipv4),
		       &ib_spec->ipv4.val.src_ip,
		       sizeof(ib_spec->ipv4.val.src_ip));
		memcpy(MLX5_ADDR_OF(fte_match_set_lyr_2_4, headers_c,
				    dst_ipv4_dst_ipv6.ipv4_layout.ipv4),
		       &ib_spec->ipv4.mask.dst_ip,
		       sizeof(ib_spec->ipv4.mask.dst_ip));
		memcpy(MLX5_ADDR_OF(fte_match_set_lyr_2_4, headers_v,
				    dst_ipv4_dst_ipv6.ipv4_layout.ipv4),
		       &ib_spec->ipv4.val.dst_ip,
		       sizeof(ib_spec->ipv4.val.dst_ip));

		set_tos(headers_c, headers_v,
			ib_spec->ipv4.mask.tos, ib_spec->ipv4.val.tos);

		set_proto(headers_c, headers_v,
			  ib_spec->ipv4.mask.proto, ib_spec->ipv4.val.proto);
		break;
	case IB_FLOW_SPEC_IPV6:
		if (FIELDS_NOT_SUPPORTED(ib_spec->ipv6.mask, LAST_IPV6_FIELD))
			return -EOPNOTSUPP;

		if (match_ipv) {
			MLX5_SET(fte_match_set_lyr_2_4, headers_c,
				 ip_version, 0xf);
			MLX5_SET(fte_match_set_lyr_2_4, headers_v,
				 ip_version, IPV6_VERSION);
		} else {
			MLX5_SET(fte_match_set_lyr_2_4, headers_c,
				 ethertype, 0xffff);
			MLX5_SET(fte_match_set_lyr_2_4, headers_v,
				 ethertype, ETH_P_IPV6);
		}

		memcpy(MLX5_ADDR_OF(fte_match_set_lyr_2_4, headers_c,
				    src_ipv4_src_ipv6.ipv6_layout.ipv6),
		       &ib_spec->ipv6.mask.src_ip,
		       sizeof(ib_spec->ipv6.mask.src_ip));
		memcpy(MLX5_ADDR_OF(fte_match_set_lyr_2_4, headers_v,
				    src_ipv4_src_ipv6.ipv6_layout.ipv6),
		       &ib_spec->ipv6.val.src_ip,
		       sizeof(ib_spec->ipv6.val.src_ip));
		memcpy(MLX5_ADDR_OF(fte_match_set_lyr_2_4, headers_c,
				    dst_ipv4_dst_ipv6.ipv6_layout.ipv6),
		       &ib_spec->ipv6.mask.dst_ip,
		       sizeof(ib_spec->ipv6.mask.dst_ip));
		memcpy(MLX5_ADDR_OF(fte_match_set_lyr_2_4, headers_v,
				    dst_ipv4_dst_ipv6.ipv6_layout.ipv6),
		       &ib_spec->ipv6.val.dst_ip,
		       sizeof(ib_spec->ipv6.val.dst_ip));

		set_tos(headers_c, headers_v,
			ib_spec->ipv6.mask.traffic_class,
			ib_spec->ipv6.val.traffic_class);

		set_proto(headers_c, headers_v,
			  ib_spec->ipv6.mask.next_hdr,
			  ib_spec->ipv6.val.next_hdr);

		set_flow_label(misc_params_c, misc_params_v,
			       ntohl(ib_spec->ipv6.mask.flow_label),
			       ntohl(ib_spec->ipv6.val.flow_label),
			       ib_spec->type & IB_FLOW_SPEC_INNER);

		break;
	case IB_FLOW_SPEC_TCP:
		if (FIELDS_NOT_SUPPORTED(ib_spec->tcp_udp.mask,
					 LAST_TCP_UDP_FIELD))
			return -EOPNOTSUPP;

		MLX5_SET(fte_match_set_lyr_2_4, headers_c, ip_protocol,
			 0xff);
		MLX5_SET(fte_match_set_lyr_2_4, headers_v, ip_protocol,
			 IPPROTO_TCP);

		MLX5_SET(fte_match_set_lyr_2_4, headers_c, tcp_sport,
			 ntohs(ib_spec->tcp_udp.mask.src_port));
		MLX5_SET(fte_match_set_lyr_2_4, headers_v, tcp_sport,
			 ntohs(ib_spec->tcp_udp.val.src_port));

		MLX5_SET(fte_match_set_lyr_2_4, headers_c, tcp_dport,
			 ntohs(ib_spec->tcp_udp.mask.dst_port));
		MLX5_SET(fte_match_set_lyr_2_4, headers_v, tcp_dport,
			 ntohs(ib_spec->tcp_udp.val.dst_port));
		break;
	case IB_FLOW_SPEC_UDP:
		if (FIELDS_NOT_SUPPORTED(ib_spec->tcp_udp.mask,
					 LAST_TCP_UDP_FIELD))
			return -EOPNOTSUPP;

		MLX5_SET(fte_match_set_lyr_2_4, headers_c, ip_protocol,
			 0xff);
		MLX5_SET(fte_match_set_lyr_2_4, headers_v, ip_protocol,
			 IPPROTO_UDP);

		MLX5_SET(fte_match_set_lyr_2_4, headers_c, udp_sport,
			 ntohs(ib_spec->tcp_udp.mask.src_port));
		MLX5_SET(fte_match_set_lyr_2_4, headers_v, udp_sport,
			 ntohs(ib_spec->tcp_udp.val.src_port));

		MLX5_SET(fte_match_set_lyr_2_4, headers_c, udp_dport,
			 ntohs(ib_spec->tcp_udp.mask.dst_port));
		MLX5_SET(fte_match_set_lyr_2_4, headers_v, udp_dport,
			 ntohs(ib_spec->tcp_udp.val.dst_port));
		break;
	case IB_FLOW_SPEC_VXLAN_TUNNEL:
		if (FIELDS_NOT_SUPPORTED(ib_spec->tunnel.mask,
					 LAST_TUNNEL_FIELD))
			return -EOPNOTSUPP;

		MLX5_SET(fte_match_set_misc, misc_params_c, vxlan_vni,
			 ntohl(ib_spec->tunnel.mask.tunnel_id));
		MLX5_SET(fte_match_set_misc, misc_params_v, vxlan_vni,
			 ntohl(ib_spec->tunnel.val.tunnel_id));
		break;
	case IB_FLOW_SPEC_ACTION_TAG:
		if (FIELDS_NOT_SUPPORTED(ib_spec->flow_tag,
					 LAST_FLOW_TAG_FIELD))
			return -EOPNOTSUPP;
		if (ib_spec->flow_tag.tag_id >= BIT(24))
			return -EINVAL;

		*tag_id = ib_spec->flow_tag.tag_id;
		break;
	case IB_FLOW_SPEC_ACTION_DROP:
		if (FIELDS_NOT_SUPPORTED(ib_spec->drop,
					 LAST_DROP_FIELD))
			return -EOPNOTSUPP;
		*is_drop = true;
		break;
	default:
		return -EINVAL;
	}

	return 0;
}

/* If a flow could catch both multicast and unicast packets,
 * it won't fall into the multicast flow steering table and this rule
 * could steal other multicast packets.
 */
static bool flow_is_multicast_only(const struct ib_flow_attr *ib_attr)
{
	union ib_flow_spec *flow_spec;

	if (ib_attr->type != IB_FLOW_ATTR_NORMAL ||
	    ib_attr->num_of_specs < 1)
		return false;

	flow_spec = (union ib_flow_spec *)(ib_attr + 1);
	if (flow_spec->type == IB_FLOW_SPEC_IPV4) {
		struct ib_flow_spec_ipv4 *ipv4_spec;

		ipv4_spec = (struct ib_flow_spec_ipv4 *)flow_spec;
		if (ipv4_is_multicast(ipv4_spec->val.dst_ip))
			return true;

		return false;
	}

	if (flow_spec->type == IB_FLOW_SPEC_ETH) {
		struct ib_flow_spec_eth *eth_spec;

		eth_spec = (struct ib_flow_spec_eth *)flow_spec;
		return is_multicast_ether_addr(eth_spec->mask.dst_mac) &&
		       is_multicast_ether_addr(eth_spec->val.dst_mac);
	}

	return false;
}

static bool is_valid_ethertype(struct mlx5_core_dev *mdev,
			       const struct ib_flow_attr *flow_attr,
			       bool check_inner)
{
	union ib_flow_spec *ib_spec = (union ib_flow_spec *)(flow_attr + 1);
	int match_ipv = check_inner ?
			MLX5_CAP_FLOWTABLE_NIC_RX(mdev,
					ft_field_support.inner_ip_version) :
			MLX5_CAP_FLOWTABLE_NIC_RX(mdev,
					ft_field_support.outer_ip_version);
	int inner_bit = check_inner ? IB_FLOW_SPEC_INNER : 0;
	bool ipv4_spec_valid, ipv6_spec_valid;
	unsigned int ip_spec_type = 0;
	bool has_ethertype = false;
	unsigned int spec_index;
	bool mask_valid = true;
	u16 eth_type = 0;
	bool type_valid;

	/* Validate that ethertype is correct */
	for (spec_index = 0; spec_index < flow_attr->num_of_specs; spec_index++) {
		if ((ib_spec->type == (IB_FLOW_SPEC_ETH | inner_bit)) &&
		    ib_spec->eth.mask.ether_type) {
			mask_valid = (ib_spec->eth.mask.ether_type ==
				      htons(0xffff));
			has_ethertype = true;
			eth_type = ntohs(ib_spec->eth.val.ether_type);
		} else if ((ib_spec->type == (IB_FLOW_SPEC_IPV4 | inner_bit)) ||
			   (ib_spec->type == (IB_FLOW_SPEC_IPV6 | inner_bit))) {
			ip_spec_type = ib_spec->type;
		}
		ib_spec = (void *)ib_spec + ib_spec->size;
	}

	type_valid = (!has_ethertype) || (!ip_spec_type);
	if (!type_valid && mask_valid) {
		ipv4_spec_valid = (eth_type == ETH_P_IP) &&
			(ip_spec_type == (IB_FLOW_SPEC_IPV4 | inner_bit));
		ipv6_spec_valid = (eth_type == ETH_P_IPV6) &&
			(ip_spec_type == (IB_FLOW_SPEC_IPV6 | inner_bit));

		type_valid = (ipv4_spec_valid) || (ipv6_spec_valid) ||
			     (((eth_type == ETH_P_MPLS_UC) ||
			       (eth_type == ETH_P_MPLS_MC)) && match_ipv);
	}

	return type_valid;
}

static bool is_valid_attr(struct mlx5_core_dev *mdev,
			  const struct ib_flow_attr *flow_attr)
{
	return is_valid_ethertype(mdev, flow_attr, false) &&
	       is_valid_ethertype(mdev, flow_attr, true);
}

static void put_flow_table(struct mlx5_ib_dev *dev,
			   struct mlx5_ib_flow_prio *prio, bool ft_added)
{
	prio->refcount -= !!ft_added;
	if (!prio->refcount) {
		mlx5_destroy_flow_table(prio->flow_table);
		prio->flow_table = NULL;
	}
}

static int mlx5_ib_destroy_flow(struct ib_flow *flow_id)
{
	struct mlx5_ib_dev *dev = to_mdev(flow_id->qp->device);
	struct mlx5_ib_flow_handler *handler = container_of(flow_id,
							  struct mlx5_ib_flow_handler,
							  ibflow);
	struct mlx5_ib_flow_handler *iter, *tmp;

	mutex_lock(&dev->flow_db.lock);

	list_for_each_entry_safe(iter, tmp, &handler->list, list) {
		mlx5_del_flow_rules(iter->rule);
		put_flow_table(dev, iter->prio, true);
		list_del(&iter->list);
		kfree(iter);
	}

	mlx5_del_flow_rules(handler->rule);
	put_flow_table(dev, handler->prio, true);
	mutex_unlock(&dev->flow_db.lock);

	kfree(handler);

	return 0;
}

static int ib_prio_to_core_prio(unsigned int priority, bool dont_trap)
{
	priority *= 2;
	if (!dont_trap)
		priority++;
	return priority;
}

enum flow_table_type {
	MLX5_IB_FT_RX,
	MLX5_IB_FT_TX
};

#define MLX5_FS_MAX_TYPES	 6
#define MLX5_FS_MAX_ENTRIES	 BIT(16)
static struct mlx5_ib_flow_prio *get_flow_table(struct mlx5_ib_dev *dev,
						struct ib_flow_attr *flow_attr,
						enum flow_table_type ft_type)
{
	bool dont_trap = flow_attr->flags & IB_FLOW_ATTR_FLAGS_DONT_TRAP;
	struct mlx5_flow_namespace *ns = NULL;
	struct mlx5_ib_flow_prio *prio;
	struct mlx5_flow_table *ft;
	int max_table_size;
	int num_entries;
	int num_groups;
	int priority;
	int err = 0;

	max_table_size = BIT(MLX5_CAP_FLOWTABLE_NIC_RX(dev->mdev,
						       log_max_ft_size));
	if (flow_attr->type == IB_FLOW_ATTR_NORMAL) {
		if (flow_is_multicast_only(flow_attr) &&
		    !dont_trap)
			priority = MLX5_IB_FLOW_MCAST_PRIO;
		else
			priority = ib_prio_to_core_prio(flow_attr->priority,
							dont_trap);
		ns = mlx5_get_flow_namespace(dev->mdev,
					     MLX5_FLOW_NAMESPACE_BYPASS);
		num_entries = MLX5_FS_MAX_ENTRIES;
		num_groups = MLX5_FS_MAX_TYPES;
		prio = &dev->flow_db.prios[priority];
	} else if (flow_attr->type == IB_FLOW_ATTR_ALL_DEFAULT ||
		   flow_attr->type == IB_FLOW_ATTR_MC_DEFAULT) {
		ns = mlx5_get_flow_namespace(dev->mdev,
					     MLX5_FLOW_NAMESPACE_LEFTOVERS);
		build_leftovers_ft_param(&priority,
					 &num_entries,
					 &num_groups);
		prio = &dev->flow_db.prios[MLX5_IB_FLOW_LEFTOVERS_PRIO];
	} else if (flow_attr->type == IB_FLOW_ATTR_SNIFFER) {
		if (!MLX5_CAP_FLOWTABLE(dev->mdev,
					allow_sniffer_and_nic_rx_shared_tir))
			return ERR_PTR(-ENOTSUPP);

		ns = mlx5_get_flow_namespace(dev->mdev, ft_type == MLX5_IB_FT_RX ?
					     MLX5_FLOW_NAMESPACE_SNIFFER_RX :
					     MLX5_FLOW_NAMESPACE_SNIFFER_TX);

		prio = &dev->flow_db.sniffer[ft_type];
		priority = 0;
		num_entries = 1;
		num_groups = 1;
	}

	if (!ns)
		return ERR_PTR(-ENOTSUPP);

	if (num_entries > max_table_size)
		return ERR_PTR(-ENOMEM);

	ft = prio->flow_table;
	if (!ft) {
		ft = mlx5_create_auto_grouped_flow_table(ns, priority,
							 num_entries,
							 num_groups,
							 0, 0);

		if (!IS_ERR(ft)) {
			prio->refcount = 0;
			prio->flow_table = ft;
		} else {
			err = PTR_ERR(ft);
		}
	}

	return err ? ERR_PTR(err) : prio;
}

static void set_underlay_qp(struct mlx5_ib_dev *dev,
			    struct mlx5_flow_spec *spec,
			    u32 underlay_qpn)
{
	void *misc_params_c = MLX5_ADDR_OF(fte_match_param,
					   spec->match_criteria,
					   misc_parameters);
	void *misc_params_v = MLX5_ADDR_OF(fte_match_param, spec->match_value,
					   misc_parameters);

	if (underlay_qpn &&
	    MLX5_CAP_FLOWTABLE_NIC_RX(dev->mdev,
				      ft_field_support.bth_dst_qp)) {
		MLX5_SET(fte_match_set_misc,
			 misc_params_v, bth_dst_qp, underlay_qpn);
		MLX5_SET(fte_match_set_misc,
			 misc_params_c, bth_dst_qp, 0xffffff);
	}
}

static struct mlx5_ib_flow_handler *_create_flow_rule(struct mlx5_ib_dev *dev,
						      struct mlx5_ib_flow_prio *ft_prio,
						      const struct ib_flow_attr *flow_attr,
						      struct mlx5_flow_destination *dst,
						      u32 underlay_qpn)
{
	struct mlx5_flow_table	*ft = ft_prio->flow_table;
	struct mlx5_ib_flow_handler *handler;
	struct mlx5_flow_act flow_act = {0};
	struct mlx5_flow_spec *spec;
	struct mlx5_flow_destination *rule_dst = dst;
	const void *ib_flow = (const void *)flow_attr + sizeof(*flow_attr);
	unsigned int spec_index;
	u32 flow_tag = MLX5_FS_DEFAULT_FLOW_TAG;
	bool is_drop = false;
	int err = 0;
	int dest_num = 1;

	if (!is_valid_attr(dev->mdev, flow_attr))
		return ERR_PTR(-EINVAL);

	spec = kvzalloc(sizeof(*spec), GFP_KERNEL);
	handler = kzalloc(sizeof(*handler), GFP_KERNEL);
	if (!handler || !spec) {
		err = -ENOMEM;
		goto free;
	}

	INIT_LIST_HEAD(&handler->list);

	for (spec_index = 0; spec_index < flow_attr->num_of_specs; spec_index++) {
		err = parse_flow_attr(dev->mdev, spec->match_criteria,
				      spec->match_value,
				      ib_flow, &flow_tag, &is_drop);
		if (err < 0)
			goto free;

		ib_flow += ((union ib_flow_spec *)ib_flow)->size;
	}

	if (!flow_is_multicast_only(flow_attr))
		set_underlay_qp(dev, spec, underlay_qpn);

	spec->match_criteria_enable = get_match_criteria_enable(spec->match_criteria);
	if (is_drop) {
		flow_act.action = MLX5_FLOW_CONTEXT_ACTION_DROP;
		rule_dst = NULL;
		dest_num = 0;
	} else {
		flow_act.action = dst ? MLX5_FLOW_CONTEXT_ACTION_FWD_DEST :
		    MLX5_FLOW_CONTEXT_ACTION_FWD_NEXT_PRIO;
	}

	if (flow_tag != MLX5_FS_DEFAULT_FLOW_TAG &&
	    (flow_attr->type == IB_FLOW_ATTR_ALL_DEFAULT ||
	     flow_attr->type == IB_FLOW_ATTR_MC_DEFAULT)) {
		mlx5_ib_warn(dev, "Flow tag %u and attribute type %x isn't allowed in leftovers\n",
			     flow_tag, flow_attr->type);
		err = -EINVAL;
		goto free;
	}
	flow_act.flow_tag = flow_tag;
	handler->rule = mlx5_add_flow_rules(ft, spec,
					    &flow_act,
					    rule_dst, dest_num);

	if (IS_ERR(handler->rule)) {
		err = PTR_ERR(handler->rule);
		goto free;
	}

	ft_prio->refcount++;
	handler->prio = ft_prio;

	ft_prio->flow_table = ft;
free:
	if (err)
		kfree(handler);
	kvfree(spec);
	return err ? ERR_PTR(err) : handler;
}

static struct mlx5_ib_flow_handler *create_flow_rule(struct mlx5_ib_dev *dev,
						     struct mlx5_ib_flow_prio *ft_prio,
						     const struct ib_flow_attr *flow_attr,
						     struct mlx5_flow_destination *dst)
{
	return _create_flow_rule(dev, ft_prio, flow_attr, dst, 0);
}

static struct mlx5_ib_flow_handler *create_dont_trap_rule(struct mlx5_ib_dev *dev,
							  struct mlx5_ib_flow_prio *ft_prio,
							  struct ib_flow_attr *flow_attr,
							  struct mlx5_flow_destination *dst)
{
	struct mlx5_ib_flow_handler *handler_dst = NULL;
	struct mlx5_ib_flow_handler *handler = NULL;

	handler = create_flow_rule(dev, ft_prio, flow_attr, NULL);
	if (!IS_ERR(handler)) {
		handler_dst = create_flow_rule(dev, ft_prio,
					       flow_attr, dst);
		if (IS_ERR(handler_dst)) {
			mlx5_del_flow_rules(handler->rule);
			ft_prio->refcount--;
			kfree(handler);
			handler = handler_dst;
		} else {
			list_add(&handler_dst->list, &handler->list);
		}
	}

	return handler;
}
enum {
	LEFTOVERS_MC,
	LEFTOVERS_UC,
};

static struct mlx5_ib_flow_handler *create_leftovers_rule(struct mlx5_ib_dev *dev,
							  struct mlx5_ib_flow_prio *ft_prio,
							  struct ib_flow_attr *flow_attr,
							  struct mlx5_flow_destination *dst)
{
	struct mlx5_ib_flow_handler *handler_ucast = NULL;
	struct mlx5_ib_flow_handler *handler = NULL;

	static struct {
		struct ib_flow_attr	flow_attr;
		struct ib_flow_spec_eth eth_flow;
	} leftovers_specs[] = {
		[LEFTOVERS_MC] = {
			.flow_attr = {
				.num_of_specs = 1,
				.size = sizeof(leftovers_specs[0])
			},
			.eth_flow = {
				.type = IB_FLOW_SPEC_ETH,
				.size = sizeof(struct ib_flow_spec_eth),
				.mask = {.dst_mac = {0x1} },
				.val =  {.dst_mac = {0x1} }
			}
		},
		[LEFTOVERS_UC] = {
			.flow_attr = {
				.num_of_specs = 1,
				.size = sizeof(leftovers_specs[0])
			},
			.eth_flow = {
				.type = IB_FLOW_SPEC_ETH,
				.size = sizeof(struct ib_flow_spec_eth),
				.mask = {.dst_mac = {0x1} },
				.val = {.dst_mac = {} }
			}
		}
	};

	handler = create_flow_rule(dev, ft_prio,
				   &leftovers_specs[LEFTOVERS_MC].flow_attr,
				   dst);
	if (!IS_ERR(handler) &&
	    flow_attr->type == IB_FLOW_ATTR_ALL_DEFAULT) {
		handler_ucast = create_flow_rule(dev, ft_prio,
						 &leftovers_specs[LEFTOVERS_UC].flow_attr,
						 dst);
		if (IS_ERR(handler_ucast)) {
			mlx5_del_flow_rules(handler->rule);
			ft_prio->refcount--;
			kfree(handler);
			handler = handler_ucast;
		} else {
			list_add(&handler_ucast->list, &handler->list);
		}
	}

	return handler;
}

static struct mlx5_ib_flow_handler *create_sniffer_rule(struct mlx5_ib_dev *dev,
							struct mlx5_ib_flow_prio *ft_rx,
							struct mlx5_ib_flow_prio *ft_tx,
							struct mlx5_flow_destination *dst)
{
	struct mlx5_ib_flow_handler *handler_rx;
	struct mlx5_ib_flow_handler *handler_tx;
	int err;
	static const struct ib_flow_attr flow_attr  = {
		.num_of_specs = 0,
		.size = sizeof(flow_attr)
	};

	handler_rx = create_flow_rule(dev, ft_rx, &flow_attr, dst);
	if (IS_ERR(handler_rx)) {
		err = PTR_ERR(handler_rx);
		goto err;
	}

	handler_tx = create_flow_rule(dev, ft_tx, &flow_attr, dst);
	if (IS_ERR(handler_tx)) {
		err = PTR_ERR(handler_tx);
		goto err_tx;
	}

	list_add(&handler_tx->list, &handler_rx->list);

	return handler_rx;

err_tx:
	mlx5_del_flow_rules(handler_rx->rule);
	ft_rx->refcount--;
	kfree(handler_rx);
err:
	return ERR_PTR(err);
}

static struct ib_flow *mlx5_ib_create_flow(struct ib_qp *qp,
					   struct ib_flow_attr *flow_attr,
					   int domain)
{
	struct mlx5_ib_dev *dev = to_mdev(qp->device);
	struct mlx5_ib_qp *mqp = to_mqp(qp);
	struct mlx5_ib_flow_handler *handler = NULL;
	struct mlx5_flow_destination *dst = NULL;
	struct mlx5_ib_flow_prio *ft_prio_tx = NULL;
	struct mlx5_ib_flow_prio *ft_prio;
	int err;
	int underlay_qpn;

	if (flow_attr->priority > MLX5_IB_FLOW_LAST_PRIO)
		return ERR_PTR(-ENOMEM);

	if (domain != IB_FLOW_DOMAIN_USER ||
	    flow_attr->port > MLX5_CAP_GEN(dev->mdev, num_ports) ||
	    (flow_attr->flags & ~IB_FLOW_ATTR_FLAGS_DONT_TRAP))
		return ERR_PTR(-EINVAL);

	dst = kzalloc(sizeof(*dst), GFP_KERNEL);
	if (!dst)
		return ERR_PTR(-ENOMEM);

	mutex_lock(&dev->flow_db.lock);

	ft_prio = get_flow_table(dev, flow_attr, MLX5_IB_FT_RX);
	if (IS_ERR(ft_prio)) {
		err = PTR_ERR(ft_prio);
		goto unlock;
	}
	if (flow_attr->type == IB_FLOW_ATTR_SNIFFER) {
		ft_prio_tx = get_flow_table(dev, flow_attr, MLX5_IB_FT_TX);
		if (IS_ERR(ft_prio_tx)) {
			err = PTR_ERR(ft_prio_tx);
			ft_prio_tx = NULL;
			goto destroy_ft;
		}
	}

	dst->type = MLX5_FLOW_DESTINATION_TYPE_TIR;
	if (mqp->flags & MLX5_IB_QP_RSS)
		dst->tir_num = mqp->rss_qp.tirn;
	else
		dst->tir_num = mqp->raw_packet_qp.rq.tirn;

	if (flow_attr->type == IB_FLOW_ATTR_NORMAL) {
		if (flow_attr->flags & IB_FLOW_ATTR_FLAGS_DONT_TRAP)  {
			handler = create_dont_trap_rule(dev, ft_prio,
							flow_attr, dst);
		} else {
			underlay_qpn = (mqp->flags & MLX5_IB_QP_UNDERLAY) ?
					mqp->underlay_qpn : 0;
			handler = _create_flow_rule(dev, ft_prio, flow_attr,
						    dst, underlay_qpn);
		}
	} else if (flow_attr->type == IB_FLOW_ATTR_ALL_DEFAULT ||
		   flow_attr->type == IB_FLOW_ATTR_MC_DEFAULT) {
		handler = create_leftovers_rule(dev, ft_prio, flow_attr,
						dst);
	} else if (flow_attr->type == IB_FLOW_ATTR_SNIFFER) {
		handler = create_sniffer_rule(dev, ft_prio, ft_prio_tx, dst);
	} else {
		err = -EINVAL;
		goto destroy_ft;
	}

	if (IS_ERR(handler)) {
		err = PTR_ERR(handler);
		handler = NULL;
		goto destroy_ft;
	}

	mutex_unlock(&dev->flow_db.lock);
	kfree(dst);

	return &handler->ibflow;

destroy_ft:
	put_flow_table(dev, ft_prio, false);
	if (ft_prio_tx)
		put_flow_table(dev, ft_prio_tx, false);
unlock:
	mutex_unlock(&dev->flow_db.lock);
	kfree(dst);
	kfree(handler);
	return ERR_PTR(err);
}

static int mlx5_ib_mcg_attach(struct ib_qp *ibqp, union ib_gid *gid, u16 lid)
{
	struct mlx5_ib_dev *dev = to_mdev(ibqp->device);
	struct mlx5_ib_qp *mqp = to_mqp(ibqp);
	int err;

	if (mqp->flags & MLX5_IB_QP_UNDERLAY) {
		mlx5_ib_dbg(dev, "Attaching a multi cast group to underlay QP is not supported\n");
		return -EOPNOTSUPP;
	}

	err = mlx5_core_attach_mcg(dev->mdev, gid, ibqp->qp_num);
	if (err)
		mlx5_ib_warn(dev, "failed attaching QPN 0x%x, MGID %pI6\n",
			     ibqp->qp_num, gid->raw);

	return err;
}

static int mlx5_ib_mcg_detach(struct ib_qp *ibqp, union ib_gid *gid, u16 lid)
{
	struct mlx5_ib_dev *dev = to_mdev(ibqp->device);
	int err;

	err = mlx5_core_detach_mcg(dev->mdev, gid, ibqp->qp_num);
	if (err)
		mlx5_ib_warn(dev, "failed detaching QPN 0x%x, MGID %pI6\n",
			     ibqp->qp_num, gid->raw);

	return err;
}

static int init_node_data(struct mlx5_ib_dev *dev)
{
	int err;

	err = mlx5_query_node_desc(dev, dev->ib_dev.node_desc);
	if (err)
		return err;

	dev->mdev->rev_id = dev->mdev->pdev->revision;

	return mlx5_query_node_guid(dev, &dev->ib_dev.node_guid);
}

static ssize_t show_fw_pages(struct device *device, struct device_attribute *attr,
			     char *buf)
{
	struct mlx5_ib_dev *dev =
		container_of(device, struct mlx5_ib_dev, ib_dev.dev);

	return sprintf(buf, "%d\n", dev->mdev->priv.fw_pages);
}

static ssize_t show_reg_pages(struct device *device,
			      struct device_attribute *attr, char *buf)
{
	struct mlx5_ib_dev *dev =
		container_of(device, struct mlx5_ib_dev, ib_dev.dev);

	return sprintf(buf, "%d\n", atomic_read(&dev->mdev->priv.reg_pages));
}

static ssize_t show_hca(struct device *device, struct device_attribute *attr,
			char *buf)
{
	struct mlx5_ib_dev *dev =
		container_of(device, struct mlx5_ib_dev, ib_dev.dev);
	return sprintf(buf, "MT%d\n", dev->mdev->pdev->device);
}

static ssize_t show_rev(struct device *device, struct device_attribute *attr,
			char *buf)
{
	struct mlx5_ib_dev *dev =
		container_of(device, struct mlx5_ib_dev, ib_dev.dev);
	return sprintf(buf, "%x\n", dev->mdev->rev_id);
}

static ssize_t show_board(struct device *device, struct device_attribute *attr,
			  char *buf)
{
	struct mlx5_ib_dev *dev =
		container_of(device, struct mlx5_ib_dev, ib_dev.dev);
	return sprintf(buf, "%.*s\n", MLX5_BOARD_ID_LEN,
		       dev->mdev->board_id);
}

static DEVICE_ATTR(hw_rev,   S_IRUGO, show_rev,    NULL);
static DEVICE_ATTR(hca_type, S_IRUGO, show_hca,    NULL);
static DEVICE_ATTR(board_id, S_IRUGO, show_board,  NULL);
static DEVICE_ATTR(fw_pages, S_IRUGO, show_fw_pages, NULL);
static DEVICE_ATTR(reg_pages, S_IRUGO, show_reg_pages, NULL);

static struct device_attribute *mlx5_class_attributes[] = {
	&dev_attr_hw_rev,
	&dev_attr_hca_type,
	&dev_attr_board_id,
	&dev_attr_fw_pages,
	&dev_attr_reg_pages,
};

static void pkey_change_handler(struct work_struct *work)
{
	struct mlx5_ib_port_resources *ports =
		container_of(work, struct mlx5_ib_port_resources,
			     pkey_change_work);

	mutex_lock(&ports->devr->mutex);
	mlx5_ib_gsi_pkey_change(ports->gsi);
	mutex_unlock(&ports->devr->mutex);
}

static void mlx5_ib_handle_internal_error(struct mlx5_ib_dev *ibdev)
{
	struct mlx5_ib_qp *mqp;
	struct mlx5_ib_cq *send_mcq, *recv_mcq;
	struct mlx5_core_cq *mcq;
	struct list_head cq_armed_list;
	unsigned long flags_qp;
	unsigned long flags_cq;
	unsigned long flags;

	INIT_LIST_HEAD(&cq_armed_list);

	/* Go over qp list reside on that ibdev, sync with create/destroy qp.*/
	spin_lock_irqsave(&ibdev->reset_flow_resource_lock, flags);
	list_for_each_entry(mqp, &ibdev->qp_list, qps_list) {
		spin_lock_irqsave(&mqp->sq.lock, flags_qp);
		if (mqp->sq.tail != mqp->sq.head) {
			send_mcq = to_mcq(mqp->ibqp.send_cq);
			spin_lock_irqsave(&send_mcq->lock, flags_cq);
			if (send_mcq->mcq.comp &&
			    mqp->ibqp.send_cq->comp_handler) {
				if (!send_mcq->mcq.reset_notify_added) {
					send_mcq->mcq.reset_notify_added = 1;
					list_add_tail(&send_mcq->mcq.reset_notify,
						      &cq_armed_list);
				}
			}
			spin_unlock_irqrestore(&send_mcq->lock, flags_cq);
		}
		spin_unlock_irqrestore(&mqp->sq.lock, flags_qp);
		spin_lock_irqsave(&mqp->rq.lock, flags_qp);
		/* no handling is needed for SRQ */
		if (!mqp->ibqp.srq) {
			if (mqp->rq.tail != mqp->rq.head) {
				recv_mcq = to_mcq(mqp->ibqp.recv_cq);
				spin_lock_irqsave(&recv_mcq->lock, flags_cq);
				if (recv_mcq->mcq.comp &&
				    mqp->ibqp.recv_cq->comp_handler) {
					if (!recv_mcq->mcq.reset_notify_added) {
						recv_mcq->mcq.reset_notify_added = 1;
						list_add_tail(&recv_mcq->mcq.reset_notify,
							      &cq_armed_list);
					}
				}
				spin_unlock_irqrestore(&recv_mcq->lock,
						       flags_cq);
			}
		}
		spin_unlock_irqrestore(&mqp->rq.lock, flags_qp);
	}
	/*At that point all inflight post send were put to be executed as of we
	 * lock/unlock above locks Now need to arm all involved CQs.
	 */
	list_for_each_entry(mcq, &cq_armed_list, reset_notify) {
		mcq->comp(mcq);
	}
	spin_unlock_irqrestore(&ibdev->reset_flow_resource_lock, flags);
}

static void delay_drop_handler(struct work_struct *work)
{
	int err;
	struct mlx5_ib_delay_drop *delay_drop =
		container_of(work, struct mlx5_ib_delay_drop,
			     delay_drop_work);

	atomic_inc(&delay_drop->events_cnt);

	mutex_lock(&delay_drop->lock);
	err = mlx5_core_set_delay_drop(delay_drop->dev->mdev,
				       delay_drop->timeout);
	if (err) {
		mlx5_ib_warn(delay_drop->dev, "Failed to set delay drop, timeout=%u\n",
			     delay_drop->timeout);
		delay_drop->activate = false;
	}
	mutex_unlock(&delay_drop->lock);
}

static void mlx5_ib_event(struct mlx5_core_dev *dev, void *context,
			  enum mlx5_dev_event event, unsigned long param)
{
	struct mlx5_ib_dev *ibdev = (struct mlx5_ib_dev *)context;
	struct ib_event ibev;
	bool fatal = false;
	u8 port = 0;

	switch (event) {
	case MLX5_DEV_EVENT_SYS_ERROR:
		ibev.event = IB_EVENT_DEVICE_FATAL;
		mlx5_ib_handle_internal_error(ibdev);
		fatal = true;
		break;

	case MLX5_DEV_EVENT_PORT_UP:
	case MLX5_DEV_EVENT_PORT_DOWN:
	case MLX5_DEV_EVENT_PORT_INITIALIZED:
		port = (u8)param;

		/* In RoCE, port up/down events are handled in
		 * mlx5_netdev_event().
		 */
		if (mlx5_ib_port_link_layer(&ibdev->ib_dev, port) ==
			IB_LINK_LAYER_ETHERNET)
			return;

		ibev.event = (event == MLX5_DEV_EVENT_PORT_UP) ?
			     IB_EVENT_PORT_ACTIVE : IB_EVENT_PORT_ERR;
		break;

	case MLX5_DEV_EVENT_LID_CHANGE:
		ibev.event = IB_EVENT_LID_CHANGE;
		port = (u8)param;
		break;

	case MLX5_DEV_EVENT_PKEY_CHANGE:
		ibev.event = IB_EVENT_PKEY_CHANGE;
		port = (u8)param;

		schedule_work(&ibdev->devr.ports[port - 1].pkey_change_work);
		break;

	case MLX5_DEV_EVENT_GUID_CHANGE:
		ibev.event = IB_EVENT_GID_CHANGE;
		port = (u8)param;
		break;

	case MLX5_DEV_EVENT_CLIENT_REREG:
		ibev.event = IB_EVENT_CLIENT_REREGISTER;
		port = (u8)param;
		break;
	case MLX5_DEV_EVENT_DELAY_DROP_TIMEOUT:
		schedule_work(&ibdev->delay_drop.delay_drop_work);
		goto out;
	default:
		goto out;
	}

	ibev.device	      = &ibdev->ib_dev;
	ibev.element.port_num = port;

	if (port < 1 || port > ibdev->num_ports) {
		mlx5_ib_warn(ibdev, "warning: event on port %d\n", port);
		goto out;
	}

	if (ibdev->ib_active)
		ib_dispatch_event(&ibev);

	if (fatal)
		ibdev->ib_active = false;

out:
	return;
}

static int set_has_smi_cap(struct mlx5_ib_dev *dev)
{
	struct mlx5_hca_vport_context vport_ctx;
	int err;
	int port;

	for (port = 1; port <= MLX5_CAP_GEN(dev->mdev, num_ports); port++) {
		dev->mdev->port_caps[port - 1].has_smi = false;
		if (MLX5_CAP_GEN(dev->mdev, port_type) ==
		    MLX5_CAP_PORT_TYPE_IB) {
			if (MLX5_CAP_GEN(dev->mdev, ib_virt)) {
				err = mlx5_query_hca_vport_context(dev->mdev, 0,
								   port, 0,
								   &vport_ctx);
				if (err) {
					mlx5_ib_err(dev, "query_hca_vport_context for port=%d failed %d\n",
						    port, err);
					return err;
				}
				dev->mdev->port_caps[port - 1].has_smi =
					vport_ctx.has_smi;
			} else {
				dev->mdev->port_caps[port - 1].has_smi = true;
			}
		}
	}
	return 0;
}

static void get_ext_port_caps(struct mlx5_ib_dev *dev)
{
	int port;

	for (port = 1; port <= MLX5_CAP_GEN(dev->mdev, num_ports); port++)
		mlx5_query_ext_port_caps(dev, port);
}

static int get_port_caps(struct mlx5_ib_dev *dev)
{
	struct ib_device_attr *dprops = NULL;
	struct ib_port_attr *pprops = NULL;
	int err = -ENOMEM;
	int port;
	struct ib_udata uhw = {.inlen = 0, .outlen = 0};

	pprops = kmalloc(sizeof(*pprops), GFP_KERNEL);
	if (!pprops)
		goto out;

	dprops = kmalloc(sizeof(*dprops), GFP_KERNEL);
	if (!dprops)
		goto out;

	err = set_has_smi_cap(dev);
	if (err)
		goto out;

	err = mlx5_ib_query_device(&dev->ib_dev, dprops, &uhw);
	if (err) {
		mlx5_ib_warn(dev, "query_device failed %d\n", err);
		goto out;
	}

	for (port = 1; port <= MLX5_CAP_GEN(dev->mdev, num_ports); port++) {
		memset(pprops, 0, sizeof(*pprops));
		err = mlx5_ib_query_port(&dev->ib_dev, port, pprops);
		if (err) {
			mlx5_ib_warn(dev, "query_port %d failed %d\n",
				     port, err);
			break;
		}
		dev->mdev->port_caps[port - 1].pkey_table_len =
						dprops->max_pkeys;
		dev->mdev->port_caps[port - 1].gid_table_len =
						pprops->gid_tbl_len;
		mlx5_ib_dbg(dev, "pkey_table_len %d, gid_table_len %d\n",
			    dprops->max_pkeys, pprops->gid_tbl_len);
	}

out:
	kfree(pprops);
	kfree(dprops);

	return err;
}

static void destroy_umrc_res(struct mlx5_ib_dev *dev)
{
	int err;

	err = mlx5_mr_cache_cleanup(dev);
	if (err)
		mlx5_ib_warn(dev, "mr cache cleanup failed\n");

	mlx5_ib_destroy_qp(dev->umrc.qp);
	ib_free_cq(dev->umrc.cq);
	ib_dealloc_pd(dev->umrc.pd);
}

enum {
	MAX_UMR_WR = 128,
};

static int create_umr_res(struct mlx5_ib_dev *dev)
{
	struct ib_qp_init_attr *init_attr = NULL;
	struct ib_qp_attr *attr = NULL;
	struct ib_pd *pd;
	struct ib_cq *cq;
	struct ib_qp *qp;
	int ret;

	attr = kzalloc(sizeof(*attr), GFP_KERNEL);
	init_attr = kzalloc(sizeof(*init_attr), GFP_KERNEL);
	if (!attr || !init_attr) {
		ret = -ENOMEM;
		goto error_0;
	}

	pd = ib_alloc_pd(&dev->ib_dev, 0);
	if (IS_ERR(pd)) {
		mlx5_ib_dbg(dev, "Couldn't create PD for sync UMR QP\n");
		ret = PTR_ERR(pd);
		goto error_0;
	}

	cq = ib_alloc_cq(&dev->ib_dev, NULL, 128, 0, IB_POLL_SOFTIRQ);
	if (IS_ERR(cq)) {
		mlx5_ib_dbg(dev, "Couldn't create CQ for sync UMR QP\n");
		ret = PTR_ERR(cq);
		goto error_2;
	}

	init_attr->send_cq = cq;
	init_attr->recv_cq = cq;
	init_attr->sq_sig_type = IB_SIGNAL_ALL_WR;
	init_attr->cap.max_send_wr = MAX_UMR_WR;
	init_attr->cap.max_send_sge = 1;
	init_attr->qp_type = MLX5_IB_QPT_REG_UMR;
	init_attr->port_num = 1;
	qp = mlx5_ib_create_qp(pd, init_attr, NULL);
	if (IS_ERR(qp)) {
		mlx5_ib_dbg(dev, "Couldn't create sync UMR QP\n");
		ret = PTR_ERR(qp);
		goto error_3;
	}
	qp->device     = &dev->ib_dev;
	qp->real_qp    = qp;
	qp->uobject    = NULL;
	qp->qp_type    = MLX5_IB_QPT_REG_UMR;

	attr->qp_state = IB_QPS_INIT;
	attr->port_num = 1;
	ret = mlx5_ib_modify_qp(qp, attr, IB_QP_STATE | IB_QP_PKEY_INDEX |
				IB_QP_PORT, NULL);
	if (ret) {
		mlx5_ib_dbg(dev, "Couldn't modify UMR QP\n");
		goto error_4;
	}

	memset(attr, 0, sizeof(*attr));
	attr->qp_state = IB_QPS_RTR;
	attr->path_mtu = IB_MTU_256;

	ret = mlx5_ib_modify_qp(qp, attr, IB_QP_STATE, NULL);
	if (ret) {
		mlx5_ib_dbg(dev, "Couldn't modify umr QP to rtr\n");
		goto error_4;
	}

	memset(attr, 0, sizeof(*attr));
	attr->qp_state = IB_QPS_RTS;
	ret = mlx5_ib_modify_qp(qp, attr, IB_QP_STATE, NULL);
	if (ret) {
		mlx5_ib_dbg(dev, "Couldn't modify umr QP to rts\n");
		goto error_4;
	}

	dev->umrc.qp = qp;
	dev->umrc.cq = cq;
	dev->umrc.pd = pd;

	sema_init(&dev->umrc.sem, MAX_UMR_WR);
	ret = mlx5_mr_cache_init(dev);
	if (ret) {
		mlx5_ib_warn(dev, "mr cache init failed %d\n", ret);
		goto error_4;
	}

	kfree(attr);
	kfree(init_attr);

	return 0;

error_4:
	mlx5_ib_destroy_qp(qp);

error_3:
	ib_free_cq(cq);

error_2:
	ib_dealloc_pd(pd);

error_0:
	kfree(attr);
	kfree(init_attr);
	return ret;
}

static u8 mlx5_get_umr_fence(u8 umr_fence_cap)
{
	switch (umr_fence_cap) {
	case MLX5_CAP_UMR_FENCE_NONE:
		return MLX5_FENCE_MODE_NONE;
	case MLX5_CAP_UMR_FENCE_SMALL:
		return MLX5_FENCE_MODE_INITIATOR_SMALL;
	default:
		return MLX5_FENCE_MODE_STRONG_ORDERING;
	}
}

static int create_dev_resources(struct mlx5_ib_resources *devr)
{
	struct ib_srq_init_attr attr;
	struct mlx5_ib_dev *dev;
	struct ib_cq_init_attr cq_attr = {.cqe = 1};
	int port;
	int ret = 0;

	dev = container_of(devr, struct mlx5_ib_dev, devr);

	mutex_init(&devr->mutex);

	devr->p0 = mlx5_ib_alloc_pd(&dev->ib_dev, NULL, NULL);
	if (IS_ERR(devr->p0)) {
		ret = PTR_ERR(devr->p0);
		goto error0;
	}
	devr->p0->device  = &dev->ib_dev;
	devr->p0->uobject = NULL;
	atomic_set(&devr->p0->usecnt, 0);

	devr->c0 = mlx5_ib_create_cq(&dev->ib_dev, &cq_attr, NULL, NULL);
	if (IS_ERR(devr->c0)) {
		ret = PTR_ERR(devr->c0);
		goto error1;
	}
	devr->c0->device        = &dev->ib_dev;
	devr->c0->uobject       = NULL;
	devr->c0->comp_handler  = NULL;
	devr->c0->event_handler = NULL;
	devr->c0->cq_context    = NULL;
	atomic_set(&devr->c0->usecnt, 0);

	devr->x0 = mlx5_ib_alloc_xrcd(&dev->ib_dev, NULL, NULL);
	if (IS_ERR(devr->x0)) {
		ret = PTR_ERR(devr->x0);
		goto error2;
	}
	devr->x0->device = &dev->ib_dev;
	devr->x0->inode = NULL;
	atomic_set(&devr->x0->usecnt, 0);
	mutex_init(&devr->x0->tgt_qp_mutex);
	INIT_LIST_HEAD(&devr->x0->tgt_qp_list);

	devr->x1 = mlx5_ib_alloc_xrcd(&dev->ib_dev, NULL, NULL);
	if (IS_ERR(devr->x1)) {
		ret = PTR_ERR(devr->x1);
		goto error3;
	}
	devr->x1->device = &dev->ib_dev;
	devr->x1->inode = NULL;
	atomic_set(&devr->x1->usecnt, 0);
	mutex_init(&devr->x1->tgt_qp_mutex);
	INIT_LIST_HEAD(&devr->x1->tgt_qp_list);

	memset(&attr, 0, sizeof(attr));
	attr.attr.max_sge = 1;
	attr.attr.max_wr = 1;
	attr.srq_type = IB_SRQT_XRC;
	attr.ext.cq = devr->c0;
	attr.ext.xrc.xrcd = devr->x0;

	devr->s0 = mlx5_ib_create_srq(devr->p0, &attr, NULL);
	if (IS_ERR(devr->s0)) {
		ret = PTR_ERR(devr->s0);
		goto error4;
	}
	devr->s0->device	= &dev->ib_dev;
	devr->s0->pd		= devr->p0;
	devr->s0->uobject       = NULL;
	devr->s0->event_handler = NULL;
	devr->s0->srq_context   = NULL;
	devr->s0->srq_type      = IB_SRQT_XRC;
	devr->s0->ext.xrc.xrcd	= devr->x0;
	devr->s0->ext.cq	= devr->c0;
	atomic_inc(&devr->s0->ext.xrc.xrcd->usecnt);
	atomic_inc(&devr->s0->ext.cq->usecnt);
	atomic_inc(&devr->p0->usecnt);
	atomic_set(&devr->s0->usecnt, 0);

	memset(&attr, 0, sizeof(attr));
	attr.attr.max_sge = 1;
	attr.attr.max_wr = 1;
	attr.srq_type = IB_SRQT_BASIC;
	devr->s1 = mlx5_ib_create_srq(devr->p0, &attr, NULL);
	if (IS_ERR(devr->s1)) {
		ret = PTR_ERR(devr->s1);
		goto error5;
	}
	devr->s1->device	= &dev->ib_dev;
	devr->s1->pd		= devr->p0;
	devr->s1->uobject       = NULL;
	devr->s1->event_handler = NULL;
	devr->s1->srq_context   = NULL;
	devr->s1->srq_type      = IB_SRQT_BASIC;
	devr->s1->ext.cq	= devr->c0;
	atomic_inc(&devr->p0->usecnt);
	atomic_set(&devr->s1->usecnt, 0);

	for (port = 0; port < ARRAY_SIZE(devr->ports); ++port) {
		INIT_WORK(&devr->ports[port].pkey_change_work,
			  pkey_change_handler);
		devr->ports[port].devr = devr;
	}

	return 0;

error5:
	mlx5_ib_destroy_srq(devr->s0);
error4:
	mlx5_ib_dealloc_xrcd(devr->x1);
error3:
	mlx5_ib_dealloc_xrcd(devr->x0);
error2:
	mlx5_ib_destroy_cq(devr->c0);
error1:
	mlx5_ib_dealloc_pd(devr->p0);
error0:
	return ret;
}

static void destroy_dev_resources(struct mlx5_ib_resources *devr)
{
	struct mlx5_ib_dev *dev =
		container_of(devr, struct mlx5_ib_dev, devr);
	int port;

	mlx5_ib_destroy_srq(devr->s1);
	mlx5_ib_destroy_srq(devr->s0);
	mlx5_ib_dealloc_xrcd(devr->x0);
	mlx5_ib_dealloc_xrcd(devr->x1);
	mlx5_ib_destroy_cq(devr->c0);
	mlx5_ib_dealloc_pd(devr->p0);

	/* Make sure no change P_Key work items are still executing */
	for (port = 0; port < dev->num_ports; ++port)
		cancel_work_sync(&devr->ports[port].pkey_change_work);
}

static u32 get_core_cap_flags(struct ib_device *ibdev)
{
	struct mlx5_ib_dev *dev = to_mdev(ibdev);
	enum rdma_link_layer ll = mlx5_ib_port_link_layer(ibdev, 1);
	u8 l3_type_cap = MLX5_CAP_ROCE(dev->mdev, l3_type);
	u8 roce_version_cap = MLX5_CAP_ROCE(dev->mdev, roce_version);
	u32 ret = 0;

	if (ll == IB_LINK_LAYER_INFINIBAND)
		return RDMA_CORE_PORT_IBA_IB;

	ret = RDMA_CORE_PORT_RAW_PACKET;

	if (!(l3_type_cap & MLX5_ROCE_L3_TYPE_IPV4_CAP))
		return ret;

	if (!(l3_type_cap & MLX5_ROCE_L3_TYPE_IPV6_CAP))
		return ret;

	if (roce_version_cap & MLX5_ROCE_VERSION_1_CAP)
		ret |= RDMA_CORE_PORT_IBA_ROCE;

	if (roce_version_cap & MLX5_ROCE_VERSION_2_CAP)
		ret |= RDMA_CORE_PORT_IBA_ROCE_UDP_ENCAP;

	return ret;
}

static int mlx5_port_immutable(struct ib_device *ibdev, u8 port_num,
			       struct ib_port_immutable *immutable)
{
	struct ib_port_attr attr;
	struct mlx5_ib_dev *dev = to_mdev(ibdev);
	enum rdma_link_layer ll = mlx5_ib_port_link_layer(ibdev, port_num);
	int err;

	immutable->core_cap_flags = get_core_cap_flags(ibdev);

	err = ib_query_port(ibdev, port_num, &attr);
	if (err)
		return err;

	immutable->pkey_tbl_len = attr.pkey_tbl_len;
	immutable->gid_tbl_len = attr.gid_tbl_len;
	immutable->core_cap_flags = get_core_cap_flags(ibdev);
	if ((ll == IB_LINK_LAYER_INFINIBAND) || MLX5_CAP_GEN(dev->mdev, roce))
		immutable->max_mad_size = IB_MGMT_MAD_SIZE;

	return 0;
}

static void get_dev_fw_str(struct ib_device *ibdev, char *str)
{
	struct mlx5_ib_dev *dev =
		container_of(ibdev, struct mlx5_ib_dev, ib_dev);
	snprintf(str, IB_FW_VERSION_NAME_MAX, "%d.%d.%04d",
		 fw_rev_maj(dev->mdev), fw_rev_min(dev->mdev),
		 fw_rev_sub(dev->mdev));
}

static int mlx5_eth_lag_init(struct mlx5_ib_dev *dev)
{
	struct mlx5_core_dev *mdev = dev->mdev;
	struct mlx5_flow_namespace *ns = mlx5_get_flow_namespace(mdev,
								 MLX5_FLOW_NAMESPACE_LAG);
	struct mlx5_flow_table *ft;
	int err;

	if (!ns || !mlx5_lag_is_active(mdev))
		return 0;

	err = mlx5_cmd_create_vport_lag(mdev);
	if (err)
		return err;

	ft = mlx5_create_lag_demux_flow_table(ns, 0, 0);
	if (IS_ERR(ft)) {
		err = PTR_ERR(ft);
		goto err_destroy_vport_lag;
	}

	dev->flow_db.lag_demux_ft = ft;
	return 0;

err_destroy_vport_lag:
	mlx5_cmd_destroy_vport_lag(mdev);
	return err;
}

static void mlx5_eth_lag_cleanup(struct mlx5_ib_dev *dev)
{
	struct mlx5_core_dev *mdev = dev->mdev;

	if (dev->flow_db.lag_demux_ft) {
		mlx5_destroy_flow_table(dev->flow_db.lag_demux_ft);
		dev->flow_db.lag_demux_ft = NULL;

		mlx5_cmd_destroy_vport_lag(mdev);
	}
}

static int mlx5_add_netdev_notifier(struct mlx5_ib_dev *dev)
{
	int err;

	dev->roce.nb.notifier_call = mlx5_netdev_event;
	err = register_netdevice_notifier(&dev->roce.nb);
	if (err) {
		dev->roce.nb.notifier_call = NULL;
		return err;
	}

	return 0;
}

static void mlx5_remove_netdev_notifier(struct mlx5_ib_dev *dev)
{
	if (dev->roce.nb.notifier_call) {
		unregister_netdevice_notifier(&dev->roce.nb);
		dev->roce.nb.notifier_call = NULL;
	}
}

static int mlx5_enable_eth(struct mlx5_ib_dev *dev)
{
	int err;

	err = mlx5_add_netdev_notifier(dev);
	if (err)
		return err;

	if (MLX5_CAP_GEN(dev->mdev, roce)) {
		err = mlx5_nic_vport_enable_roce(dev->mdev);
		if (err)
			goto err_unregister_netdevice_notifier;
	}

	err = mlx5_eth_lag_init(dev);
	if (err)
		goto err_disable_roce;

	return 0;

err_disable_roce:
	if (MLX5_CAP_GEN(dev->mdev, roce))
		mlx5_nic_vport_disable_roce(dev->mdev);

err_unregister_netdevice_notifier:
	mlx5_remove_netdev_notifier(dev);
	return err;
}

static void mlx5_disable_eth(struct mlx5_ib_dev *dev)
{
	mlx5_eth_lag_cleanup(dev);
	if (MLX5_CAP_GEN(dev->mdev, roce))
		mlx5_nic_vport_disable_roce(dev->mdev);
}

struct mlx5_ib_counter {
	const char *name;
	size_t offset;
};

#define INIT_Q_COUNTER(_name)		\
	{ .name = #_name, .offset = MLX5_BYTE_OFF(query_q_counter_out, _name)}

static const struct mlx5_ib_counter basic_q_cnts[] = {
	INIT_Q_COUNTER(rx_write_requests),
	INIT_Q_COUNTER(rx_read_requests),
	INIT_Q_COUNTER(rx_atomic_requests),
	INIT_Q_COUNTER(out_of_buffer),
};

static const struct mlx5_ib_counter out_of_seq_q_cnts[] = {
	INIT_Q_COUNTER(out_of_sequence),
};

static const struct mlx5_ib_counter retrans_q_cnts[] = {
	INIT_Q_COUNTER(duplicate_request),
	INIT_Q_COUNTER(rnr_nak_retry_err),
	INIT_Q_COUNTER(packet_seq_err),
	INIT_Q_COUNTER(implied_nak_seq_err),
	INIT_Q_COUNTER(local_ack_timeout_err),
};

#define INIT_CONG_COUNTER(_name)		\
	{ .name = #_name, .offset =	\
		MLX5_BYTE_OFF(query_cong_statistics_out, _name ## _high)}

static const struct mlx5_ib_counter cong_cnts[] = {
	INIT_CONG_COUNTER(rp_cnp_ignored),
	INIT_CONG_COUNTER(rp_cnp_handled),
	INIT_CONG_COUNTER(np_ecn_marked_roce_packets),
	INIT_CONG_COUNTER(np_cnp_sent),
};

static const struct mlx5_ib_counter extended_err_cnts[] = {
	INIT_Q_COUNTER(resp_local_length_error),
	INIT_Q_COUNTER(resp_cqe_error),
	INIT_Q_COUNTER(req_cqe_error),
	INIT_Q_COUNTER(req_remote_invalid_request),
	INIT_Q_COUNTER(req_remote_access_errors),
	INIT_Q_COUNTER(resp_remote_access_errors),
	INIT_Q_COUNTER(resp_cqe_flush_error),
	INIT_Q_COUNTER(req_cqe_flush_error),
};

static void mlx5_ib_dealloc_counters(struct mlx5_ib_dev *dev)
{
	unsigned int i;

	for (i = 0; i < dev->num_ports; i++) {
		mlx5_core_dealloc_q_counter(dev->mdev,
					    dev->port[i].cnts.set_id);
		kfree(dev->port[i].cnts.names);
		kfree(dev->port[i].cnts.offsets);
	}
}

static int __mlx5_ib_alloc_counters(struct mlx5_ib_dev *dev,
				    struct mlx5_ib_counters *cnts)
{
	u32 num_counters;

	num_counters = ARRAY_SIZE(basic_q_cnts);

	if (MLX5_CAP_GEN(dev->mdev, out_of_seq_cnt))
		num_counters += ARRAY_SIZE(out_of_seq_q_cnts);

	if (MLX5_CAP_GEN(dev->mdev, retransmission_q_counters))
		num_counters += ARRAY_SIZE(retrans_q_cnts);

	if (MLX5_CAP_GEN(dev->mdev, enhanced_error_q_counters))
		num_counters += ARRAY_SIZE(extended_err_cnts);

	cnts->num_q_counters = num_counters;

	if (MLX5_CAP_GEN(dev->mdev, cc_query_allowed)) {
		cnts->num_cong_counters = ARRAY_SIZE(cong_cnts);
		num_counters += ARRAY_SIZE(cong_cnts);
	}

	cnts->names = kcalloc(num_counters, sizeof(cnts->names), GFP_KERNEL);
	if (!cnts->names)
		return -ENOMEM;

	cnts->offsets = kcalloc(num_counters,
				sizeof(cnts->offsets), GFP_KERNEL);
	if (!cnts->offsets)
		goto err_names;

	return 0;

err_names:
	kfree(cnts->names);
	return -ENOMEM;
}

static void mlx5_ib_fill_counters(struct mlx5_ib_dev *dev,
				  const char **names,
				  size_t *offsets)
{
	int i;
	int j = 0;

	for (i = 0; i < ARRAY_SIZE(basic_q_cnts); i++, j++) {
		names[j] = basic_q_cnts[i].name;
		offsets[j] = basic_q_cnts[i].offset;
	}

	if (MLX5_CAP_GEN(dev->mdev, out_of_seq_cnt)) {
		for (i = 0; i < ARRAY_SIZE(out_of_seq_q_cnts); i++, j++) {
			names[j] = out_of_seq_q_cnts[i].name;
			offsets[j] = out_of_seq_q_cnts[i].offset;
		}
	}

	if (MLX5_CAP_GEN(dev->mdev, retransmission_q_counters)) {
		for (i = 0; i < ARRAY_SIZE(retrans_q_cnts); i++, j++) {
			names[j] = retrans_q_cnts[i].name;
			offsets[j] = retrans_q_cnts[i].offset;
		}
	}

	if (MLX5_CAP_GEN(dev->mdev, enhanced_error_q_counters)) {
		for (i = 0; i < ARRAY_SIZE(extended_err_cnts); i++, j++) {
			names[j] = extended_err_cnts[i].name;
			offsets[j] = extended_err_cnts[i].offset;
		}
	}

	if (MLX5_CAP_GEN(dev->mdev, cc_query_allowed)) {
		for (i = 0; i < ARRAY_SIZE(cong_cnts); i++, j++) {
			names[j] = cong_cnts[i].name;
			offsets[j] = cong_cnts[i].offset;
		}
	}
}

static int mlx5_ib_alloc_counters(struct mlx5_ib_dev *dev)
{
	int i;
	int ret;

	for (i = 0; i < dev->num_ports; i++) {
		struct mlx5_ib_port *port = &dev->port[i];

		ret = mlx5_core_alloc_q_counter(dev->mdev,
						&port->cnts.set_id);
		if (ret) {
			mlx5_ib_warn(dev,
				     "couldn't allocate queue counter for port %d, err %d\n",
				     i + 1, ret);
			goto dealloc_counters;
		}

		ret = __mlx5_ib_alloc_counters(dev, &port->cnts);
		if (ret)
			goto dealloc_counters;

		mlx5_ib_fill_counters(dev, port->cnts.names,
				      port->cnts.offsets);
	}

	return 0;

dealloc_counters:
	while (--i >= 0)
		mlx5_core_dealloc_q_counter(dev->mdev,
					    dev->port[i].cnts.set_id);

	return ret;
}

static struct rdma_hw_stats *mlx5_ib_alloc_hw_stats(struct ib_device *ibdev,
						    u8 port_num)
{
	struct mlx5_ib_dev *dev = to_mdev(ibdev);
	struct mlx5_ib_port *port = &dev->port[port_num - 1];

	/* We support only per port stats */
	if (port_num == 0)
		return NULL;

	return rdma_alloc_hw_stats_struct(port->cnts.names,
					  port->cnts.num_q_counters +
					  port->cnts.num_cong_counters,
					  RDMA_HW_STATS_DEFAULT_LIFESPAN);
}

static int mlx5_ib_query_q_counters(struct mlx5_ib_dev *dev,
				    struct mlx5_ib_port *port,
				    struct rdma_hw_stats *stats)
{
	int outlen = MLX5_ST_SZ_BYTES(query_q_counter_out);
	void *out;
	__be32 val;
	int ret, i;

	out = kvzalloc(outlen, GFP_KERNEL);
	if (!out)
		return -ENOMEM;

	ret = mlx5_core_query_q_counter(dev->mdev,
					port->cnts.set_id, 0,
					out, outlen);
	if (ret)
		goto free;

	for (i = 0; i < port->cnts.num_q_counters; i++) {
		val = *(__be32 *)(out + port->cnts.offsets[i]);
		stats->value[i] = (u64)be32_to_cpu(val);
	}

free:
	kvfree(out);
	return ret;
}

static int mlx5_ib_query_cong_counters(struct mlx5_ib_dev *dev,
				       struct mlx5_ib_port *port,
				       struct rdma_hw_stats *stats)
{
	int outlen = MLX5_ST_SZ_BYTES(query_cong_statistics_out);
	void *out;
	int ret, i;
	int offset = port->cnts.num_q_counters;

	out = kvzalloc(outlen, GFP_KERNEL);
	if (!out)
		return -ENOMEM;

	ret = mlx5_cmd_query_cong_counter(dev->mdev, false, out, outlen);
	if (ret)
		goto free;

	for (i = 0; i < port->cnts.num_cong_counters; i++) {
		stats->value[i + offset] =
			be64_to_cpup((__be64 *)(out +
				     port->cnts.offsets[i + offset]));
	}

free:
	kvfree(out);
	return ret;
}

static int mlx5_ib_get_hw_stats(struct ib_device *ibdev,
				struct rdma_hw_stats *stats,
				u8 port_num, int index)
{
	struct mlx5_ib_dev *dev = to_mdev(ibdev);
	struct mlx5_ib_port *port = &dev->port[port_num - 1];
	int ret, num_counters;

	if (!stats)
		return -EINVAL;

	ret = mlx5_ib_query_q_counters(dev, port, stats);
	if (ret)
		return ret;
	num_counters = port->cnts.num_q_counters;

	if (MLX5_CAP_GEN(dev->mdev, cc_query_allowed)) {
		ret = mlx5_ib_query_cong_counters(dev, port, stats);
		if (ret)
			return ret;
		num_counters += port->cnts.num_cong_counters;
	}

	return num_counters;
}

static void mlx5_ib_free_rdma_netdev(struct net_device *netdev)
{
	return mlx5_rdma_netdev_free(netdev);
}

static struct net_device*
mlx5_ib_alloc_rdma_netdev(struct ib_device *hca,
			  u8 port_num,
			  enum rdma_netdev_t type,
			  const char *name,
			  unsigned char name_assign_type,
			  void (*setup)(struct net_device *))
{
	struct net_device *netdev;
	struct rdma_netdev *rn;

	if (type != RDMA_NETDEV_IPOIB)
		return ERR_PTR(-EOPNOTSUPP);

	netdev = mlx5_rdma_netdev_alloc(to_mdev(hca)->mdev, hca,
					name, setup);
	if (likely(!IS_ERR_OR_NULL(netdev))) {
		rn = netdev_priv(netdev);
		rn->free_rdma_netdev = mlx5_ib_free_rdma_netdev;
	}
	return netdev;
<<<<<<< HEAD
=======
}

static void delay_drop_debugfs_cleanup(struct mlx5_ib_dev *dev)
{
	if (!dev->delay_drop.dbg)
		return;
	debugfs_remove_recursive(dev->delay_drop.dbg->dir_debugfs);
	kfree(dev->delay_drop.dbg);
	dev->delay_drop.dbg = NULL;
}

static void cancel_delay_drop(struct mlx5_ib_dev *dev)
{
	if (!(dev->ib_dev.attrs.raw_packet_caps & IB_RAW_PACKET_CAP_DELAY_DROP))
		return;

	cancel_work_sync(&dev->delay_drop.delay_drop_work);
	delay_drop_debugfs_cleanup(dev);
}

static ssize_t delay_drop_timeout_read(struct file *filp, char __user *buf,
				       size_t count, loff_t *pos)
{
	struct mlx5_ib_delay_drop *delay_drop = filp->private_data;
	char lbuf[20];
	int len;

	len = snprintf(lbuf, sizeof(lbuf), "%u\n", delay_drop->timeout);
	return simple_read_from_buffer(buf, count, pos, lbuf, len);
}

static ssize_t delay_drop_timeout_write(struct file *filp, const char __user *buf,
					size_t count, loff_t *pos)
{
	struct mlx5_ib_delay_drop *delay_drop = filp->private_data;
	u32 timeout;
	u32 var;

	if (kstrtouint_from_user(buf, count, 0, &var))
		return -EFAULT;

	timeout = min_t(u32, roundup(var, 100), MLX5_MAX_DELAY_DROP_TIMEOUT_MS *
			1000);
	if (timeout != var)
		mlx5_ib_dbg(delay_drop->dev, "Round delay drop timeout to %u usec\n",
			    timeout);

	delay_drop->timeout = timeout;

	return count;
}

static const struct file_operations fops_delay_drop_timeout = {
	.owner	= THIS_MODULE,
	.open	= simple_open,
	.write	= delay_drop_timeout_write,
	.read	= delay_drop_timeout_read,
};

static int delay_drop_debugfs_init(struct mlx5_ib_dev *dev)
{
	struct mlx5_ib_dbg_delay_drop *dbg;

	if (!mlx5_debugfs_root)
		return 0;

	dbg = kzalloc(sizeof(*dbg), GFP_KERNEL);
	if (!dbg)
		return -ENOMEM;

	dev->delay_drop.dbg = dbg;

	dbg->dir_debugfs =
		debugfs_create_dir("delay_drop",
				   dev->mdev->priv.dbg_root);
	if (!dbg->dir_debugfs)
		goto out_debugfs;

	dbg->events_cnt_debugfs =
		debugfs_create_atomic_t("num_timeout_events", 0400,
					dbg->dir_debugfs,
					&dev->delay_drop.events_cnt);
	if (!dbg->events_cnt_debugfs)
		goto out_debugfs;

	dbg->rqs_cnt_debugfs =
		debugfs_create_atomic_t("num_rqs", 0400,
					dbg->dir_debugfs,
					&dev->delay_drop.rqs_cnt);
	if (!dbg->rqs_cnt_debugfs)
		goto out_debugfs;

	dbg->timeout_debugfs =
		debugfs_create_file("timeout", 0600,
				    dbg->dir_debugfs,
				    &dev->delay_drop,
				    &fops_delay_drop_timeout);
	if (!dbg->timeout_debugfs)
		goto out_debugfs;

	return 0;

out_debugfs:
	delay_drop_debugfs_cleanup(dev);
	return -ENOMEM;
}

static void init_delay_drop(struct mlx5_ib_dev *dev)
{
	if (!(dev->ib_dev.attrs.raw_packet_caps & IB_RAW_PACKET_CAP_DELAY_DROP))
		return;

	mutex_init(&dev->delay_drop.lock);
	dev->delay_drop.dev = dev;
	dev->delay_drop.activate = false;
	dev->delay_drop.timeout = MLX5_MAX_DELAY_DROP_TIMEOUT_MS * 1000;
	INIT_WORK(&dev->delay_drop.delay_drop_work, delay_drop_handler);
	atomic_set(&dev->delay_drop.rqs_cnt, 0);
	atomic_set(&dev->delay_drop.events_cnt, 0);

	if (delay_drop_debugfs_init(dev))
		mlx5_ib_warn(dev, "Failed to init delay drop debugfs\n");
}

static const struct cpumask *
mlx5_ib_get_vector_affinity(struct ib_device *ibdev, int comp_vector)
{
	struct mlx5_ib_dev *dev = to_mdev(ibdev);

	return mlx5_get_vector_affinity(dev->mdev, comp_vector);
>>>>>>> bb176f67
}

static void *mlx5_ib_add(struct mlx5_core_dev *mdev)
{
	struct mlx5_ib_dev *dev;
	enum rdma_link_layer ll;
	int port_type_cap;
	const char *name;
	int err;
	int i;

	port_type_cap = MLX5_CAP_GEN(mdev, port_type);
	ll = mlx5_port_type_cap_to_rdma_ll(port_type_cap);

	printk_once(KERN_INFO "%s", mlx5_version);

	dev = (struct mlx5_ib_dev *)ib_alloc_device(sizeof(*dev));
	if (!dev)
		return NULL;

	dev->mdev = mdev;

	dev->port = kcalloc(MLX5_CAP_GEN(mdev, num_ports), sizeof(*dev->port),
			    GFP_KERNEL);
	if (!dev->port)
		goto err_dealloc;

	rwlock_init(&dev->roce.netdev_lock);
	err = get_port_caps(dev);
	if (err)
		goto err_free_port;

	if (mlx5_use_mad_ifc(dev))
		get_ext_port_caps(dev);

	if (!mlx5_lag_is_active(mdev))
		name = "mlx5_%d";
	else
		name = "mlx5_bond_%d";

	strlcpy(dev->ib_dev.name, name, IB_DEVICE_NAME_MAX);
	dev->ib_dev.owner		= THIS_MODULE;
	dev->ib_dev.node_type		= RDMA_NODE_IB_CA;
	dev->ib_dev.local_dma_lkey	= 0 /* not supported for now */;
	dev->num_ports		= MLX5_CAP_GEN(mdev, num_ports);
	dev->ib_dev.phys_port_cnt     = dev->num_ports;
	dev->ib_dev.num_comp_vectors    =
		dev->mdev->priv.eq_table.num_comp_vectors;
	dev->ib_dev.dev.parent		= &mdev->pdev->dev;

	dev->ib_dev.uverbs_abi_ver	= MLX5_IB_UVERBS_ABI_VERSION;
	dev->ib_dev.uverbs_cmd_mask	=
		(1ull << IB_USER_VERBS_CMD_GET_CONTEXT)		|
		(1ull << IB_USER_VERBS_CMD_QUERY_DEVICE)	|
		(1ull << IB_USER_VERBS_CMD_QUERY_PORT)		|
		(1ull << IB_USER_VERBS_CMD_ALLOC_PD)		|
		(1ull << IB_USER_VERBS_CMD_DEALLOC_PD)		|
		(1ull << IB_USER_VERBS_CMD_CREATE_AH)		|
		(1ull << IB_USER_VERBS_CMD_DESTROY_AH)		|
		(1ull << IB_USER_VERBS_CMD_REG_MR)		|
		(1ull << IB_USER_VERBS_CMD_REREG_MR)		|
		(1ull << IB_USER_VERBS_CMD_DEREG_MR)		|
		(1ull << IB_USER_VERBS_CMD_CREATE_COMP_CHANNEL)	|
		(1ull << IB_USER_VERBS_CMD_CREATE_CQ)		|
		(1ull << IB_USER_VERBS_CMD_RESIZE_CQ)		|
		(1ull << IB_USER_VERBS_CMD_DESTROY_CQ)		|
		(1ull << IB_USER_VERBS_CMD_CREATE_QP)		|
		(1ull << IB_USER_VERBS_CMD_MODIFY_QP)		|
		(1ull << IB_USER_VERBS_CMD_QUERY_QP)		|
		(1ull << IB_USER_VERBS_CMD_DESTROY_QP)		|
		(1ull << IB_USER_VERBS_CMD_ATTACH_MCAST)	|
		(1ull << IB_USER_VERBS_CMD_DETACH_MCAST)	|
		(1ull << IB_USER_VERBS_CMD_CREATE_SRQ)		|
		(1ull << IB_USER_VERBS_CMD_MODIFY_SRQ)		|
		(1ull << IB_USER_VERBS_CMD_QUERY_SRQ)		|
		(1ull << IB_USER_VERBS_CMD_DESTROY_SRQ)		|
		(1ull << IB_USER_VERBS_CMD_CREATE_XSRQ)		|
		(1ull << IB_USER_VERBS_CMD_OPEN_QP);
	dev->ib_dev.uverbs_ex_cmd_mask =
		(1ull << IB_USER_VERBS_EX_CMD_QUERY_DEVICE)	|
		(1ull << IB_USER_VERBS_EX_CMD_CREATE_CQ)	|
		(1ull << IB_USER_VERBS_EX_CMD_CREATE_QP)	|
		(1ull << IB_USER_VERBS_EX_CMD_MODIFY_QP);

	dev->ib_dev.query_device	= mlx5_ib_query_device;
	dev->ib_dev.query_port		= mlx5_ib_query_port;
	dev->ib_dev.get_link_layer	= mlx5_ib_port_link_layer;
	if (ll == IB_LINK_LAYER_ETHERNET)
		dev->ib_dev.get_netdev	= mlx5_ib_get_netdev;
	dev->ib_dev.query_gid		= mlx5_ib_query_gid;
	dev->ib_dev.add_gid		= mlx5_ib_add_gid;
	dev->ib_dev.del_gid		= mlx5_ib_del_gid;
	dev->ib_dev.query_pkey		= mlx5_ib_query_pkey;
	dev->ib_dev.modify_device	= mlx5_ib_modify_device;
	dev->ib_dev.modify_port		= mlx5_ib_modify_port;
	dev->ib_dev.alloc_ucontext	= mlx5_ib_alloc_ucontext;
	dev->ib_dev.dealloc_ucontext	= mlx5_ib_dealloc_ucontext;
	dev->ib_dev.mmap		= mlx5_ib_mmap;
	dev->ib_dev.alloc_pd		= mlx5_ib_alloc_pd;
	dev->ib_dev.dealloc_pd		= mlx5_ib_dealloc_pd;
	dev->ib_dev.create_ah		= mlx5_ib_create_ah;
	dev->ib_dev.query_ah		= mlx5_ib_query_ah;
	dev->ib_dev.destroy_ah		= mlx5_ib_destroy_ah;
	dev->ib_dev.create_srq		= mlx5_ib_create_srq;
	dev->ib_dev.modify_srq		= mlx5_ib_modify_srq;
	dev->ib_dev.query_srq		= mlx5_ib_query_srq;
	dev->ib_dev.destroy_srq		= mlx5_ib_destroy_srq;
	dev->ib_dev.post_srq_recv	= mlx5_ib_post_srq_recv;
	dev->ib_dev.create_qp		= mlx5_ib_create_qp;
	dev->ib_dev.modify_qp		= mlx5_ib_modify_qp;
	dev->ib_dev.query_qp		= mlx5_ib_query_qp;
	dev->ib_dev.destroy_qp		= mlx5_ib_destroy_qp;
	dev->ib_dev.post_send		= mlx5_ib_post_send;
	dev->ib_dev.post_recv		= mlx5_ib_post_recv;
	dev->ib_dev.create_cq		= mlx5_ib_create_cq;
	dev->ib_dev.modify_cq		= mlx5_ib_modify_cq;
	dev->ib_dev.resize_cq		= mlx5_ib_resize_cq;
	dev->ib_dev.destroy_cq		= mlx5_ib_destroy_cq;
	dev->ib_dev.poll_cq		= mlx5_ib_poll_cq;
	dev->ib_dev.req_notify_cq	= mlx5_ib_arm_cq;
	dev->ib_dev.get_dma_mr		= mlx5_ib_get_dma_mr;
	dev->ib_dev.reg_user_mr		= mlx5_ib_reg_user_mr;
	dev->ib_dev.rereg_user_mr	= mlx5_ib_rereg_user_mr;
	dev->ib_dev.dereg_mr		= mlx5_ib_dereg_mr;
	dev->ib_dev.attach_mcast	= mlx5_ib_mcg_attach;
	dev->ib_dev.detach_mcast	= mlx5_ib_mcg_detach;
	dev->ib_dev.process_mad		= mlx5_ib_process_mad;
	dev->ib_dev.alloc_mr		= mlx5_ib_alloc_mr;
	dev->ib_dev.map_mr_sg		= mlx5_ib_map_mr_sg;
	dev->ib_dev.check_mr_status	= mlx5_ib_check_mr_status;
	dev->ib_dev.get_port_immutable  = mlx5_port_immutable;
	dev->ib_dev.get_dev_fw_str      = get_dev_fw_str;
<<<<<<< HEAD
=======
	dev->ib_dev.get_vector_affinity	= mlx5_ib_get_vector_affinity;
>>>>>>> bb176f67
	if (MLX5_CAP_GEN(mdev, ipoib_enhanced_offloads))
		dev->ib_dev.alloc_rdma_netdev	= mlx5_ib_alloc_rdma_netdev;

	if (mlx5_core_is_pf(mdev)) {
		dev->ib_dev.get_vf_config	= mlx5_ib_get_vf_config;
		dev->ib_dev.set_vf_link_state	= mlx5_ib_set_vf_link_state;
		dev->ib_dev.get_vf_stats	= mlx5_ib_get_vf_stats;
		dev->ib_dev.set_vf_guid		= mlx5_ib_set_vf_guid;
	}

	dev->ib_dev.disassociate_ucontext = mlx5_ib_disassociate_ucontext;

	mlx5_ib_internal_fill_odp_caps(dev);

	dev->umr_fence = mlx5_get_umr_fence(MLX5_CAP_GEN(mdev, umr_fence));

	if (MLX5_CAP_GEN(mdev, imaicl)) {
		dev->ib_dev.alloc_mw		= mlx5_ib_alloc_mw;
		dev->ib_dev.dealloc_mw		= mlx5_ib_dealloc_mw;
		dev->ib_dev.uverbs_cmd_mask |=
			(1ull << IB_USER_VERBS_CMD_ALLOC_MW)	|
			(1ull << IB_USER_VERBS_CMD_DEALLOC_MW);
	}

	if (MLX5_CAP_GEN(dev->mdev, max_qp_cnt)) {
		dev->ib_dev.get_hw_stats	= mlx5_ib_get_hw_stats;
		dev->ib_dev.alloc_hw_stats	= mlx5_ib_alloc_hw_stats;
	}

	if (MLX5_CAP_GEN(mdev, xrc)) {
		dev->ib_dev.alloc_xrcd = mlx5_ib_alloc_xrcd;
		dev->ib_dev.dealloc_xrcd = mlx5_ib_dealloc_xrcd;
		dev->ib_dev.uverbs_cmd_mask |=
			(1ull << IB_USER_VERBS_CMD_OPEN_XRCD) |
			(1ull << IB_USER_VERBS_CMD_CLOSE_XRCD);
	}

	dev->ib_dev.create_flow	= mlx5_ib_create_flow;
	dev->ib_dev.destroy_flow = mlx5_ib_destroy_flow;
	dev->ib_dev.uverbs_ex_cmd_mask |=
			(1ull << IB_USER_VERBS_EX_CMD_CREATE_FLOW) |
			(1ull << IB_USER_VERBS_EX_CMD_DESTROY_FLOW);

	if (mlx5_ib_port_link_layer(&dev->ib_dev, 1) ==
	    IB_LINK_LAYER_ETHERNET) {
		dev->ib_dev.create_wq	 = mlx5_ib_create_wq;
		dev->ib_dev.modify_wq	 = mlx5_ib_modify_wq;
		dev->ib_dev.destroy_wq	 = mlx5_ib_destroy_wq;
		dev->ib_dev.create_rwq_ind_table = mlx5_ib_create_rwq_ind_table;
		dev->ib_dev.destroy_rwq_ind_table = mlx5_ib_destroy_rwq_ind_table;
		dev->ib_dev.uverbs_ex_cmd_mask |=
			(1ull << IB_USER_VERBS_EX_CMD_CREATE_WQ) |
			(1ull << IB_USER_VERBS_EX_CMD_MODIFY_WQ) |
			(1ull << IB_USER_VERBS_EX_CMD_DESTROY_WQ) |
			(1ull << IB_USER_VERBS_EX_CMD_CREATE_RWQ_IND_TBL) |
			(1ull << IB_USER_VERBS_EX_CMD_DESTROY_RWQ_IND_TBL);
	}
	err = init_node_data(dev);
	if (err)
		goto err_free_port;

	mutex_init(&dev->flow_db.lock);
	mutex_init(&dev->cap_mask_mutex);
	INIT_LIST_HEAD(&dev->qp_list);
	spin_lock_init(&dev->reset_flow_resource_lock);

	if (ll == IB_LINK_LAYER_ETHERNET) {
		err = mlx5_enable_eth(dev);
		if (err)
			goto err_free_port;
		dev->roce.last_port_state = IB_PORT_DOWN;
	}

	err = create_dev_resources(&dev->devr);
	if (err)
		goto err_disable_eth;

	err = mlx5_ib_odp_init_one(dev);
	if (err)
		goto err_rsrc;

	if (MLX5_CAP_GEN(dev->mdev, max_qp_cnt)) {
		err = mlx5_ib_alloc_counters(dev);
		if (err)
			goto err_odp;
	}

	err = mlx5_ib_init_cong_debugfs(dev);
	if (err)
		goto err_cnt;

	dev->mdev->priv.uar = mlx5_get_uars_page(dev->mdev);
	if (!dev->mdev->priv.uar)
		goto err_cong;

	err = mlx5_alloc_bfreg(dev->mdev, &dev->bfreg, false, false);
	if (err)
		goto err_uar_page;

	err = mlx5_alloc_bfreg(dev->mdev, &dev->fp_bfreg, false, true);
	if (err)
		goto err_bfreg;

	err = ib_register_device(&dev->ib_dev, NULL);
	if (err)
		goto err_fp_bfreg;

	err = create_umr_res(dev);
	if (err)
		goto err_dev;

	init_delay_drop(dev);

	for (i = 0; i < ARRAY_SIZE(mlx5_class_attributes); i++) {
		err = device_create_file(&dev->ib_dev.dev,
					 mlx5_class_attributes[i]);
		if (err)
			goto err_delay_drop;
	}

	if ((MLX5_CAP_GEN(mdev, port_type) == MLX5_CAP_PORT_TYPE_ETH) &&
	    MLX5_CAP_GEN(mdev, disable_local_lb))
		mutex_init(&dev->lb_mutex);

	dev->ib_active = true;

	return dev;

err_delay_drop:
	cancel_delay_drop(dev);
	destroy_umrc_res(dev);

err_dev:
	ib_unregister_device(&dev->ib_dev);

err_fp_bfreg:
	mlx5_free_bfreg(dev->mdev, &dev->fp_bfreg);

err_bfreg:
	mlx5_free_bfreg(dev->mdev, &dev->bfreg);

err_uar_page:
	mlx5_put_uars_page(dev->mdev, dev->mdev->priv.uar);

err_cong:
	mlx5_ib_cleanup_cong_debugfs(dev);
err_cnt:
	if (MLX5_CAP_GEN(dev->mdev, max_qp_cnt))
		mlx5_ib_dealloc_counters(dev);

err_odp:
	mlx5_ib_odp_remove_one(dev);

err_rsrc:
	destroy_dev_resources(&dev->devr);

err_disable_eth:
	if (ll == IB_LINK_LAYER_ETHERNET) {
		mlx5_disable_eth(dev);
		mlx5_remove_netdev_notifier(dev);
	}

err_free_port:
	kfree(dev->port);

err_dealloc:
	ib_dealloc_device((struct ib_device *)dev);

	return NULL;
}

static void mlx5_ib_remove(struct mlx5_core_dev *mdev, void *context)
{
	struct mlx5_ib_dev *dev = context;
	enum rdma_link_layer ll = mlx5_ib_port_link_layer(&dev->ib_dev, 1);

	cancel_delay_drop(dev);
	mlx5_remove_netdev_notifier(dev);
	ib_unregister_device(&dev->ib_dev);
	mlx5_free_bfreg(dev->mdev, &dev->fp_bfreg);
	mlx5_free_bfreg(dev->mdev, &dev->bfreg);
	mlx5_put_uars_page(dev->mdev, mdev->priv.uar);
	mlx5_ib_cleanup_cong_debugfs(dev);
	if (MLX5_CAP_GEN(dev->mdev, max_qp_cnt))
		mlx5_ib_dealloc_counters(dev);
	destroy_umrc_res(dev);
	mlx5_ib_odp_remove_one(dev);
	destroy_dev_resources(&dev->devr);
	if (ll == IB_LINK_LAYER_ETHERNET)
		mlx5_disable_eth(dev);
	kfree(dev->port);
	ib_dealloc_device(&dev->ib_dev);
}

static struct mlx5_interface mlx5_ib_interface = {
	.add            = mlx5_ib_add,
	.remove         = mlx5_ib_remove,
	.event          = mlx5_ib_event,
#ifdef CONFIG_INFINIBAND_ON_DEMAND_PAGING
	.pfault		= mlx5_ib_pfault,
#endif
	.protocol	= MLX5_INTERFACE_PROTOCOL_IB,
};

static int __init mlx5_ib_init(void)
{
	int err;

	mlx5_ib_odp_init();

	err = mlx5_register_interface(&mlx5_ib_interface);

	return err;
}

static void __exit mlx5_ib_cleanup(void)
{
	mlx5_unregister_interface(&mlx5_ib_interface);
}

module_init(mlx5_ib_init);
module_exit(mlx5_ib_cleanup);<|MERGE_RESOLUTION|>--- conflicted
+++ resolved
@@ -1046,21 +1046,12 @@
 
 	default:
 		ret = -EINVAL;
-<<<<<<< HEAD
 	}
 
 	if (!ret && props) {
 		count = mlx5_core_reserved_gids_count(to_mdev(ibdev)->mdev);
 		props->gid_tbl_len -= count;
 	}
-=======
-	}
-
-	if (!ret && props) {
-		count = mlx5_core_reserved_gids_count(to_mdev(ibdev)->mdev);
-		props->gid_tbl_len -= count;
-	}
->>>>>>> bb176f67
 	return ret;
 }
 
@@ -3776,8 +3767,6 @@
 		rn->free_rdma_netdev = mlx5_ib_free_rdma_netdev;
 	}
 	return netdev;
-<<<<<<< HEAD
-=======
 }
 
 static void delay_drop_debugfs_cleanup(struct mlx5_ib_dev *dev)
@@ -3908,7 +3897,6 @@
 	struct mlx5_ib_dev *dev = to_mdev(ibdev);
 
 	return mlx5_get_vector_affinity(dev->mdev, comp_vector);
->>>>>>> bb176f67
 }
 
 static void *mlx5_ib_add(struct mlx5_core_dev *mdev)
@@ -4041,10 +4029,7 @@
 	dev->ib_dev.check_mr_status	= mlx5_ib_check_mr_status;
 	dev->ib_dev.get_port_immutable  = mlx5_port_immutable;
 	dev->ib_dev.get_dev_fw_str      = get_dev_fw_str;
-<<<<<<< HEAD
-=======
 	dev->ib_dev.get_vector_affinity	= mlx5_ib_get_vector_affinity;
->>>>>>> bb176f67
 	if (MLX5_CAP_GEN(mdev, ipoib_enhanced_offloads))
 		dev->ib_dev.alloc_rdma_netdev	= mlx5_ib_alloc_rdma_netdev;
 
