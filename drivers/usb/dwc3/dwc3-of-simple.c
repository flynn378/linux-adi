// SPDX-License-Identifier: GPL-2.0
/**
 * dwc3-of-simple.c - OF glue layer for simple integrations
 *
 * Copyright (c) 2015 Texas Instruments Incorporated - http://www.ti.com
 *
 * Author: Felipe Balbi <balbi@ti.com>
 *
 * This is a combination of the old dwc3-qcom.c by Ivan T. Ivanov
 * <iivanov@mm-sol.com> and the original patch adding support for Xilinx' SoC
 * by Subbaraya Sundeep Bhatta <subbaraya.sundeep.bhatta@xilinx.com>
 */

#include <linux/module.h>
#include <linux/kernel.h>
#include <linux/slab.h>
#include <linux/platform_device.h>
#include <linux/dma-mapping.h>
#include <linux/clk.h>
#include <linux/of.h>
#include <linux/of_platform.h>
#include <linux/pm_runtime.h>
#include <linux/reset.h>
#include <linux/soc/xilinx/zynqmp/fw.h>
#include <linux/firmware/xlnx-zynqmp.h>
#include <linux/slab.h>

#include <linux/phy/phy-zynqmp.h>
#include <linux/of_address.h>

#include "core.h"
<<<<<<< HEAD
=======
#include "io.h"
>>>>>>> e0d688d4

/* USB phy reset mask register */
#define XLNX_USB_PHY_RST		0x001C
#define XLNX_PHY_RST_MASK		0x1

/* Xilinx USB 3.0 IP Register */
#define XLNX_USB_COHERENCY		0x005C
#define XLNX_USB_COHERENCY_ENABLE	0x1

/* ULPI control registers */
#define ULPI_OTG_CTRL_SET		0xB
#define ULPI_OTG_CTRL_CLEAR		0XC
#define OTG_CTRL_DRVVBUS_OFFSET		5

#define XLNX_USB_CUR_PWR_STATE          0x0000
#define XLNX_CUR_PWR_STATE_D0           0x00
#define XLNX_CUR_PWR_STATE_D3           0x0F
#define XLNX_CUR_PWR_STATE_BITMASK      0x0F

#define XLNX_USB_PME_ENABLE             0x0034
#define XLNX_PME_ENABLE_SIG_GEN         0x01

#define XLNX_USB_REQ_PWR_STATE          0x003c
#define XLNX_REQ_PWR_STATE_D0           0x00
#define XLNX_REQ_PWR_STATE_D3           0x03

/* Number of retries for USB operations */
#define DWC3_PWR_STATE_RETRIES          1000
#define DWC3_PWR_TIMEOUT		100

/* Versal USB Node ID */
#define VERSAL_USB_NODE_ID		0x18224018

/* Versal USB Reset ID */
#define VERSAL_USB_RESET_ID		0xC104036

#define DWC3_OF_ADDRESS(ADDR)		((ADDR) - DWC3_GLOBALS_REGS_START)

static const struct zynqmp_eemi_ops *eemi_ops;

struct dwc3_of_simple {
	struct device		*dev;
	struct clk_bulk_data	*clks;
	int			num_clocks;
	void __iomem		*regs;
	struct dwc3		*dwc;
	struct phy		*phy;
	bool			wakeup_capable;
	bool			dis_u3_susphy_quirk;
	bool			enable_d3_suspend;
	char			soc_rev;
	struct reset_control	*resets;
	bool			pulse_resets;
	bool			need_reset;
};

int dwc3_enable_hw_coherency(struct device *dev)
{
	struct device_node *node = of_get_parent(dev->of_node);

	if (of_device_is_compatible(node, "xlnx,zynqmp-dwc3")) {
		struct platform_device *pdev_parent;
		struct dwc3_of_simple *simple;
		void __iomem *regs;
		u32 reg;

		pdev_parent = of_find_device_by_node(node);
		simple = platform_get_drvdata(pdev_parent);
		regs = simple->regs;

		reg = readl(regs + XLNX_USB_COHERENCY);
		reg |= XLNX_USB_COHERENCY_ENABLE;
		writel(reg, regs + XLNX_USB_COHERENCY);
	}

	return 0;
}
EXPORT_SYMBOL(dwc3_enable_hw_coherency);

void dwc3_mask_phy_reset(struct device *dev, bool mask)
{
	struct device_node *node = of_get_parent(dev->of_node);

	/* This is only valid for versal platforms */
	if (of_device_is_compatible(node, "xlnx,versal-dwc3")) {
		struct platform_device *pdev_parent;
		struct dwc3_of_simple *simple;
		u32 reg;

		pdev_parent = of_find_device_by_node(node);
		simple = platform_get_drvdata(pdev_parent);

		reg = readl(simple->regs + XLNX_USB_PHY_RST);

		if (mask)
			/*
			 * Mask the phy reset signal from comtroller
			 * reaching ULPI phy. This can be done by
			 * writing 0 into usb2_phy_reset register
			 */
			reg &= ~XLNX_PHY_RST_MASK;
		else
			/*
			 * Allow phy reset signal from controller to
			 * reset ULPI phy. This can be done by writing
			 * 0x1 into usb2_phy_reset register
			 */
			reg |= XLNX_PHY_RST_MASK;

		writel(reg, simple->regs + XLNX_USB_PHY_RST);
	}
}
EXPORT_SYMBOL(dwc3_mask_phy_reset);

void dwc3_set_simple_data(struct dwc3 *dwc)
{
	struct device_node *node = of_get_parent(dwc->dev->of_node);

	if (node && (of_device_is_compatible(node, "xlnx,zynqmp-dwc3") ||
		     of_device_is_compatible(node, "xlnx,versal-dwc3")))  {
		struct platform_device *pdev_parent;
		struct dwc3_of_simple   *simple;

		pdev_parent = of_find_device_by_node(node);
		simple = platform_get_drvdata(pdev_parent);

		/* Set (struct dwc3 *) to simple->dwc for future use */
		simple->dwc =  dwc;
	}
}
EXPORT_SYMBOL(dwc3_set_simple_data);

void dwc3_simple_check_quirks(struct dwc3 *dwc)
{
	struct device_node *node = of_get_parent(dwc->dev->of_node);

	if (node && of_device_is_compatible(node, "xlnx,zynqmp-dwc3")) {
		struct platform_device *pdev_parent;
		struct dwc3_of_simple   *simple;

		pdev_parent = of_find_device_by_node(node);
		simple = platform_get_drvdata(pdev_parent);

		/* Add snps,dis_u3_susphy_quirk */
		dwc->dis_u3_susphy_quirk = simple->dis_u3_susphy_quirk;
<<<<<<< HEAD
=======

>>>>>>> e0d688d4
	}
}
EXPORT_SYMBOL(dwc3_simple_check_quirks);

void dwc3_simple_wakeup_capable(struct device *dev, bool wakeup)
{
	struct device_node *node = of_node_get(dev->parent->of_node);

	/* check for valid parent node */
	while (node) {
		if (!of_device_is_compatible(node, "xlnx,zynqmp-dwc3") ||
		    !of_device_is_compatible(node, "xlnx,versal-dwc3"))
			node = of_get_next_parent(node);
		else
			break;
	}

	if (node)  {
		struct platform_device *pdev_parent;
		struct dwc3_of_simple   *simple;

		pdev_parent = of_find_device_by_node(node);
		simple = platform_get_drvdata(pdev_parent);

		/* Set wakeup capable as true or false */
		simple->wakeup_capable = wakeup;

		/* Allow D3 state if wakeup capable only */
		simple->enable_d3_suspend = wakeup;
	}
}
EXPORT_SYMBOL(dwc3_simple_wakeup_capable);

static int dwc3_simple_set_phydata(struct dwc3_of_simple *simple)
<<<<<<< HEAD
{
	struct device		*dev = simple->dev;
	struct device_node	*np = dev->of_node;
	struct phy		*phy;

	np = of_get_next_child(np, NULL);

	if (np) {
		phy = of_phy_get(np, "usb3-phy");
		if (IS_ERR(phy)) {
			dev_err(dev, "%s: Can't find usb3-phy\n", __func__);
			return PTR_ERR(phy);
		}

		/* Store phy for future usage */
		simple->phy = phy;

		/* assign USB vendor regs addr to phy platform_data */
		phy->dev.platform_data = simple->regs;

		phy_put(phy);
	} else {
		dev_err(dev, "%s: Can't find child node\n", __func__);
		return -EINVAL;
	}

	return 0;
}

static int dwc3_of_simple_clk_init(struct dwc3_of_simple *simple, int count)
=======
>>>>>>> e0d688d4
{
	struct device		*dev = simple->dev;
	struct device_node	*np = dev->of_node;
	struct phy		*phy;

	np = of_get_next_child(np, NULL);

	if (np) {
		phy = of_phy_get(np, "usb3-phy");
		if (IS_ERR(phy)) {
			dev_err(dev, "%s: Can't find usb3-phy\n", __func__);
			return PTR_ERR(phy);
		}

		/* Store phy for future usage */
		simple->phy = phy;

		/* assign USB vendor regs addr to phy platform_data */
		phy->dev.platform_data = simple->regs;

		phy_put(phy);
	} else {
		dev_err(dev, "%s: Can't find child node\n", __func__);
		return -EINVAL;
	}

	return 0;
}

static int dwc3_dis_u3phy_suspend(struct platform_device *pdev,
				  struct dwc3_of_simple *simple)
{
	char *soc_rev;

	/* The below is only valid for ZynqMP SOC */
	if (of_device_is_compatible(pdev->dev.of_node,
				    "xlnx,zynqmp-dwc3")) {
		/* read Silicon version using nvmem driver */
		soc_rev = zynqmp_nvmem_get_silicon_version(&pdev->dev,
							   "soc_revision");

		if (PTR_ERR(soc_rev) == -EPROBE_DEFER)
			/* Do a deferred probe */
			return -EPROBE_DEFER;
		else if (!IS_ERR(soc_rev) && *soc_rev < ZYNQMP_SILICON_V4)
			/* Add snps,dis_u3_susphy_quirk
			 * for SOC revison less than v4
			 */
			simple->dis_u3_susphy_quirk = true;

		if (!IS_ERR(soc_rev)) {
			/* Update soc_rev to simple for future use */
			simple->soc_rev = *soc_rev;

			/* Clean soc_rev if got a valid pointer from nvmem
			 * driver else we may end up in kernel panic
			 */
			kfree(soc_rev);
		} else {
			/* Return error */
			return PTR_ERR(soc_rev);
		}
	}

	return 0;
}

static int dwc3_dis_u3phy_suspend(struct platform_device *pdev,
				  struct dwc3_of_simple *simple)
{
	char *soc_rev;

	/* The below is only valid for ZynqMP SOC */
	if (of_device_is_compatible(pdev->dev.of_node,
				    "xlnx,zynqmp-dwc3")) {
		/* read Silicon version using nvmem driver */
		soc_rev = zynqmp_nvmem_get_silicon_version(&pdev->dev,
							   "soc_revision");

		if (PTR_ERR(soc_rev) == -EPROBE_DEFER)
			/* Do a deferred probe */
			return -EPROBE_DEFER;
		else if (!IS_ERR(soc_rev) && *soc_rev < ZYNQMP_SILICON_V4)
			/* Add snps,dis_u3_susphy_quirk
			 * for SOC revison less than v4
			 */
			simple->dis_u3_susphy_quirk = true;

		if (!IS_ERR(soc_rev)) {
			/* Update soc_rev to simple for future use */
			simple->soc_rev = *soc_rev;

			/* Clean soc_rev if got a valid pointer from nvmem
			 * driver else we may end up in kernel panic
			 */
			kfree(soc_rev);
		} else {
			/* Return error */
			return PTR_ERR(soc_rev);
		}
	}

	return 0;
}

static int dwc3_of_simple_probe(struct platform_device *pdev)
{
	struct dwc3_of_simple	*simple;
	struct device		*dev = &pdev->dev;
	struct device_node	*np = dev->of_node;

	int			ret;
	bool			shared_resets = false;

	simple = devm_kzalloc(dev, sizeof(*simple), GFP_KERNEL);
	if (!simple)
		return -ENOMEM;

	eemi_ops = zynqmp_pm_get_eemi_ops();
	if (IS_ERR(eemi_ops)) {
		dev_err(dev, "Failed to get eemi_ops\n");
		return PTR_ERR(eemi_ops);
	}

	platform_set_drvdata(pdev, simple);
	simple->dev = dev;

	if (of_device_is_compatible(pdev->dev.of_node, "xlnx,zynqmp-dwc3") ||
	    of_device_is_compatible(pdev->dev.of_node, "xlnx,versal-dwc3")) {

		struct resource		*res;
		void __iomem		*regs;

		res = platform_get_resource(pdev,
					    IORESOURCE_MEM, 0);

		regs = devm_ioremap_resource(&pdev->dev, res);
		if (IS_ERR(regs))
			return PTR_ERR(regs);

		/* Store the usb control regs into simple for further usage */
		simple->regs = regs;

		/*
		 * ZynqMP silicon revision lesser than 4.0 needs to disable
		 * suspend of usb 3.0 phy.
		 */
		ret = dwc3_dis_u3phy_suspend(pdev, simple);
		if (ret)
			return ret;
	}

	/* Set phy data for future use */
	dwc3_simple_set_phydata(simple);

	/*
	 * Some controllers need to toggle the usb3-otg reset before trying to
	 * initialize the PHY, otherwise the PHY times out.
	 */
	if (of_device_is_compatible(np, "rockchip,rk3399-dwc3"))
		simple->need_reset = true;

	if (of_device_is_compatible(np, "amlogic,meson-axg-dwc3") ||
	    of_device_is_compatible(np, "amlogic,meson-gxl-dwc3")) {
		shared_resets = true;
		simple->pulse_resets = true;
	}

	simple->resets = of_reset_control_array_get(np, shared_resets, true,
						    true);
	if (IS_ERR(simple->resets)) {
		ret = PTR_ERR(simple->resets);
		dev_err(dev, "failed to get device resets, err=%d\n", ret);
		return ret;
	}

	if (simple->pulse_resets) {
		ret = reset_control_reset(simple->resets);
		if (ret)
			goto err_resetc_put;
	} else {
		ret = reset_control_deassert(simple->resets);
		if (ret)
			goto err_resetc_put;
	}

	ret = clk_bulk_get_all(simple->dev, &simple->clks);
	if (ret < 0)
		goto err_resetc_assert;

	simple->num_clocks = ret;
	ret = clk_bulk_prepare_enable(simple->num_clocks, simple->clks);
	if (ret)
		goto err_resetc_assert;

	ret = of_platform_populate(np, NULL, NULL, dev);
	if (ret)
		goto err_clk_put;

	pm_runtime_set_active(dev);
	pm_runtime_enable(dev);
	pm_runtime_get_sync(dev);

	return 0;

err_clk_put:
	clk_bulk_disable_unprepare(simple->num_clocks, simple->clks);
	clk_bulk_put_all(simple->num_clocks, simple->clks);

err_resetc_assert:
	if (!simple->pulse_resets)
		reset_control_assert(simple->resets);

err_resetc_put:
	reset_control_put(simple->resets);
	return ret;
}

static int dwc3_of_simple_remove(struct platform_device *pdev)
{
	struct dwc3_of_simple	*simple = platform_get_drvdata(pdev);
	struct device		*dev = &pdev->dev;

	of_platform_depopulate(dev);

	clk_bulk_disable_unprepare(simple->num_clocks, simple->clks);
	clk_bulk_put_all(simple->num_clocks, simple->clks);
	simple->num_clocks = 0;

	if (!simple->pulse_resets)
		reset_control_assert(simple->resets);

	reset_control_put(simple->resets);

	pm_runtime_disable(dev);
	pm_runtime_put_noidle(dev);
	pm_runtime_set_suspended(dev);

	return 0;
}

#ifdef CONFIG_PM

static void dwc3_simple_vbus(struct dwc3 *dwc, bool vbus_off)
{
	u32 reg, addr;
	u8  val;

	if (vbus_off)
		addr = ULPI_OTG_CTRL_CLEAR;
	else
		addr = ULPI_OTG_CTRL_SET;

	val = (1 << OTG_CTRL_DRVVBUS_OFFSET);

	reg = DWC3_GUSB2PHYACC_NEWREGREQ | DWC3_GUSB2PHYACC_ADDR(addr);
	reg |= DWC3_GUSB2PHYACC_WRITE | val;
<<<<<<< HEAD

=======
>>>>>>> e0d688d4
	addr = DWC3_OF_ADDRESS(DWC3_GUSB2PHYACC(0));
	writel(reg, dwc->regs + addr);
}

static void dwc3_usb2phycfg(struct dwc3 *dwc, bool suspend)
{
	u32 addr, reg;

	addr = DWC3_OF_ADDRESS(DWC3_GUSB2PHYCFG(0));

	if (suspend) {
		reg = readl(dwc->regs + addr);
		if (!(reg & DWC3_GUSB2PHYCFG_SUSPHY)) {
			reg |= DWC3_GUSB2PHYCFG_SUSPHY;
			writel(reg, (dwc->regs + addr));
		}
	} else {
		reg = readl(dwc->regs + addr);
		if ((reg & DWC3_GUSB2PHYCFG_SUSPHY)) {
			reg &= ~DWC3_GUSB2PHYCFG_SUSPHY;
			writel(reg, (dwc->regs + addr));
		}
	}
}

static int dwc3_zynqmp_power_req(struct dwc3 *dwc, bool on)
{
	u32 reg, retries;
	void __iomem *reg_base;
	struct platform_device *pdev_parent;
	struct dwc3_of_simple *simple;
	struct device_node *node = of_get_parent(dwc->dev->of_node);

	pdev_parent = of_find_device_by_node(node);
	simple = platform_get_drvdata(pdev_parent);
	reg_base = simple->regs;

	/* Check if entering into D3 state is allowed during suspend */
	if ((simple->soc_rev < ZYNQMP_SILICON_V4) || !simple->enable_d3_suspend)
		return 0;

	if (!simple->phy)
		return 0;

	if (on) {
		dev_dbg(dwc->dev, "trying to set power state to D0....\n");

		/* Release USB core reset , which was assert during D3 entry */
		xpsgtr_usb_crst_release(simple->phy);

		/* change power state to D0 */
		writel(XLNX_REQ_PWR_STATE_D0,
		       reg_base + XLNX_USB_REQ_PWR_STATE);

		/* wait till current state is changed to D0 */
		retries = DWC3_PWR_STATE_RETRIES;
		do {
			reg = readl(reg_base + XLNX_USB_CUR_PWR_STATE);
			if ((reg & XLNX_CUR_PWR_STATE_BITMASK) ==
			     XLNX_CUR_PWR_STATE_D0)
				break;

			udelay(DWC3_PWR_TIMEOUT);
		} while (--retries);

		if (!retries) {
			dev_err(dwc->dev, "Failed to set power state to D0\n");
			return -EIO;
		}

		dwc->is_d3 = false;

		/* Clear Suspend PHY bit if dis_u2_susphy_quirk is set */
		if (dwc->dis_u2_susphy_quirk)
			dwc3_usb2phycfg(dwc, false);
	} else {
		dev_dbg(dwc->dev, "Trying to set power state to D3...\n");

		/*
		 * Set Suspend PHY bit before entering D3 if
		 * dis_u2_susphy_quirk is set
		 */
		if (dwc->dis_u2_susphy_quirk)
			dwc3_usb2phycfg(dwc, true);

		/* enable PME to wakeup from hibernation */
		writel(XLNX_PME_ENABLE_SIG_GEN, reg_base + XLNX_USB_PME_ENABLE);

		/* change power state to D3 */
		writel(XLNX_REQ_PWR_STATE_D3,
		       reg_base + XLNX_USB_REQ_PWR_STATE);

		/* wait till current state is changed to D3 */
		retries = DWC3_PWR_STATE_RETRIES;
		do {
			reg = readl(reg_base + XLNX_USB_CUR_PWR_STATE);
			if ((reg & XLNX_CUR_PWR_STATE_BITMASK) ==
					XLNX_CUR_PWR_STATE_D3)
				break;

			udelay(DWC3_PWR_TIMEOUT);
		} while (--retries);

		if (!retries) {
			dev_err(dwc->dev, "Failed to set power state to D3\n");
			return -EIO;
		}

		/* Assert USB core reset after entering D3 state */
		xpsgtr_usb_crst_assert(simple->phy);

		dwc->is_d3 = true;
	}

	return 0;
}

static int dwc3_versal_power_req(struct dwc3 *dwc, bool on)
{
	int ret;
	struct platform_device *pdev_parent;
	struct dwc3_of_simple *simple;
	struct device_node *node = of_get_parent(dwc->dev->of_node);

	pdev_parent = of_find_device_by_node(node);
	simple = platform_get_drvdata(pdev_parent);

	if (!eemi_ops->ioctl || !eemi_ops->reset_assert)
		return -ENOMEM;

	if (on) {
		dev_dbg(dwc->dev, "Trying to set power state to D0....\n");
		ret = eemi_ops->reset_assert(VERSAL_USB_RESET_ID,
					     PM_RESET_ACTION_RELEASE);
		if (ret < 0)
			dev_err(simple->dev, "failed to De-assert Reset\n");

		ret = eemi_ops->ioctl(VERSAL_USB_NODE_ID, IOCTL_USB_SET_STATE,
				      XLNX_REQ_PWR_STATE_D0,
				      DWC3_PWR_STATE_RETRIES * DWC3_PWR_TIMEOUT,
				      NULL);
		if (ret < 0)
			dev_err(simple->dev, "failed to enter D0 state\n");

		dwc->is_d3 = false;

		/* Clear Suspend PHY bit if dis_u2_susphy_quirk is set */
		if (dwc->dis_u2_susphy_quirk)
			dwc3_usb2phycfg(dwc, false);
	} else {
		dev_dbg(dwc->dev, "Trying to set power state to D3...\n");

		/*
		 * Set Suspend PHY bit before entering D3 if
		 * dis_u2_susphy_quirk is set
		 */
		if (dwc->dis_u2_susphy_quirk)
			dwc3_usb2phycfg(dwc, true);

		ret = eemi_ops->ioctl(VERSAL_USB_NODE_ID, IOCTL_USB_SET_STATE,
				      XLNX_REQ_PWR_STATE_D3,
				      DWC3_PWR_STATE_RETRIES * DWC3_PWR_TIMEOUT,
				      NULL);
		if (ret < 0)
			dev_err(simple->dev, "failed to enter D3 state\n");

		ret = eemi_ops->reset_assert(VERSAL_USB_RESET_ID,
					     PM_RESET_ACTION_ASSERT);
		if (ret < 0)
			dev_err(simple->dev, "failed to assert Reset\n");

		dwc->is_d3 = true;
	}

	return ret;
}

int dwc3_set_usb_core_power(struct dwc3 *dwc, bool on)
{
	int ret;
	struct device_node *node = of_get_parent(dwc->dev->of_node);

	if (of_device_is_compatible(node, "xlnx,zynqmp-dwc3"))
		/* Set D3/D0 state for ZynqMP */
		ret = dwc3_zynqmp_power_req(dwc, on);
	else if (of_device_is_compatible(node, "xlnx,versal-dwc3"))
		/* Set D3/D0 state for Versal */
		ret = dwc3_versal_power_req(dwc, on);
	else
		/* This is only for Xilinx devices */
		return 0;

	return ret;
}
EXPORT_SYMBOL(dwc3_set_usb_core_power);

#endif

<<<<<<< HEAD
static int __maybe_unused dwc3_of_simple_resume(struct device *dev)
{
	struct dwc3_of_simple	*simple = dev_get_drvdata(dev);
	int			ret;
	int			i;

	if (simple->wakeup_capable || simple->dwc->is_d3)
		return 0;

	for (i = 0; i < simple->num_clocks; i++) {
		ret = clk_enable(simple->clks[i]);
		if (ret < 0) {
			while (--i >= 0)
				clk_disable(simple->clks[i]);
			return ret;
		}

		/* Ask ULPI to turn ON Vbus */
		dwc3_simple_vbus(simple->dwc, false);
	}
=======
static int __maybe_unused dwc3_of_simple_runtime_suspend(struct device *dev)
{
	struct dwc3_of_simple	*simple = dev_get_drvdata(dev);

	clk_bulk_disable(simple->num_clocks, simple->clks);
>>>>>>> e0d688d4

	return 0;
}

static int __maybe_unused dwc3_of_simple_runtime_resume(struct device *dev)
{
	struct dwc3_of_simple	*simple = dev_get_drvdata(dev);

	return clk_bulk_enable(simple->num_clocks, simple->clks);
}

static int __maybe_unused dwc3_of_simple_suspend(struct device *dev)
{
	struct dwc3_of_simple	*simple = dev_get_drvdata(dev);
	int			i;

	if (!simple->wakeup_capable && !simple->dwc->is_d3) {
		/* Ask ULPI to turn OFF Vbus */
		dwc3_simple_vbus(simple->dwc, true);

		/* Disable the clocks */
		for (i = 0; i < simple->num_clocks; i++)
			clk_disable(simple->clks[i]);
	}

	/* Ask ULPI to turn OFF Vbus */
	dwc3_simple_vbus(simple->dwc, true);

	if (simple->need_reset)
		reset_control_assert(simple->resets);

	return 0;
}

static int __maybe_unused dwc3_of_simple_runtime_suspend(struct device *dev)
{
	struct dwc3_of_simple	*simple = dev_get_drvdata(dev);
	int			i;

	for (i = 0; i < simple->num_clocks; i++)
		clk_disable(simple->clks[i]);

	if (simple->wakeup_capable || simple->dwc->is_d3)
		return 0;

	if (simple->need_reset)
		reset_control_deassert(simple->resets);

	/* Ask ULPI to turn ON Vbus */
	dwc3_simple_vbus(simple->dwc, false);

	return 0;
}

static const struct dev_pm_ops dwc3_of_simple_dev_pm_ops = {
	SET_SYSTEM_SLEEP_PM_OPS(dwc3_of_simple_suspend, dwc3_of_simple_resume)
	SET_RUNTIME_PM_OPS(dwc3_of_simple_runtime_suspend,
			dwc3_of_simple_runtime_resume, NULL)
};

static const struct of_device_id of_dwc3_simple_match[] = {
	{ .compatible = "rockchip,rk3399-dwc3" },
	{ .compatible = "xlnx,zynqmp-dwc3" },
	{ .compatible = "xlnx,versal-dwc3" },
	{ .compatible = "cavium,octeon-7130-usb-uctl" },
	{ .compatible = "sprd,sc9860-dwc3" },
	{ .compatible = "amlogic,meson-axg-dwc3" },
	{ .compatible = "amlogic,meson-gxl-dwc3" },
	{ .compatible = "allwinner,sun50i-h6-dwc3" },
	{ /* Sentinel */ }
};
MODULE_DEVICE_TABLE(of, of_dwc3_simple_match);

static struct platform_driver dwc3_of_simple_driver = {
	.probe		= dwc3_of_simple_probe,
	.remove		= dwc3_of_simple_remove,
	.driver		= {
		.name	= "dwc3-of-simple",
		.of_match_table = of_dwc3_simple_match,
		.pm	= &dwc3_of_simple_dev_pm_ops,
	},
};

module_platform_driver(dwc3_of_simple_driver);
MODULE_LICENSE("GPL v2");
MODULE_DESCRIPTION("DesignWare USB3 OF Simple Glue Layer");
MODULE_AUTHOR("Felipe Balbi <balbi@ti.com>");<|MERGE_RESOLUTION|>--- conflicted
+++ resolved
@@ -29,10 +29,7 @@
 #include <linux/of_address.h>
 
 #include "core.h"
-<<<<<<< HEAD
-=======
 #include "io.h"
->>>>>>> e0d688d4
 
 /* USB phy reset mask register */
 #define XLNX_USB_PHY_RST		0x001C
@@ -178,10 +175,7 @@
 
 		/* Add snps,dis_u3_susphy_quirk */
 		dwc->dis_u3_susphy_quirk = simple->dis_u3_susphy_quirk;
-<<<<<<< HEAD
-=======
-
->>>>>>> e0d688d4
+
 	}
 }
 EXPORT_SYMBOL(dwc3_simple_check_quirks);
@@ -216,39 +210,6 @@
 EXPORT_SYMBOL(dwc3_simple_wakeup_capable);
 
 static int dwc3_simple_set_phydata(struct dwc3_of_simple *simple)
-<<<<<<< HEAD
-{
-	struct device		*dev = simple->dev;
-	struct device_node	*np = dev->of_node;
-	struct phy		*phy;
-
-	np = of_get_next_child(np, NULL);
-
-	if (np) {
-		phy = of_phy_get(np, "usb3-phy");
-		if (IS_ERR(phy)) {
-			dev_err(dev, "%s: Can't find usb3-phy\n", __func__);
-			return PTR_ERR(phy);
-		}
-
-		/* Store phy for future usage */
-		simple->phy = phy;
-
-		/* assign USB vendor regs addr to phy platform_data */
-		phy->dev.platform_data = simple->regs;
-
-		phy_put(phy);
-	} else {
-		dev_err(dev, "%s: Can't find child node\n", __func__);
-		return -EINVAL;
-	}
-
-	return 0;
-}
-
-static int dwc3_of_simple_clk_init(struct dwc3_of_simple *simple, int count)
-=======
->>>>>>> e0d688d4
 {
 	struct device		*dev = simple->dev;
 	struct device_node	*np = dev->of_node;
@@ -316,44 +277,6 @@
 	return 0;
 }
 
-static int dwc3_dis_u3phy_suspend(struct platform_device *pdev,
-				  struct dwc3_of_simple *simple)
-{
-	char *soc_rev;
-
-	/* The below is only valid for ZynqMP SOC */
-	if (of_device_is_compatible(pdev->dev.of_node,
-				    "xlnx,zynqmp-dwc3")) {
-		/* read Silicon version using nvmem driver */
-		soc_rev = zynqmp_nvmem_get_silicon_version(&pdev->dev,
-							   "soc_revision");
-
-		if (PTR_ERR(soc_rev) == -EPROBE_DEFER)
-			/* Do a deferred probe */
-			return -EPROBE_DEFER;
-		else if (!IS_ERR(soc_rev) && *soc_rev < ZYNQMP_SILICON_V4)
-			/* Add snps,dis_u3_susphy_quirk
-			 * for SOC revison less than v4
-			 */
-			simple->dis_u3_susphy_quirk = true;
-
-		if (!IS_ERR(soc_rev)) {
-			/* Update soc_rev to simple for future use */
-			simple->soc_rev = *soc_rev;
-
-			/* Clean soc_rev if got a valid pointer from nvmem
-			 * driver else we may end up in kernel panic
-			 */
-			kfree(soc_rev);
-		} else {
-			/* Return error */
-			return PTR_ERR(soc_rev);
-		}
-	}
-
-	return 0;
-}
-
 static int dwc3_of_simple_probe(struct platform_device *pdev)
 {
 	struct dwc3_of_simple	*simple;
@@ -506,10 +429,6 @@
 
 	reg = DWC3_GUSB2PHYACC_NEWREGREQ | DWC3_GUSB2PHYACC_ADDR(addr);
 	reg |= DWC3_GUSB2PHYACC_WRITE | val;
-<<<<<<< HEAD
-
-=======
->>>>>>> e0d688d4
 	addr = DWC3_OF_ADDRESS(DWC3_GUSB2PHYACC(0));
 	writel(reg, dwc->regs + addr);
 }
@@ -708,58 +627,25 @@
 
 #endif
 
-<<<<<<< HEAD
-static int __maybe_unused dwc3_of_simple_resume(struct device *dev)
+static int __maybe_unused dwc3_of_simple_runtime_suspend(struct device *dev)
 {
 	struct dwc3_of_simple	*simple = dev_get_drvdata(dev);
-	int			ret;
-	int			i;
-
-	if (simple->wakeup_capable || simple->dwc->is_d3)
-		return 0;
-
-	for (i = 0; i < simple->num_clocks; i++) {
-		ret = clk_enable(simple->clks[i]);
-		if (ret < 0) {
-			while (--i >= 0)
-				clk_disable(simple->clks[i]);
-			return ret;
-		}
-
-		/* Ask ULPI to turn ON Vbus */
-		dwc3_simple_vbus(simple->dwc, false);
-	}
-=======
-static int __maybe_unused dwc3_of_simple_runtime_suspend(struct device *dev)
+
+	clk_bulk_disable(simple->num_clocks, simple->clks);
+
+	return 0;
+}
+
+static int __maybe_unused dwc3_of_simple_runtime_resume(struct device *dev)
 {
 	struct dwc3_of_simple	*simple = dev_get_drvdata(dev);
 
-	clk_bulk_disable(simple->num_clocks, simple->clks);
->>>>>>> e0d688d4
-
-	return 0;
-}
-
-static int __maybe_unused dwc3_of_simple_runtime_resume(struct device *dev)
-{
-	struct dwc3_of_simple	*simple = dev_get_drvdata(dev);
-
 	return clk_bulk_enable(simple->num_clocks, simple->clks);
 }
 
 static int __maybe_unused dwc3_of_simple_suspend(struct device *dev)
 {
-	struct dwc3_of_simple	*simple = dev_get_drvdata(dev);
-	int			i;
-
-	if (!simple->wakeup_capable && !simple->dwc->is_d3) {
-		/* Ask ULPI to turn OFF Vbus */
-		dwc3_simple_vbus(simple->dwc, true);
-
-		/* Disable the clocks */
-		for (i = 0; i < simple->num_clocks; i++)
-			clk_disable(simple->clks[i]);
-	}
+	struct dwc3_of_simple *simple = dev_get_drvdata(dev);
 
 	/* Ask ULPI to turn OFF Vbus */
 	dwc3_simple_vbus(simple->dwc, true);
@@ -770,13 +656,9 @@
 	return 0;
 }
 
-static int __maybe_unused dwc3_of_simple_runtime_suspend(struct device *dev)
-{
-	struct dwc3_of_simple	*simple = dev_get_drvdata(dev);
-	int			i;
-
-	for (i = 0; i < simple->num_clocks; i++)
-		clk_disable(simple->clks[i]);
+static int __maybe_unused dwc3_of_simple_resume(struct device *dev)
+{
+	struct dwc3_of_simple *simple = dev_get_drvdata(dev);
 
 	if (simple->wakeup_capable || simple->dwc->is_d3)
 		return 0;
