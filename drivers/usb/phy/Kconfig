--- conflicted
+++ resolved
@@ -202,10 +202,7 @@
 config USB_ULPI
 	bool "Generic ULPI Transceiver Driver"
 	depends on ARM || ARM64
-<<<<<<< HEAD
 	depends on USB_PHY
-=======
->>>>>>> b953c0d2
 	select USB_ULPI_VIEWPORT
 	help
 	  Enable this to support ULPI connected USB OTG transceivers which
