/* n2-drv.c: Niagara-2 RNG driver.
 *
 * Copyright (C) 2008 David S. Miller <davem@davemloft.net>
 */

#include <linux/kernel.h>
#include <linux/module.h>
#include <linux/types.h>
#include <linux/delay.h>
#include <linux/init.h>
#include <linux/slab.h>
#include <linux/workqueue.h>
#include <linux/preempt.h>
#include <linux/hw_random.h>

#include <linux/of.h>
#include <linux/of_device.h>

#include <asm/hypervisor.h>

#include "n2rng.h"

#define DRV_MODULE_NAME		"n2rng"
#define PFX DRV_MODULE_NAME	": "
#define DRV_MODULE_VERSION	"0.1"
#define DRV_MODULE_RELDATE	"May 15, 2008"

static char version[] __devinitdata =
	DRV_MODULE_NAME ".c:v" DRV_MODULE_VERSION " (" DRV_MODULE_RELDATE ")\n";

MODULE_AUTHOR("David S. Miller (davem@davemloft.net)");
MODULE_DESCRIPTION("Niagara2 RNG driver");
MODULE_LICENSE("GPL");
MODULE_VERSION(DRV_MODULE_VERSION);

/* The Niagara2 RNG provides a 64-bit read-only random number
 * register, plus a control register.  Access to the RNG is
 * virtualized through the hypervisor so that both guests and control
 * nodes can access the device.
 *
 * The entropy source consists of raw entropy sources, each
 * constructed from a voltage controlled oscillator whose phase is
 * jittered by thermal noise sources.
 *
 * The oscillator in each of the three raw entropy sources run at
 * different frequencies.  Normally, all three generator outputs are
 * gathered, xored together, and fed into a CRC circuit, the output of
 * which is the 64-bit read-only register.
 *
 * Some time is necessary for all the necessary entropy to build up
 * such that a full 64-bits of entropy are available in the register.
 * In normal operating mode (RNG_CTL_LFSR is set), the chip implements
 * an interlock which blocks register reads until sufficient entropy
 * is available.
 *
 * A control register is provided for adjusting various aspects of RNG
 * operation, and to enable diagnostic modes.  Each of the three raw
 * entropy sources has an enable bit (RNG_CTL_ES{1,2,3}).  Also
 * provided are fields for controlling the minimum time in cycles
 * between read accesses to the register (RNG_CTL_WAIT, this controls
 * the interlock described in the previous paragraph).
 *
 * The standard setting is to have the mode bit (RNG_CTL_LFSR) set,
 * all three entropy sources enabled, and the interlock time set
 * appropriately.
 *
 * The CRC polynomial used by the chip is:
 *
 * P(X) = x64 + x61 + x57 + x56 + x52 + x51 + x50 + x48 + x47 + x46 +
 *        x43 + x42 + x41 + x39 + x38 + x37 + x35 + x32 + x28 + x25 +
 *        x22 + x21 + x17 + x15 + x13 + x12 + x11 + x7 + x5 + x + 1
 *
 * The RNG_CTL_VCO value of each noise cell must be programmed
 * separately.  This is why 4 control register values must be provided
 * to the hypervisor.  During a write, the hypervisor writes them all,
 * one at a time, to the actual RNG_CTL register.  The first three
 * values are used to setup the desired RNG_CTL_VCO for each entropy
 * source, for example:
 *
 *	control 0: (1 << RNG_CTL_VCO_SHIFT) | RNG_CTL_ES1
 *	control 1: (2 << RNG_CTL_VCO_SHIFT) | RNG_CTL_ES2
 *	control 2: (3 << RNG_CTL_VCO_SHIFT) | RNG_CTL_ES3
 *
 * And then the fourth value sets the final chip state and enables
 * desired.
 */

static int n2rng_hv_err_trans(unsigned long hv_err)
{
	switch (hv_err) {
	case HV_EOK:
		return 0;
	case HV_EWOULDBLOCK:
		return -EAGAIN;
	case HV_ENOACCESS:
		return -EPERM;
	case HV_EIO:
		return -EIO;
	case HV_EBUSY:
		return -EBUSY;
	case HV_EBADALIGN:
	case HV_ENORADDR:
		return -EFAULT;
	default:
		return -EINVAL;
	}
}

static unsigned long n2rng_generic_read_control_v2(unsigned long ra,
						   unsigned long unit)
{
	unsigned long hv_err, state, ticks, watchdog_delta, watchdog_status;
	int block = 0, busy = 0;

	while (1) {
		hv_err = sun4v_rng_ctl_read_v2(ra, unit, &state,
					       &ticks,
					       &watchdog_delta,
					       &watchdog_status);
		if (hv_err == HV_EOK)
			break;

		if (hv_err == HV_EBUSY) {
			if (++busy >= N2RNG_BUSY_LIMIT)
				break;

			udelay(1);
		} else if (hv_err == HV_EWOULDBLOCK) {
			if (++block >= N2RNG_BLOCK_LIMIT)
				break;

			__delay(ticks);
		} else
			break;
	}

	return hv_err;
}

/* In multi-socket situations, the hypervisor might need to
 * queue up the RNG control register write if it's for a unit
 * that is on a cpu socket other than the one we are executing on.
 *
 * We poll here waiting for a successful read of that control
 * register to make sure the write has been actually performed.
 */
static unsigned long n2rng_control_settle_v2(struct n2rng *np, int unit)
{
	unsigned long ra = __pa(&np->scratch_control[0]);

	return n2rng_generic_read_control_v2(ra, unit);
}

static unsigned long n2rng_write_ctl_one(struct n2rng *np, int unit,
					 unsigned long state,
					 unsigned long control_ra,
					 unsigned long watchdog_timeout,
					 unsigned long *ticks)
{
	unsigned long hv_err;

	if (np->hvapi_major == 1) {
		hv_err = sun4v_rng_ctl_write_v1(control_ra, state,
						watchdog_timeout, ticks);
	} else {
		hv_err = sun4v_rng_ctl_write_v2(control_ra, state,
						watchdog_timeout, unit);
		if (hv_err == HV_EOK)
			hv_err = n2rng_control_settle_v2(np, unit);
		*ticks = N2RNG_ACCUM_CYCLES_DEFAULT;
	}

	return hv_err;
}

static int n2rng_generic_read_data(unsigned long data_ra)
{
	unsigned long ticks, hv_err;
	int block = 0, hcheck = 0;

	while (1) {
		hv_err = sun4v_rng_data_read(data_ra, &ticks);
		if (hv_err == HV_EOK)
			return 0;

		if (hv_err == HV_EWOULDBLOCK) {
			if (++block >= N2RNG_BLOCK_LIMIT)
				return -EWOULDBLOCK;
			__delay(ticks);
		} else if (hv_err == HV_ENOACCESS) {
			return -EPERM;
		} else if (hv_err == HV_EIO) {
			if (++hcheck >= N2RNG_HCHECK_LIMIT)
				return -EIO;
			udelay(10000);
		} else
			return -ENODEV;
	}
}

static unsigned long n2rng_read_diag_data_one(struct n2rng *np,
					      unsigned long unit,
					      unsigned long data_ra,
					      unsigned long data_len,
					      unsigned long *ticks)
{
	unsigned long hv_err;

	if (np->hvapi_major == 1) {
		hv_err = sun4v_rng_data_read_diag_v1(data_ra, data_len, ticks);
	} else {
		hv_err = sun4v_rng_data_read_diag_v2(data_ra, data_len,
						     unit, ticks);
		if (!*ticks)
			*ticks = N2RNG_ACCUM_CYCLES_DEFAULT;
	}
	return hv_err;
}

static int n2rng_generic_read_diag_data(struct n2rng *np,
					unsigned long unit,
					unsigned long data_ra,
					unsigned long data_len)
{
	unsigned long ticks, hv_err;
	int block = 0;

	while (1) {
		hv_err = n2rng_read_diag_data_one(np, unit,
						  data_ra, data_len,
						  &ticks);
		if (hv_err == HV_EOK)
			return 0;

		if (hv_err == HV_EWOULDBLOCK) {
			if (++block >= N2RNG_BLOCK_LIMIT)
				return -EWOULDBLOCK;
			__delay(ticks);
		} else if (hv_err == HV_ENOACCESS) {
			return -EPERM;
		} else if (hv_err == HV_EIO) {
			return -EIO;
		} else
			return -ENODEV;
	}
}


static int n2rng_generic_write_control(struct n2rng *np,
				       unsigned long control_ra,
				       unsigned long unit,
				       unsigned long state)
{
	unsigned long hv_err, ticks;
	int block = 0, busy = 0;

	while (1) {
		hv_err = n2rng_write_ctl_one(np, unit, state, control_ra,
					     np->wd_timeo, &ticks);
		if (hv_err == HV_EOK)
			return 0;

		if (hv_err == HV_EWOULDBLOCK) {
			if (++block >= N2RNG_BLOCK_LIMIT)
				return -EWOULDBLOCK;
			__delay(ticks);
		} else if (hv_err == HV_EBUSY) {
			if (++busy >= N2RNG_BUSY_LIMIT)
				return -EBUSY;
			udelay(1);
		} else
			return -ENODEV;
	}
}

/* Just try to see if we can successfully access the control register
 * of the RNG on the domain on which we are currently executing.
 */
static int n2rng_try_read_ctl(struct n2rng *np)
{
	unsigned long hv_err;
	unsigned long x;

	if (np->hvapi_major == 1) {
		hv_err = sun4v_rng_get_diag_ctl();
	} else {
		/* We purposefully give invalid arguments, HV_NOACCESS
		 * is higher priority than the errors we'd get from
		 * these other cases, and that's the error we are
		 * truly interested in.
		 */
		hv_err = sun4v_rng_ctl_read_v2(0UL, ~0UL, &x, &x, &x, &x);
		switch (hv_err) {
		case HV_EWOULDBLOCK:
		case HV_ENOACCESS:
			break;
		default:
			hv_err = HV_EOK;
			break;
		}
	}

	return n2rng_hv_err_trans(hv_err);
}

#define CONTROL_DEFAULT_BASE		\
	((2 << RNG_CTL_ASEL_SHIFT) |	\
	 (N2RNG_ACCUM_CYCLES_DEFAULT << RNG_CTL_WAIT_SHIFT) |	\
	 RNG_CTL_LFSR)

#define CONTROL_DEFAULT_0		\
	(CONTROL_DEFAULT_BASE |		\
	 (1 << RNG_CTL_VCO_SHIFT) |	\
	 RNG_CTL_ES1)
#define CONTROL_DEFAULT_1		\
	(CONTROL_DEFAULT_BASE |		\
	 (2 << RNG_CTL_VCO_SHIFT) |	\
	 RNG_CTL_ES2)
#define CONTROL_DEFAULT_2		\
	(CONTROL_DEFAULT_BASE |		\
	 (3 << RNG_CTL_VCO_SHIFT) |	\
	 RNG_CTL_ES3)
#define CONTROL_DEFAULT_3		\
	(CONTROL_DEFAULT_BASE |		\
	 RNG_CTL_ES1 | RNG_CTL_ES2 | RNG_CTL_ES3)

static void n2rng_control_swstate_init(struct n2rng *np)
{
	int i;

	np->flags |= N2RNG_FLAG_CONTROL;

	np->health_check_sec = N2RNG_HEALTH_CHECK_SEC_DEFAULT;
	np->accum_cycles = N2RNG_ACCUM_CYCLES_DEFAULT;
	np->wd_timeo = N2RNG_WD_TIMEO_DEFAULT;

	for (i = 0; i < np->num_units; i++) {
		struct n2rng_unit *up = &np->units[i];

		up->control[0] = CONTROL_DEFAULT_0;
		up->control[1] = CONTROL_DEFAULT_1;
		up->control[2] = CONTROL_DEFAULT_2;
		up->control[3] = CONTROL_DEFAULT_3;
	}

	np->hv_state = HV_RNG_STATE_UNCONFIGURED;
}

static int n2rng_grab_diag_control(struct n2rng *np)
{
	int i, busy_count, err = -ENODEV;

	busy_count = 0;
	for (i = 0; i < 100; i++) {
		err = n2rng_try_read_ctl(np);
		if (err != -EAGAIN)
			break;

		if (++busy_count > 100) {
			dev_err(&np->op->dev,
				"Grab diag control timeout.\n");
			return -ENODEV;
		}

		udelay(1);
	}

	return err;
}

static int n2rng_init_control(struct n2rng *np)
{
	int err = n2rng_grab_diag_control(np);

	/* Not in the control domain, that's OK we are only a consumer
	 * of the RNG data, we don't setup and program it.
	 */
	if (err == -EPERM)
		return 0;
	if (err)
		return err;

	n2rng_control_swstate_init(np);

	return 0;
}

static int n2rng_data_read(struct hwrng *rng, u32 *data)
{
	struct n2rng *np = (struct n2rng *) rng->priv;
	unsigned long ra = __pa(&np->test_data);
	int len;

	if (!(np->flags & N2RNG_FLAG_READY)) {
		len = 0;
	} else if (np->flags & N2RNG_FLAG_BUFFER_VALID) {
		np->flags &= ~N2RNG_FLAG_BUFFER_VALID;
		*data = np->buffer;
		len = 4;
	} else {
		int err = n2rng_generic_read_data(ra);
		if (!err) {
			np->buffer = np->test_data >> 32;
			*data = np->test_data & 0xffffffff;
			len = 4;
		} else {
			dev_err(&np->op->dev, "RNG error, restesting\n");
			np->flags &= ~N2RNG_FLAG_READY;
			if (!(np->flags & N2RNG_FLAG_SHUTDOWN))
				schedule_delayed_work(&np->work, 0);
			len = 0;
		}
	}

	return len;
}

/* On a guest node, just make sure we can read random data properly.
 * If a control node reboots or reloads it's n2rng driver, this won't
 * work during that time.  So we have to keep probing until the device
 * becomes usable.
 */
static int n2rng_guest_check(struct n2rng *np)
{
	unsigned long ra = __pa(&np->test_data);

	return n2rng_generic_read_data(ra);
}

static int n2rng_entropy_diag_read(struct n2rng *np, unsigned long unit,
				   u64 *pre_control, u64 pre_state,
				   u64 *buffer, unsigned long buf_len,
				   u64 *post_control, u64 post_state)
{
	unsigned long post_ctl_ra = __pa(post_control);
	unsigned long pre_ctl_ra = __pa(pre_control);
	unsigned long buffer_ra = __pa(buffer);
	int err;

	err = n2rng_generic_write_control(np, pre_ctl_ra, unit, pre_state);
	if (err)
		return err;

	err = n2rng_generic_read_diag_data(np, unit,
					   buffer_ra, buf_len);

	(void) n2rng_generic_write_control(np, post_ctl_ra, unit,
					   post_state);

	return err;
}

static u64 advance_polynomial(u64 poly, u64 val, int count)
{
	int i;

	for (i = 0; i < count; i++) {
		int highbit_set = ((s64)val < 0);

		val <<= 1;
		if (highbit_set)
			val ^= poly;
	}

	return val;
}

static int n2rng_test_buffer_find(struct n2rng *np, u64 val)
{
	int i, count = 0;

	/* Purposefully skip over the first word.  */
	for (i = 1; i < SELFTEST_BUFFER_WORDS; i++) {
		if (np->test_buffer[i] == val)
			count++;
	}
	return count;
}

static void n2rng_dump_test_buffer(struct n2rng *np)
{
	int i;

	for (i = 0; i < SELFTEST_BUFFER_WORDS; i++)
		dev_err(&np->op->dev, "Test buffer slot %d [0x%016llx]\n",
			i, np->test_buffer[i]);
}

static int n2rng_check_selftest_buffer(struct n2rng *np, unsigned long unit)
{
	u64 val = SELFTEST_VAL;
	int err, matches, limit;

	matches = 0;
	for (limit = 0; limit < SELFTEST_LOOPS_MAX; limit++) {
		matches += n2rng_test_buffer_find(np, val);
		if (matches >= SELFTEST_MATCH_GOAL)
			break;
		val = advance_polynomial(SELFTEST_POLY, val, 1);
	}

	err = 0;
	if (limit >= SELFTEST_LOOPS_MAX) {
		err = -ENODEV;
		dev_err(&np->op->dev, "Selftest failed on unit %lu\n", unit);
		n2rng_dump_test_buffer(np);
	} else
		dev_info(&np->op->dev, "Selftest passed on unit %lu\n", unit);

	return err;
}

static int n2rng_control_selftest(struct n2rng *np, unsigned long unit)
{
	int err;

	np->test_control[0] = (0x2 << RNG_CTL_ASEL_SHIFT);
	np->test_control[1] = (0x2 << RNG_CTL_ASEL_SHIFT);
	np->test_control[2] = (0x2 << RNG_CTL_ASEL_SHIFT);
	np->test_control[3] = ((0x2 << RNG_CTL_ASEL_SHIFT) |
			       RNG_CTL_LFSR |
			       ((SELFTEST_TICKS - 2) << RNG_CTL_WAIT_SHIFT));


	err = n2rng_entropy_diag_read(np, unit, np->test_control,
				      HV_RNG_STATE_HEALTHCHECK,
				      np->test_buffer,
				      sizeof(np->test_buffer),
				      &np->units[unit].control[0],
				      np->hv_state);
	if (err)
		return err;

	return n2rng_check_selftest_buffer(np, unit);
}

static int n2rng_control_check(struct n2rng *np)
{
	int i;

	for (i = 0; i < np->num_units; i++) {
		int err = n2rng_control_selftest(np, i);
		if (err)
			return err;
	}
	return 0;
}

/* The sanity checks passed, install the final configuration into the
 * chip, it's ready to use.
 */
static int n2rng_control_configure_units(struct n2rng *np)
{
	int unit, err;

	err = 0;
	for (unit = 0; unit < np->num_units; unit++) {
		struct n2rng_unit *up = &np->units[unit];
		unsigned long ctl_ra = __pa(&up->control[0]);
		int esrc;
		u64 base;

		base = ((np->accum_cycles << RNG_CTL_WAIT_SHIFT) |
			(2 << RNG_CTL_ASEL_SHIFT) |
			RNG_CTL_LFSR);

		/* XXX This isn't the best.  We should fetch a bunch
		 * XXX of words using each entropy source combined XXX
		 * with each VCO setting, and see which combinations
		 * XXX give the best random data.
		 */
		for (esrc = 0; esrc < 3; esrc++)
			up->control[esrc] = base |
				(esrc << RNG_CTL_VCO_SHIFT) |
				(RNG_CTL_ES1 << esrc);

		up->control[3] = base |
			(RNG_CTL_ES1 | RNG_CTL_ES2 | RNG_CTL_ES3);

		err = n2rng_generic_write_control(np, ctl_ra, unit,
						  HV_RNG_STATE_CONFIGURED);
		if (err)
			break;
	}

	return err;
}

static void n2rng_work(struct work_struct *work)
{
	struct n2rng *np = container_of(work, struct n2rng, work.work);
	int err = 0;

	if (!(np->flags & N2RNG_FLAG_CONTROL)) {
		err = n2rng_guest_check(np);
	} else {
		preempt_disable();
		err = n2rng_control_check(np);
		preempt_enable();

		if (!err)
			err = n2rng_control_configure_units(np);
	}

	if (!err) {
		np->flags |= N2RNG_FLAG_READY;
		dev_info(&np->op->dev, "RNG ready\n");
	}

	if (err && !(np->flags & N2RNG_FLAG_SHUTDOWN))
		schedule_delayed_work(&np->work, HZ * 2);
}

static void __devinit n2rng_driver_version(void)
{
	static int n2rng_version_printed;

	if (n2rng_version_printed++ == 0)
		pr_info("%s", version);
}

<<<<<<< HEAD
static int __devinit n2rng_probe(struct platform_device *op)
{
=======
static const struct of_device_id n2rng_match[];
static int __devinit n2rng_probe(struct platform_device *op)
{
	const struct of_device_id *match;
>>>>>>> d762f438
	int victoria_falls;
	int err = -ENOMEM;
	struct n2rng *np;

<<<<<<< HEAD
	if (!op->dev.of_match)
		return -EINVAL;
	victoria_falls = (op->dev.of_match->data != NULL);
=======
	match = of_match_device(n2rng_match, &op->dev);
	if (!match)
		return -EINVAL;
	victoria_falls = (match->data != NULL);
>>>>>>> d762f438

	n2rng_driver_version();
	np = kzalloc(sizeof(*np), GFP_KERNEL);
	if (!np)
		goto out;
	np->op = op;

	INIT_DELAYED_WORK(&np->work, n2rng_work);

	if (victoria_falls)
		np->flags |= N2RNG_FLAG_VF;

	err = -ENODEV;
	np->hvapi_major = 2;
	if (sun4v_hvapi_register(HV_GRP_RNG,
				 np->hvapi_major,
				 &np->hvapi_minor)) {
		np->hvapi_major = 1;
		if (sun4v_hvapi_register(HV_GRP_RNG,
					 np->hvapi_major,
					 &np->hvapi_minor)) {
			dev_err(&op->dev, "Cannot register suitable "
				"HVAPI version.\n");
			goto out_free;
		}
	}

	if (np->flags & N2RNG_FLAG_VF) {
		if (np->hvapi_major < 2) {
			dev_err(&op->dev, "VF RNG requires HVAPI major "
				"version 2 or later, got %lu\n",
				np->hvapi_major);
			goto out_hvapi_unregister;
		}
		np->num_units = of_getintprop_default(op->dev.of_node,
						      "rng-#units", 0);
		if (!np->num_units) {
			dev_err(&op->dev, "VF RNG lacks rng-#units property\n");
			goto out_hvapi_unregister;
		}
	} else
		np->num_units = 1;

	dev_info(&op->dev, "Registered RNG HVAPI major %lu minor %lu\n",
		 np->hvapi_major, np->hvapi_minor);

	np->units = kzalloc(sizeof(struct n2rng_unit) * np->num_units,
			    GFP_KERNEL);
	err = -ENOMEM;
	if (!np->units)
		goto out_hvapi_unregister;

	err = n2rng_init_control(np);
	if (err)
		goto out_free_units;

	dev_info(&op->dev, "Found %s RNG, units: %d\n",
		 ((np->flags & N2RNG_FLAG_VF) ?
		  "Victoria Falls" : "Niagara2"),
		 np->num_units);

	np->hwrng.name = "n2rng";
	np->hwrng.data_read = n2rng_data_read;
	np->hwrng.priv = (unsigned long) np;

	err = hwrng_register(&np->hwrng);
	if (err)
		goto out_free_units;

	dev_set_drvdata(&op->dev, np);

	schedule_delayed_work(&np->work, 0);

	return 0;

out_free_units:
	kfree(np->units);
	np->units = NULL;

out_hvapi_unregister:
	sun4v_hvapi_unregister(HV_GRP_RNG);

out_free:
	kfree(np);
out:
	return err;
}

static int __devexit n2rng_remove(struct platform_device *op)
{
	struct n2rng *np = dev_get_drvdata(&op->dev);

	np->flags |= N2RNG_FLAG_SHUTDOWN;

	cancel_delayed_work_sync(&np->work);

	hwrng_unregister(&np->hwrng);

	sun4v_hvapi_unregister(HV_GRP_RNG);

	kfree(np->units);
	np->units = NULL;

	kfree(np);

	dev_set_drvdata(&op->dev, NULL);

	return 0;
}

static const struct of_device_id n2rng_match[] = {
	{
		.name		= "random-number-generator",
		.compatible	= "SUNW,n2-rng",
	},
	{
		.name		= "random-number-generator",
		.compatible	= "SUNW,vf-rng",
		.data		= (void *) 1,
	},
	{},
};
MODULE_DEVICE_TABLE(of, n2rng_match);

static struct platform_driver n2rng_driver = {
	.driver = {
		.name = "n2rng",
		.owner = THIS_MODULE,
		.of_match_table = n2rng_match,
	},
	.probe		= n2rng_probe,
	.remove		= __devexit_p(n2rng_remove),
};

static int __init n2rng_init(void)
{
	return platform_driver_register(&n2rng_driver);
}

static void __exit n2rng_exit(void)
{
	platform_driver_unregister(&n2rng_driver);
}

module_init(n2rng_init);
module_exit(n2rng_exit);<|MERGE_RESOLUTION|>--- conflicted
+++ resolved
@@ -619,29 +619,18 @@
 		pr_info("%s", version);
 }
 
-<<<<<<< HEAD
-static int __devinit n2rng_probe(struct platform_device *op)
-{
-=======
 static const struct of_device_id n2rng_match[];
 static int __devinit n2rng_probe(struct platform_device *op)
 {
 	const struct of_device_id *match;
->>>>>>> d762f438
 	int victoria_falls;
 	int err = -ENOMEM;
 	struct n2rng *np;
 
-<<<<<<< HEAD
-	if (!op->dev.of_match)
-		return -EINVAL;
-	victoria_falls = (op->dev.of_match->data != NULL);
-=======
 	match = of_match_device(n2rng_match, &op->dev);
 	if (!match)
 		return -EINVAL;
 	victoria_falls = (match->data != NULL);
->>>>>>> d762f438
 
 	n2rng_driver_version();
 	np = kzalloc(sizeof(*np), GFP_KERNEL);
