
# This file exists solely to be include in Kconfig.adi
# It's a bit of hurry-ed-up job; many symbols need to be depended
# on I2C or SPI, but that can be done later; the ADI image has
# these symbols enabled anyway

config IIO_ALL_ADI_DRIVERS
	tristate "Build all Analog Devices IIO Drivers"
	imply IIO_BUFFER
	imply IIO_SW_DEVICE
	imply IIO_SW_TRIGGER
	imply IIO_TRIGGERED_EVENT
	imply IIO_HRTIMER_TRIGGER
	imply IIO_INTERRUPT_TRIGGER
	imply IIO_SYSFS_TRIGGER
	imply IIO_TIGHTLOOP_TRIGGER
	imply IIO_BUFFER_CB
	imply IIO_BUFFER_DMA
	imply IIO_BUFFER_DMAENGINE
	imply IIO_BUFFER_HW_CONSUMER
	imply IIO_KFIFO_BUF
	imply IIO_TRIGGERED_BUFFER
	imply ALTERA_ARRIA10_JESD204_PHY if ARCH_INTEL_SOCFPGA
	imply ADIS16201
	imply ADIS16209
	imply ADXL313_I2C if I2C
	imply ADXL313_SPI if SPI
	imply ADXL345_I2C if I2C
	imply ADXL345_SPI if SPI
	imply ADXL355_I2C if I2C
	imply ADXL355_SPI if SPI
	imply ADXL367_I2C if I2C
	imply ADXL367_SPI if SPI
	imply ADXL372_I2C if I2C
	imply ADXL372_SPI if SPI
	imply AD400X
	imply AD4630
	imply AD4130
	imply AD4134
	imply AD6676
	imply AD7091R5
	imply AD7124
	imply AD7173
	imply AD7266
	imply AD7291
	imply AD7293
	imply AD7298
	imply AD738X
	imply AD7923
	imply AD7949
	imply AD7476
	imply AD7606_IFACE_PARALLEL
	imply AD7606_IFACE_SPI
	imply AD7766
	imply AD7768
	imply AD7768_1
	imply AD7791
	imply AD7793
	imply AD7887
	imply AD799X
	imply AD9963
	imply CF_AXI_ADC
	imply AD9208
	imply AD9081
	imply AD9083
	imply AD9361
	imply AD9361_EXT_BAND_CONTROL
	imply AD9371
	imply ADAQ8092
	imply ADAR1000
	imply ADAR3000
	imply ADRV9009
	imply ADRV9001
	imply AD9467
	imply AD9680
	imply ADMC
	imply CF_AXI_TDD
	imply AXI_PULSE_CAPTURE
	imply AXI_FMCADC5_SYNC
	imply XILINX_XADC if (ARCH_ZYNQ || ARCH_ZYNQMP || MICROBLAZE)
	imply LTC2497
	imply LTC2308
	imply LTC2387
	imply AD8366
	imply ADA4250
	imply HMC425
	imply AD5270
	imply AD5360
	imply AD5380
	imply AD5421
	imply AD5624R_SPI if SPI
	imply AD3552R
	imply AD5064
	imply AD5504
	imply AD5446
	imply AD5449
	imply AD5592R_BASE
	imply AD5592R
	imply AD5593R
	imply AD5755
	imply AD5758
	imply AD5761
	imply AD5764
	imply AD5766
	imply AD5770R
	imply AD5791
	imply AD5686
	imply AD5686_SPI if SPI
	imply AD5696_I2C if I2C
	imply AD7303
	imply AD8801
	imply AD9508
	imply AD9517
	imply AD9523
	imply AD9528
	imply AD9548
	imply ADF4159
	imply ADF4350
	imply ADF4360
	imply ADF4371
	imply ADF4377
	imply ADF5355
	imply ADL5960
	imply ADMV1013
	imply ADMV1014
	imply ADMV4420
	imply ADMV8818
	imply ADRF6780
	imply CF_AXI_DDS
	imply CF_AXI_DDS_AD9122
	imply CF_AXI_DDS_AD9144
	imply CF_AXI_DDS_AD9739A
	imply CF_AXI_DDS_AD9783
	imply HMC7044
	imply CF_AXI_DDS_AD9162
	imply CF_AXI_DDS_AD9172
	imply AD916X_AMP
	imply M2K_DAC
	imply ADIS16080
	imply ADIS16130
	imply ADIS16136
	imply ADIS16260
	imply ADIS16400
	imply ADIS16460
	imply ADIS16475
	imply ADIS16480
	imply M2K_LOGIC_ANALYZER
	imply AD5272
	imply IIO_REGMAP_I2C
	imply IIO_REGMAP_SPI
	imply AD2S1200
	imply LTC1660
	imply LTC2983
	imply ADIS16203
	imply ADIS16240
	imply AD7780
	imply AD7816
	imply AD7192
	imply AD7280
	imply AD7292
	imply ADT7316
	imply ADT7316_SPI if SPI
	imply ADT7316_I2C if I2C
	imply AD7150
	imply AD7152
	imply AD7746
	imply AD9832
	imply AD9834
	imply AD5933
	imply ADE7854
	imply ADE7854_I2C if I2C
	imply ADE7854_SPI if SPI
	imply AD2S90
	imply AD2S1210
	imply LTC6952
	imply LTC2471
	imply LTC2496
	imply LTC2632
	imply LTC2485
	imply ADXRS290
	imply ADXRS450
	imply AXI_JESD204_TX
	imply AXI_JESD204_RX
	imply AXI_ADXCVR
	imply ONE_BIT_ADC_DAC
	imply ADUX1020
	imply IIO_GEN_MUX
	imply AD74115
	imply AD74413R
	imply ADI_IIO_FAKEDEV
	imply LTC2688
	imply MAX11410
<<<<<<< HEAD
	imply AD5110
=======
	imply MAX31865
>>>>>>> a2fd4332
<|MERGE_RESOLUTION|>--- conflicted
+++ resolved
@@ -190,8 +190,5 @@
 	imply ADI_IIO_FAKEDEV
 	imply LTC2688
 	imply MAX11410
-<<<<<<< HEAD
 	imply AD5110
-=======
-	imply MAX31865
->>>>>>> a2fd4332
+	imply MAX31865