--- conflicted
+++ resolved
@@ -338,11 +338,7 @@
 int st_lsm6dsx_read_fifo(struct st_lsm6dsx_hw *hw)
 {
 	struct st_lsm6dsx_sensor *acc_sensor, *gyro_sensor, *ext_sensor = NULL;
-<<<<<<< HEAD
-	int err, acc_sip, gyro_sip, ts_sip, ext_sip, read_len, offset;
-=======
 	int err, sip, acc_sip, gyro_sip, ts_sip, ext_sip, read_len, offset;
->>>>>>> 04d5ce62
 	u16 fifo_len, pattern_len = hw->sip * ST_LSM6DSX_SAMPLE_SIZE;
 	u16 fifo_diff_mask = hw->settings->fifo_ops.fifo_diff.mask;
 	u8 gyro_buff[ST_LSM6DSX_IIO_BUFF_SIZE];
@@ -407,11 +403,7 @@
 		sip = 0;
 
 		while (acc_sip > 0 || gyro_sip > 0 || ext_sip > 0) {
-<<<<<<< HEAD
-			if (gyro_sip > 0) {
-=======
 			if (gyro_sip > 0 && !(sip % gyro_sensor->decimator)) {
->>>>>>> 04d5ce62
 				memcpy(gyro_buff, &hw->buff[offset],
 				       ST_LSM6DSX_SAMPLE_SIZE);
 				offset += ST_LSM6DSX_SAMPLE_SIZE;
@@ -421,11 +413,7 @@
 				       ST_LSM6DSX_SAMPLE_SIZE);
 				offset += ST_LSM6DSX_SAMPLE_SIZE;
 			}
-<<<<<<< HEAD
-			if (ext_sip > 0) {
-=======
 			if (ext_sip > 0 && !(sip % ext_sensor->decimator)) {
->>>>>>> 04d5ce62
 				memcpy(ext_buff, &hw->buff[offset],
 				       ST_LSM6DSX_SAMPLE_SIZE);
 				offset += ST_LSM6DSX_SAMPLE_SIZE;
@@ -465,12 +453,6 @@
 				iio_push_to_buffers_with_timestamp(
 					hw->iio_devs[ST_LSM6DSX_ID_ACC],
 					acc_buff, acc_sensor->ts_ref + ts);
-<<<<<<< HEAD
-			if (ext_sip-- > 0)
-				iio_push_to_buffers_with_timestamp(
-					hw->iio_devs[ST_LSM6DSX_ID_EXT0],
-					ext_buff, ext_sensor->ts_ref + ts);
-=======
 				acc_sip--;
 			}
 			if (ext_sip > 0 && !(sip % ext_sensor->decimator)) {
@@ -480,7 +462,6 @@
 				ext_sip--;
 			}
 			sip++;
->>>>>>> 04d5ce62
 		}
 	}
 
