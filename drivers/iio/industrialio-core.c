// SPDX-License-Identifier: GPL-2.0-only
/* The industrial I/O core
 *
 * Copyright (c) 2008 Jonathan Cameron
 *
 * Based on elements of hwmon and input subsystems.
 */

#define pr_fmt(fmt) "iio-core: " fmt

#include <linux/kernel.h>
#include <linux/module.h>
#include <linux/idr.h>
#include <linux/kdev_t.h>
#include <linux/err.h>
#include <linux/device.h>
#include <linux/fs.h>
#include <linux/poll.h>
#include <linux/property.h>
#include <linux/sched.h>
#include <linux/wait.h>
#include <linux/cdev.h>
#include <linux/slab.h>
#include <linux/anon_inodes.h>
#include <linux/debugfs.h>
#include <linux/mutex.h>
#include <linux/iio/iio.h>
#include "iio_core.h"
#include "iio_core_trigger.h"
#include <linux/iio/sysfs.h>
#include <linux/iio/events.h>
#include <linux/iio/buffer.h>
#include <linux/iio/buffer_impl.h>

/* IDA to assign each registered device a unique id */
static DEFINE_IDA(iio_ida);

static dev_t iio_devt;

#define IIO_DEV_MAX 256
struct bus_type iio_bus_type = {
	.name = "iio",
};
EXPORT_SYMBOL(iio_bus_type);

static struct dentry *iio_debugfs_dentry;

static const char * const iio_direction[] = {
	[0] = "in",
	[1] = "out",
};

static const char * const iio_chan_type_name_spec[] = {
	[IIO_VOLTAGE] = "voltage",
	[IIO_CURRENT] = "current",
	[IIO_POWER] = "power",
	[IIO_ACCEL] = "accel",
	[IIO_ANGL_VEL] = "anglvel",
	[IIO_MAGN] = "magn",
	[IIO_LIGHT] = "illuminance",
	[IIO_INTENSITY] = "intensity",
	[IIO_PROXIMITY] = "proximity",
	[IIO_TEMP] = "temp",
	[IIO_INCLI] = "incli",
	[IIO_ROT] = "rot",
	[IIO_ANGL] = "angl",
	[IIO_TIMESTAMP] = "timestamp",
	[IIO_CAPACITANCE] = "capacitance",
	[IIO_ALTVOLTAGE] = "altvoltage",
	[IIO_CCT] = "cct",
	[IIO_PRESSURE] = "pressure",
	[IIO_HUMIDITYRELATIVE] = "humidityrelative",
	[IIO_ACTIVITY] = "activity",
	[IIO_STEPS] = "steps",
	[IIO_ENERGY] = "energy",
	[IIO_DISTANCE] = "distance",
	[IIO_VELOCITY] = "velocity",
	[IIO_CONCENTRATION] = "concentration",
	[IIO_RESISTANCE] = "resistance",
	[IIO_PH] = "ph",
	[IIO_UVINDEX] = "uvindex",
	[IIO_ELECTRICALCONDUCTIVITY] = "electricalconductivity",
	[IIO_COUNT] = "count",
	[IIO_INDEX] = "index",
	[IIO_GRAVITY]  = "gravity",
	[IIO_POSITIONRELATIVE]  = "positionrelative",
	[IIO_PHASE] = "phase",
<<<<<<< HEAD
	[IIO_GENERIC_DATA] = "data",
	[IIO_FLAGS] = "flags",
=======
	[IIO_MASSCONCENTRATION] = "massconcentration",
>>>>>>> 043f8a22
};

static const char * const iio_modifier_names[] = {
	[IIO_MOD_X] = "x",
	[IIO_MOD_Y] = "y",
	[IIO_MOD_Z] = "z",
	[IIO_MOD_X_AND_Y] = "x&y",
	[IIO_MOD_X_AND_Z] = "x&z",
	[IIO_MOD_Y_AND_Z] = "y&z",
	[IIO_MOD_X_AND_Y_AND_Z] = "x&y&z",
	[IIO_MOD_X_OR_Y] = "x|y",
	[IIO_MOD_X_OR_Z] = "x|z",
	[IIO_MOD_Y_OR_Z] = "y|z",
	[IIO_MOD_X_OR_Y_OR_Z] = "x|y|z",
	[IIO_MOD_ROOT_SUM_SQUARED_X_Y] = "sqrt(x^2+y^2)",
	[IIO_MOD_SUM_SQUARED_X_Y_Z] = "x^2+y^2+z^2",
	[IIO_MOD_LIGHT_BOTH] = "both",
	[IIO_MOD_LIGHT_IR] = "ir",
	[IIO_MOD_LIGHT_CLEAR] = "clear",
	[IIO_MOD_LIGHT_RED] = "red",
	[IIO_MOD_LIGHT_GREEN] = "green",
	[IIO_MOD_LIGHT_BLUE] = "blue",
	[IIO_MOD_LIGHT_UV] = "uv",
	[IIO_MOD_LIGHT_DUV] = "duv",
	[IIO_MOD_QUATERNION] = "quaternion",
	[IIO_MOD_TEMP_AMBIENT] = "ambient",
	[IIO_MOD_TEMP_OBJECT] = "object",
	[IIO_MOD_NORTH_MAGN] = "from_north_magnetic",
	[IIO_MOD_NORTH_TRUE] = "from_north_true",
	[IIO_MOD_NORTH_MAGN_TILT_COMP] = "from_north_magnetic_tilt_comp",
	[IIO_MOD_NORTH_TRUE_TILT_COMP] = "from_north_true_tilt_comp",
	[IIO_MOD_RUNNING] = "running",
	[IIO_MOD_JOGGING] = "jogging",
	[IIO_MOD_WALKING] = "walking",
	[IIO_MOD_STILL] = "still",
	[IIO_MOD_ROOT_SUM_SQUARED_X_Y_Z] = "sqrt(x^2+y^2+z^2)",
	[IIO_MOD_I] = "i",
	[IIO_MOD_Q] = "q",
	[IIO_MOD_CO2] = "co2",
	[IIO_MOD_VOC] = "voc",
	[IIO_MOD_PM1] = "pm1",
	[IIO_MOD_PM2P5] = "pm2p5",
	[IIO_MOD_PM4] = "pm4",
	[IIO_MOD_PM10] = "pm10",
};

/* relies on pairs of these shared then separate */
static const char * const iio_chan_info_postfix[] = {
	[IIO_CHAN_INFO_RAW] = "raw",
	[IIO_CHAN_INFO_PROCESSED] = "input",
	[IIO_CHAN_INFO_SCALE] = "scale",
	[IIO_CHAN_INFO_OFFSET] = "offset",
	[IIO_CHAN_INFO_CALIBSCALE] = "calibscale",
	[IIO_CHAN_INFO_CALIBBIAS] = "calibbias",
	[IIO_CHAN_INFO_CALIBPHASE] = "calibphase",
	[IIO_CHAN_INFO_PEAK] = "peak_raw",
	[IIO_CHAN_INFO_PEAK_SCALE] = "peak_scale",
	[IIO_CHAN_INFO_QUADRATURE_CORRECTION_RAW] = "quadrature_correction_raw",
	[IIO_CHAN_INFO_AVERAGE_RAW] = "mean_raw",
	[IIO_CHAN_INFO_LOW_PASS_FILTER_3DB_FREQUENCY]
	= "filter_low_pass_3db_frequency",
	[IIO_CHAN_INFO_HIGH_PASS_FILTER_3DB_FREQUENCY]
	= "filter_high_pass_3db_frequency",
	[IIO_CHAN_INFO_SAMP_FREQ] = "sampling_frequency",
	[IIO_CHAN_INFO_FREQUENCY] = "frequency",
	[IIO_CHAN_INFO_PHASE] = "phase",
	[IIO_CHAN_INFO_HARDWAREGAIN] = "hardwaregain",
	[IIO_CHAN_INFO_HYSTERESIS] = "hysteresis",
	[IIO_CHAN_INFO_INT_TIME] = "integration_time",
	[IIO_CHAN_INFO_ENABLE] = "en",
	[IIO_CHAN_INFO_CALIBHEIGHT] = "calibheight",
	[IIO_CHAN_INFO_CALIBWEIGHT] = "calibweight",
	[IIO_CHAN_INFO_DEBOUNCE_COUNT] = "debounce_count",
	[IIO_CHAN_INFO_DEBOUNCE_TIME] = "debounce_time",
	[IIO_CHAN_INFO_CALIBEMISSIVITY] = "calibemissivity",
	[IIO_CHAN_INFO_OVERSAMPLING_RATIO] = "oversampling_ratio",
};

/**
 * iio_find_channel_from_si() - get channel from its scan index
 * @indio_dev:		device
 * @si:			scan index to match
 */
const struct iio_chan_spec
*iio_find_channel_from_si(struct iio_dev *indio_dev, int si)
{
	int i;

	for (i = 0; i < indio_dev->num_channels; i++)
		if (indio_dev->channels[i].scan_index == si)
			return &indio_dev->channels[i];
	return NULL;
}

/* This turns up an awful lot */
ssize_t iio_read_const_attr(struct device *dev,
			    struct device_attribute *attr,
			    char *buf)
{
	return sprintf(buf, "%s\n", to_iio_const_attr(attr)->string);
}
EXPORT_SYMBOL(iio_read_const_attr);

static int iio_device_set_clock(struct iio_dev *indio_dev, clockid_t clock_id)
{
	int ret;
	const struct iio_event_interface *ev_int = indio_dev->event_interface;

	ret = mutex_lock_interruptible(&indio_dev->mlock);
	if (ret)
		return ret;
	if ((ev_int && iio_event_enabled(ev_int)) ||
	    iio_buffer_enabled(indio_dev)) {
		mutex_unlock(&indio_dev->mlock);
		return -EBUSY;
	}
	indio_dev->clock_id = clock_id;
	mutex_unlock(&indio_dev->mlock);

	return 0;
}

/**
 * iio_get_time_ns() - utility function to get a time stamp for events etc
 * @indio_dev: device
 */
s64 iio_get_time_ns(const struct iio_dev *indio_dev)
{
	struct timespec64 tp;

	switch (iio_device_get_clock(indio_dev)) {
	case CLOCK_REALTIME:
		return ktime_get_real_ns();
	case CLOCK_MONOTONIC:
		return ktime_get_ns();
	case CLOCK_MONOTONIC_RAW:
		return ktime_get_raw_ns();
	case CLOCK_REALTIME_COARSE:
		return ktime_to_ns(ktime_get_coarse_real());
	case CLOCK_MONOTONIC_COARSE:
		ktime_get_coarse_ts64(&tp);
		return timespec64_to_ns(&tp);
	case CLOCK_BOOTTIME:
		return ktime_get_boottime_ns();
	case CLOCK_TAI:
		return ktime_get_clocktai_ns();
	default:
		BUG();
	}
}
EXPORT_SYMBOL(iio_get_time_ns);

/**
 * iio_get_time_res() - utility function to get time stamp clock resolution in
 *                      nano seconds.
 * @indio_dev: device
 */
unsigned int iio_get_time_res(const struct iio_dev *indio_dev)
{
	switch (iio_device_get_clock(indio_dev)) {
	case CLOCK_REALTIME:
	case CLOCK_MONOTONIC:
	case CLOCK_MONOTONIC_RAW:
	case CLOCK_BOOTTIME:
	case CLOCK_TAI:
		return hrtimer_resolution;
	case CLOCK_REALTIME_COARSE:
	case CLOCK_MONOTONIC_COARSE:
		return LOW_RES_NSEC;
	default:
		BUG();
	}
}
EXPORT_SYMBOL(iio_get_time_res);

static int __init iio_init(void)
{
	int ret;

	/* Register sysfs bus */
	ret  = bus_register(&iio_bus_type);
	if (ret < 0) {
		pr_err("could not register bus type\n");
		goto error_nothing;
	}

	ret = alloc_chrdev_region(&iio_devt, 0, IIO_DEV_MAX, "iio");
	if (ret < 0) {
		pr_err("failed to allocate char dev region\n");
		goto error_unregister_bus_type;
	}

	iio_debugfs_dentry = debugfs_create_dir("iio", NULL);

	return 0;

error_unregister_bus_type:
	bus_unregister(&iio_bus_type);
error_nothing:
	return ret;
}

static void __exit iio_exit(void)
{
	if (iio_devt)
		unregister_chrdev_region(iio_devt, IIO_DEV_MAX);
	bus_unregister(&iio_bus_type);
	debugfs_remove(iio_debugfs_dentry);
}

#if defined(CONFIG_DEBUG_FS)
static ssize_t iio_debugfs_read_reg(struct file *file, char __user *userbuf,
			      size_t count, loff_t *ppos)
{
	struct iio_dev *indio_dev = file->private_data;
	unsigned val = 0;
	int ret;

	if (*ppos > 0)
		return simple_read_from_buffer(userbuf, count, ppos,
					       indio_dev->read_buf,
					       indio_dev->read_buf_len);

	ret = indio_dev->info->debugfs_reg_access(indio_dev,
						  indio_dev->cached_reg_addr,
						  0, &val);
	if (ret) {
		dev_err(indio_dev->dev.parent, "%s: read failed\n", __func__);
		return ret;
	}

	indio_dev->read_buf_len = snprintf(indio_dev->read_buf,
					   sizeof(indio_dev->read_buf),
					   "0x%X\n", val);

	return simple_read_from_buffer(userbuf, count, ppos,
				       indio_dev->read_buf,
				       indio_dev->read_buf_len);
}

static ssize_t iio_debugfs_write_reg(struct file *file,
		     const char __user *userbuf, size_t count, loff_t *ppos)
{
	struct iio_dev *indio_dev = file->private_data;
	unsigned reg, val;
	char buf[80];
	int ret;

	count = min_t(size_t, count, (sizeof(buf)-1));
	if (copy_from_user(buf, userbuf, count))
		return -EFAULT;

	buf[count] = 0;

	ret = sscanf(buf, "%i %i", &reg, &val);

	switch (ret) {
	case 1:
		indio_dev->cached_reg_addr = reg;
		break;
	case 2:
		indio_dev->cached_reg_addr = reg;
		ret = indio_dev->info->debugfs_reg_access(indio_dev, reg,
							  val, NULL);
		if (ret) {
			dev_err(indio_dev->dev.parent, "%s: write failed\n",
				__func__);
			return ret;
		}
		break;
	default:
		return -EINVAL;
	}

	return count;
}

static const struct file_operations iio_debugfs_reg_fops = {
	.open = simple_open,
	.read = iio_debugfs_read_reg,
	.write = iio_debugfs_write_reg,
};

static void iio_device_unregister_debugfs(struct iio_dev *indio_dev)
{
	debugfs_remove_recursive(indio_dev->debugfs_dentry);
}

static void iio_device_register_debugfs(struct iio_dev *indio_dev)
{
	if (indio_dev->info->debugfs_reg_access == NULL)
		return;

	if (!iio_debugfs_dentry)
		return;

	indio_dev->debugfs_dentry =
		debugfs_create_dir(dev_name(&indio_dev->dev),
				   iio_debugfs_dentry);

	debugfs_create_file("direct_reg_access", 0644,
			    indio_dev->debugfs_dentry, indio_dev,
			    &iio_debugfs_reg_fops);
}
#else
static void iio_device_register_debugfs(struct iio_dev *indio_dev)
{
}

static void iio_device_unregister_debugfs(struct iio_dev *indio_dev)
{
}
#endif /* CONFIG_DEBUG_FS */

static ssize_t iio_read_channel_ext_info(struct device *dev,
				     struct device_attribute *attr,
				     char *buf)
{
	struct iio_dev *indio_dev = dev_to_iio_dev(dev);
	struct iio_dev_attr *this_attr = to_iio_dev_attr(attr);
	const struct iio_chan_spec_ext_info *ext_info;

	ext_info = &this_attr->c->ext_info[this_attr->address];

	return ext_info->read(indio_dev, ext_info->private, this_attr->c, buf);
}

static ssize_t iio_write_channel_ext_info(struct device *dev,
				     struct device_attribute *attr,
				     const char *buf,
					 size_t len)
{
	struct iio_dev *indio_dev = dev_to_iio_dev(dev);
	struct iio_dev_attr *this_attr = to_iio_dev_attr(attr);
	const struct iio_chan_spec_ext_info *ext_info;

	ext_info = &this_attr->c->ext_info[this_attr->address];

	return ext_info->write(indio_dev, ext_info->private,
			       this_attr->c, buf, len);
}

ssize_t iio_enum_available_read(struct iio_dev *indio_dev,
	uintptr_t priv, const struct iio_chan_spec *chan, char *buf)
{
	const struct iio_enum *e = (const struct iio_enum *)priv;
	unsigned int i;
	size_t len = 0;

	if (!e->num_items)
		return 0;

	for (i = 0; i < e->num_items; ++i) {
		if (e->items[i])
			len += scnprintf(buf + len, PAGE_SIZE - len, "%s ", e->items[i]);
	}

	/* replace last space with a newline */
	buf[len - 1] = '\n';

	return len;
}
EXPORT_SYMBOL_GPL(iio_enum_available_read);

ssize_t iio_enum_read(struct iio_dev *indio_dev,
	uintptr_t priv, const struct iio_chan_spec *chan, char *buf)
{
	const struct iio_enum *e = (const struct iio_enum *)priv;
	int i;

	if (!e->get)
		return -EINVAL;

	i = e->get(indio_dev, chan);
	if (i < 0)
		return i;
	else if (i >= e->num_items || !e->items[i])
		return -EINVAL;

	return snprintf(buf, PAGE_SIZE, "%s\n", e->items[i]);
}
EXPORT_SYMBOL_GPL(iio_enum_read);

ssize_t iio_enum_write(struct iio_dev *indio_dev,
	uintptr_t priv, const struct iio_chan_spec *chan, const char *buf,
	size_t len)
{
	const struct iio_enum *e = (const struct iio_enum *)priv;
	unsigned int i;
	int ret;

	if (!e->set)
		return -EINVAL;

	for (i = 0; i < e->num_items; i++) {
		if (e->items[i] && sysfs_streq(buf, e->items[i]))
			break;
	}

	if (i == e->num_items)
		return -EINVAL;

	ret = e->set(indio_dev, chan, i);
	return ret ? ret : len;
}
EXPORT_SYMBOL_GPL(iio_enum_write);

static const struct iio_mount_matrix iio_mount_idmatrix = {
	.rotation = {
		"1", "0", "0",
		"0", "1", "0",
		"0", "0", "1"
	}
};

static int iio_setup_mount_idmatrix(const struct device *dev,
				    struct iio_mount_matrix *matrix)
{
	*matrix = iio_mount_idmatrix;
	dev_info(dev, "mounting matrix not found: using identity...\n");
	return 0;
}

ssize_t iio_show_mount_matrix(struct iio_dev *indio_dev, uintptr_t priv,
			      const struct iio_chan_spec *chan, char *buf)
{
	const struct iio_mount_matrix *mtx = ((iio_get_mount_matrix_t *)
					      priv)(indio_dev, chan);

	if (IS_ERR(mtx))
		return PTR_ERR(mtx);

	if (!mtx)
		mtx = &iio_mount_idmatrix;

	return snprintf(buf, PAGE_SIZE, "%s, %s, %s; %s, %s, %s; %s, %s, %s\n",
			mtx->rotation[0], mtx->rotation[1], mtx->rotation[2],
			mtx->rotation[3], mtx->rotation[4], mtx->rotation[5],
			mtx->rotation[6], mtx->rotation[7], mtx->rotation[8]);
}
EXPORT_SYMBOL_GPL(iio_show_mount_matrix);

/**
 * iio_read_mount_matrix() - retrieve iio device mounting matrix from
 *                           device "mount-matrix" property
 * @dev:	device the mounting matrix property is assigned to
 * @propname:	device specific mounting matrix property name
 * @matrix:	where to store retrieved matrix
 *
 * If device is assigned no mounting matrix property, a default 3x3 identity
 * matrix will be filled in.
 *
 * Return: 0 if success, or a negative error code on failure.
 */
int iio_read_mount_matrix(struct device *dev, const char *propname,
			  struct iio_mount_matrix *matrix)
{
	size_t len = ARRAY_SIZE(iio_mount_idmatrix.rotation);
	int err;

	err = device_property_read_string_array(dev, propname,
						matrix->rotation, len);
	if (err == len)
		return 0;

	if (err >= 0)
		/* Invalid number of matrix entries. */
		return -EINVAL;

	if (err != -EINVAL)
		/* Invalid matrix declaration format. */
		return err;

	/* Matrix was not declared at all: fallback to identity. */
	return iio_setup_mount_idmatrix(dev, matrix);
}
EXPORT_SYMBOL(iio_read_mount_matrix);

static ssize_t __iio_format_value(char *buf, size_t len, unsigned int type,
				  int size, const int *vals)
{
	unsigned long long tmp;
	int tmp0, tmp1;
	bool scale_db = false;

	switch (type) {
	case IIO_VAL_INT:
		return scnprintf(buf, len, "%d", vals[0]);
	case IIO_VAL_INT_PLUS_MICRO_DB:
		scale_db = true;
		/* fall through */
	case IIO_VAL_INT_PLUS_MICRO:
		if (vals[1] < 0)
			return scnprintf(buf, len, "-%d.%06u%s", abs(vals[0]),
					-vals[1], scale_db ? " dB" : "");
		else
			return scnprintf(buf, len, "%d.%06u%s", vals[0], vals[1],
					scale_db ? " dB" : "");
	case IIO_VAL_INT_PLUS_NANO:
		if (vals[1] < 0)
			return scnprintf(buf, len, "-%d.%09u", abs(vals[0]),
					-vals[1]);
		else
			return scnprintf(buf, len, "%d.%09u", vals[0], vals[1]);
	case IIO_VAL_FRACTIONAL:
		tmp = div_s64((s64)vals[0] * 1000000000LL, vals[1]);
		tmp1 = vals[1];
		tmp0 = (int)div_s64_rem(tmp, 1000000000, &tmp1);
		return scnprintf(buf, len, "%d.%09u", tmp0, abs(tmp1));
	case IIO_VAL_FRACTIONAL_LOG2:
		tmp = shift_right((s64)vals[0] * 1000000000LL, vals[1]);
		tmp0 = (int)div_s64_rem(tmp, 1000000000LL, &tmp1);
		return scnprintf(buf, len, "%d.%09u", tmp0, abs(tmp1));
	case IIO_VAL_INT_MULTIPLE:
	{
		int i;
		int l = 0;

		for (i = 0; i < size; ++i) {
			l += scnprintf(&buf[l], len - l, "%d ", vals[i]);
			if (l >= len)
				break;
		}
		return l;
	}
	case IIO_VAL_CHAR:
		return scnprintf(buf, len, "%c", (char)vals[0]);
	default:
		return 0;
	}
}

/**
 * iio_format_value() - Formats a IIO value into its string representation
 * @buf:	The buffer to which the formatted value gets written
 *		which is assumed to be big enough (i.e. PAGE_SIZE).
 * @type:	One of the IIO_VAL_* constants. This decides how the val
 *		and val2 parameters are formatted.
 * @size:	Number of IIO value entries contained in vals
 * @vals:	Pointer to the values, exact meaning depends on the
 *		type parameter.
 *
 * Return: 0 by default, a negative number on failure or the
 *	   total number of characters written for a type that belongs
 *	   to the IIO_VAL_* constant.
 */
ssize_t iio_format_value(char *buf, unsigned int type, int size, int *vals)
{
	ssize_t len;

	len = __iio_format_value(buf, PAGE_SIZE, type, size, vals);
	if (len >= PAGE_SIZE - 1)
		return -EFBIG;

	return len + sprintf(buf + len, "\n");
}
EXPORT_SYMBOL_GPL(iio_format_value);

static ssize_t iio_read_channel_info(struct device *dev,
				     struct device_attribute *attr,
				     char *buf)
{
	struct iio_dev *indio_dev = dev_to_iio_dev(dev);
	struct iio_dev_attr *this_attr = to_iio_dev_attr(attr);
	int vals[INDIO_MAX_RAW_ELEMENTS];
	int ret;
	int val_len = 2;

	if (indio_dev->info->read_raw_multi)
		ret = indio_dev->info->read_raw_multi(indio_dev, this_attr->c,
							INDIO_MAX_RAW_ELEMENTS,
							vals, &val_len,
							this_attr->address);
	else
		ret = indio_dev->info->read_raw(indio_dev, this_attr->c,
				    &vals[0], &vals[1], this_attr->address);

	if (ret < 0)
		return ret;

	return iio_format_value(buf, ret, val_len, vals);
}

static ssize_t iio_format_avail_list(char *buf, const int *vals,
				     int type, int length)
{
	int i;
	ssize_t len = 0;

	switch (type) {
	case IIO_VAL_INT:
		for (i = 0; i < length; i++) {
			len += __iio_format_value(buf + len, PAGE_SIZE - len,
						  type, 1, &vals[i]);
			if (len >= PAGE_SIZE)
				return -EFBIG;
			if (i < length - 1)
				len += scnprintf(buf + len, PAGE_SIZE - len,
						" ");
			else
				len += scnprintf(buf + len, PAGE_SIZE - len,
						"\n");
			if (len >= PAGE_SIZE)
				return -EFBIG;
		}
		break;
	default:
		for (i = 0; i < length / 2; i++) {
			len += __iio_format_value(buf + len, PAGE_SIZE - len,
						  type, 2, &vals[i * 2]);
			if (len >= PAGE_SIZE)
				return -EFBIG;
			if (i < length / 2 - 1)
				len += scnprintf(buf + len, PAGE_SIZE - len,
						" ");
			else
				len += scnprintf(buf + len, PAGE_SIZE - len,
						"\n");
			if (len >= PAGE_SIZE)
				return -EFBIG;
		}
	}

	return len;
}

static ssize_t iio_format_avail_range(char *buf, const int *vals, int type)
{
	int i;
	ssize_t len;

	len = snprintf(buf, PAGE_SIZE, "[");
	switch (type) {
	case IIO_VAL_INT:
		for (i = 0; i < 3; i++) {
			len += __iio_format_value(buf + len, PAGE_SIZE - len,
						  type, 1, &vals[i]);
			if (len >= PAGE_SIZE)
				return -EFBIG;
			if (i < 2)
				len += scnprintf(buf + len, PAGE_SIZE - len,
						" ");
			else
				len += scnprintf(buf + len, PAGE_SIZE - len,
						"]\n");
			if (len >= PAGE_SIZE)
				return -EFBIG;
		}
		break;
	default:
		for (i = 0; i < 3; i++) {
			len += __iio_format_value(buf + len, PAGE_SIZE - len,
						  type, 2, &vals[i * 2]);
			if (len >= PAGE_SIZE)
				return -EFBIG;
			if (i < 2)
				len += scnprintf(buf + len, PAGE_SIZE - len,
						" ");
			else
				len += scnprintf(buf + len, PAGE_SIZE - len,
						"]\n");
			if (len >= PAGE_SIZE)
				return -EFBIG;
		}
	}

	return len;
}

static ssize_t iio_read_channel_info_avail(struct device *dev,
					   struct device_attribute *attr,
					   char *buf)
{
	struct iio_dev *indio_dev = dev_to_iio_dev(dev);
	struct iio_dev_attr *this_attr = to_iio_dev_attr(attr);
	const int *vals;
	int ret;
	int length;
	int type;

	ret = indio_dev->info->read_avail(indio_dev, this_attr->c,
					  &vals, &type, &length,
					  this_attr->address);

	if (ret < 0)
		return ret;
	switch (ret) {
	case IIO_AVAIL_LIST:
		return iio_format_avail_list(buf, vals, type, length);
	case IIO_AVAIL_RANGE:
		return iio_format_avail_range(buf, vals, type);
	default:
		return -EINVAL;
	}
}

/**
 * __iio_str_to_fixpoint() - Parse a fixed-point number from a string
 * @str: The string to parse
 * @fract_mult: Multiplier for the first decimal place, should be a power of 10
 * @integer: The integer part of the number
 * @fract: The fractional part of the number
 * @scale_db: True if this should parse as dB
 *
 * Returns 0 on success, or a negative error code if the string could not be
 * parsed.
 */
static int __iio_str_to_fixpoint(const char *str, int fract_mult,
				 int *integer, int *fract, bool scale_db)
{
	int i = 0, f = 0;
	bool integer_part = true, negative = false;

	if (fract_mult == 0) {
		*fract = 0;

		return kstrtoint(str, 0, integer);
	}

	if (str[0] == '-') {
		negative = true;
		str++;
	} else if (str[0] == '+') {
		str++;
	}

	while (*str) {
		if ('0' <= *str && *str <= '9') {
			if (integer_part) {
				i = i * 10 + *str - '0';
			} else {
				f += fract_mult * (*str - '0');
				fract_mult /= 10;
			}
		} else if (*str == '\n') {
			if (*(str + 1) == '\0')
				break;
			else
				return -EINVAL;
		} else if (!strncmp(str, " dB", sizeof(" dB") - 1) && scale_db) {
			/* Ignore the dB suffix */
			str += sizeof(" dB") - 1;
			continue;
		} else if (!strncmp(str, "dB", sizeof("dB") - 1) && scale_db) {
			/* Ignore the dB suffix */
			str += sizeof("dB") - 1;
			continue;
		} else if (*str == '.' && integer_part) {
			integer_part = false;
		} else {
			return -EINVAL;
		}
		str++;
	}

	if (negative) {
		if (i)
			i = -i;
		else
			f = -f;
	}

	*integer = i;
	*fract = f;

	return 0;
}

/**
 * iio_str_to_fixpoint() - Parse a fixed-point number from a string
 * @str: The string to parse
 * @fract_mult: Multiplier for the first decimal place, should be a power of 10
 * @integer: The integer part of the number
 * @fract: The fractional part of the number
 *
 * Returns 0 on success, or a negative error code if the string could not be
 * parsed.
 */
int iio_str_to_fixpoint(const char *str, int fract_mult,
			int *integer, int *fract)
{
	return __iio_str_to_fixpoint(str, fract_mult, integer, fract, false);
}
EXPORT_SYMBOL_GPL(iio_str_to_fixpoint);

static ssize_t iio_write_channel_info(struct device *dev,
				      struct device_attribute *attr,
				      const char *buf,
				      size_t len)
{
	struct iio_dev *indio_dev = dev_to_iio_dev(dev);
	struct iio_dev_attr *this_attr = to_iio_dev_attr(attr);
	int ret, fract_mult = 100000;
	int integer, fract = 0;
	bool is_char = false;
	bool scale_db = false;

	/* Assumes decimal - precision based on number of digits */
	if (!indio_dev->info->write_raw)
		return -EINVAL;

	if (indio_dev->info->write_raw_get_fmt)
		switch (indio_dev->info->write_raw_get_fmt(indio_dev,
			this_attr->c, this_attr->address)) {
		case IIO_VAL_INT:
			fract_mult = 0;
			break;
		case IIO_VAL_INT_PLUS_MICRO_DB:
			scale_db = true;
			/* fall through */
		case IIO_VAL_INT_PLUS_MICRO:
			fract_mult = 100000;
			break;
		case IIO_VAL_INT_PLUS_NANO:
			fract_mult = 100000000;
			break;
		case IIO_VAL_CHAR:
			is_char = true;
			break;
		default:
			return -EINVAL;
		}

	if (is_char) {
		char ch;

		if (sscanf(buf, "%c", &ch) != 1)
			return -EINVAL;
		integer = ch;
	} else {
		ret = __iio_str_to_fixpoint(buf, fract_mult, &integer, &fract,
					    scale_db);
		if (ret)
			return ret;
	}

	ret = indio_dev->info->write_raw(indio_dev, this_attr->c,
					 integer, fract, this_attr->address);
	if (ret)
		return ret;

	return len;
}

static
int __iio_device_attr_init(struct device_attribute *dev_attr,
			   const char *postfix,
			   struct iio_chan_spec const *chan,
			   ssize_t (*readfunc)(struct device *dev,
					       struct device_attribute *attr,
					       char *buf),
			   ssize_t (*writefunc)(struct device *dev,
						struct device_attribute *attr,
						const char *buf,
						size_t len),
			   enum iio_shared_by shared_by)
{
	int ret = 0;
	char *name = NULL;
	char *full_postfix;
	sysfs_attr_init(&dev_attr->attr);

	/* Build up postfix of <extend_name>_<modifier>_postfix */
	if (chan->modified && (shared_by == IIO_SEPARATE)) {
		if (chan->extend_name)
			full_postfix = kasprintf(GFP_KERNEL, "%s_%s_%s",
						 iio_modifier_names[chan
								    ->channel2],
						 chan->extend_name,
						 postfix);
		else
			full_postfix = kasprintf(GFP_KERNEL, "%s_%s",
						 iio_modifier_names[chan
								    ->channel2],
						 postfix);
	} else {
		if (chan->extend_name == NULL || shared_by != IIO_SEPARATE)
			full_postfix = kstrdup(postfix, GFP_KERNEL);
		else
			full_postfix = kasprintf(GFP_KERNEL,
						 "%s_%s",
						 chan->extend_name,
						 postfix);
	}
	if (full_postfix == NULL)
		return -ENOMEM;

	if (chan->differential) { /* Differential can not have modifier */
		switch (shared_by) {
		case IIO_SHARED_BY_ALL:
			name = kasprintf(GFP_KERNEL, "%s", full_postfix);
			break;
		case IIO_SHARED_BY_DIR:
			name = kasprintf(GFP_KERNEL, "%s_%s",
						iio_direction[chan->output],
						full_postfix);
			break;
		case IIO_SHARED_BY_TYPE:
			name = kasprintf(GFP_KERNEL, "%s_%s-%s_%s",
					    iio_direction[chan->output],
					    iio_chan_type_name_spec[chan->type],
					    iio_chan_type_name_spec[chan->type],
					    full_postfix);
			break;
		case IIO_SEPARATE:
			if (!chan->indexed) {
				WARN(1, "Differential channels must be indexed\n");
				ret = -EINVAL;
				goto error_free_full_postfix;
			}
			name = kasprintf(GFP_KERNEL,
					    "%s_%s%d-%s%d_%s",
					    iio_direction[chan->output],
					    iio_chan_type_name_spec[chan->type],
					    chan->channel,
					    iio_chan_type_name_spec[chan->type],
					    chan->channel2,
					    full_postfix);
			break;
		}
	} else { /* Single ended */
		switch (shared_by) {
		case IIO_SHARED_BY_ALL:
			name = kasprintf(GFP_KERNEL, "%s", full_postfix);
			break;
		case IIO_SHARED_BY_DIR:
			name = kasprintf(GFP_KERNEL, "%s_%s",
						iio_direction[chan->output],
						full_postfix);
			break;
		case IIO_SHARED_BY_TYPE:
			name = kasprintf(GFP_KERNEL, "%s_%s_%s",
					    iio_direction[chan->output],
					    iio_chan_type_name_spec[chan->type],
					    full_postfix);
			break;

		case IIO_SEPARATE:
			if (chan->indexed)
				name = kasprintf(GFP_KERNEL, "%s_%s%d_%s",
						    iio_direction[chan->output],
						    iio_chan_type_name_spec[chan->type],
						    chan->channel,
						    full_postfix);
			else
				name = kasprintf(GFP_KERNEL, "%s_%s_%s",
						    iio_direction[chan->output],
						    iio_chan_type_name_spec[chan->type],
						    full_postfix);
			break;
		}
	}
	if (name == NULL) {
		ret = -ENOMEM;
		goto error_free_full_postfix;
	}
	dev_attr->attr.name = name;

	if (readfunc) {
		dev_attr->attr.mode |= S_IRUGO;
		dev_attr->show = readfunc;
	}

	if (writefunc) {
		dev_attr->attr.mode |= S_IWUSR;
		dev_attr->store = writefunc;
	}

error_free_full_postfix:
	kfree(full_postfix);

	return ret;
}

static void __iio_device_attr_deinit(struct device_attribute *dev_attr)
{
	kfree(dev_attr->attr.name);
}

int __iio_add_chan_devattr(const char *postfix,
			   struct iio_chan_spec const *chan,
			   ssize_t (*readfunc)(struct device *dev,
					       struct device_attribute *attr,
					       char *buf),
			   ssize_t (*writefunc)(struct device *dev,
						struct device_attribute *attr,
						const char *buf,
						size_t len),
			   u64 mask,
			   enum iio_shared_by shared_by,
			   struct device *dev,
			   struct list_head *attr_list)
{
	int ret;
	struct iio_dev_attr *iio_attr, *t;

	iio_attr = kzalloc(sizeof(*iio_attr), GFP_KERNEL);
	if (iio_attr == NULL)
		return -ENOMEM;
	ret = __iio_device_attr_init(&iio_attr->dev_attr,
				     postfix, chan,
				     readfunc, writefunc, shared_by);
	if (ret)
		goto error_iio_dev_attr_free;
	iio_attr->c = chan;
	iio_attr->address = mask;
	list_for_each_entry(t, attr_list, l)
		if (strcmp(t->dev_attr.attr.name,
			   iio_attr->dev_attr.attr.name) == 0) {
			if (shared_by == IIO_SEPARATE)
				dev_err(dev, "tried to double register : %s\n",
					t->dev_attr.attr.name);
			ret = -EBUSY;
			goto error_device_attr_deinit;
		}
	list_add(&iio_attr->l, attr_list);

	return 0;

error_device_attr_deinit:
	__iio_device_attr_deinit(&iio_attr->dev_attr);
error_iio_dev_attr_free:
	kfree(iio_attr);
	return ret;
}

static int iio_device_add_info_mask_type(struct iio_dev *indio_dev,
					 struct iio_chan_spec const *chan,
					 enum iio_shared_by shared_by,
					 const long *infomask)
{
	int i, ret, attrcount = 0;

	for_each_set_bit(i, infomask, sizeof(*infomask)*8) {
		if (i >= ARRAY_SIZE(iio_chan_info_postfix))
			return -EINVAL;
		ret = __iio_add_chan_devattr(iio_chan_info_postfix[i],
					     chan,
					     &iio_read_channel_info,
					     &iio_write_channel_info,
					     i,
					     shared_by,
					     &indio_dev->dev,
					     &indio_dev->channel_attr_list);
		if ((ret == -EBUSY) && (shared_by != IIO_SEPARATE))
			continue;
		else if (ret < 0)
			return ret;
		attrcount++;
	}

	return attrcount;
}

static int iio_device_add_info_mask_type_avail(struct iio_dev *indio_dev,
					       struct iio_chan_spec const *chan,
					       enum iio_shared_by shared_by,
					       const long *infomask)
{
	int i, ret, attrcount = 0;
	char *avail_postfix;

	for_each_set_bit(i, infomask, sizeof(*infomask) * 8) {
		if (i >= ARRAY_SIZE(iio_chan_info_postfix))
			return -EINVAL;
		avail_postfix = kasprintf(GFP_KERNEL,
					  "%s_available",
					  iio_chan_info_postfix[i]);
		if (!avail_postfix)
			return -ENOMEM;

		ret = __iio_add_chan_devattr(avail_postfix,
					     chan,
					     &iio_read_channel_info_avail,
					     NULL,
					     i,
					     shared_by,
					     &indio_dev->dev,
					     &indio_dev->channel_attr_list);
		kfree(avail_postfix);
		if ((ret == -EBUSY) && (shared_by != IIO_SEPARATE))
			continue;
		else if (ret < 0)
			return ret;
		attrcount++;
	}

	return attrcount;
}

static int iio_device_add_channel_sysfs(struct iio_dev *indio_dev,
					struct iio_chan_spec const *chan)
{
	int ret, attrcount = 0;
	const struct iio_chan_spec_ext_info *ext_info;

	if (chan->channel < 0)
		return 0;
	ret = iio_device_add_info_mask_type(indio_dev, chan,
					    IIO_SEPARATE,
					    &chan->info_mask_separate);
	if (ret < 0)
		return ret;
	attrcount += ret;

	ret = iio_device_add_info_mask_type_avail(indio_dev, chan,
						  IIO_SEPARATE,
						  &chan->
						  info_mask_separate_available);
	if (ret < 0)
		return ret;
	attrcount += ret;

	ret = iio_device_add_info_mask_type(indio_dev, chan,
					    IIO_SHARED_BY_TYPE,
					    &chan->info_mask_shared_by_type);
	if (ret < 0)
		return ret;
	attrcount += ret;

	ret = iio_device_add_info_mask_type_avail(indio_dev, chan,
						  IIO_SHARED_BY_TYPE,
						  &chan->
						  info_mask_shared_by_type_available);
	if (ret < 0)
		return ret;
	attrcount += ret;

	ret = iio_device_add_info_mask_type(indio_dev, chan,
					    IIO_SHARED_BY_DIR,
					    &chan->info_mask_shared_by_dir);
	if (ret < 0)
		return ret;
	attrcount += ret;

	ret = iio_device_add_info_mask_type_avail(indio_dev, chan,
						  IIO_SHARED_BY_DIR,
						  &chan->info_mask_shared_by_dir_available);
	if (ret < 0)
		return ret;
	attrcount += ret;

	ret = iio_device_add_info_mask_type(indio_dev, chan,
					    IIO_SHARED_BY_ALL,
					    &chan->info_mask_shared_by_all);
	if (ret < 0)
		return ret;
	attrcount += ret;

	ret = iio_device_add_info_mask_type_avail(indio_dev, chan,
						  IIO_SHARED_BY_ALL,
						  &chan->info_mask_shared_by_all_available);
	if (ret < 0)
		return ret;
	attrcount += ret;

	if (chan->ext_info) {
		unsigned int i = 0;
		for (ext_info = chan->ext_info; ext_info->name; ext_info++) {
			ret = __iio_add_chan_devattr(ext_info->name,
					chan,
					ext_info->read ?
					    &iio_read_channel_ext_info : NULL,
					ext_info->write ?
					    &iio_write_channel_ext_info : NULL,
					i,
					ext_info->shared,
					&indio_dev->dev,
					&indio_dev->channel_attr_list);
			i++;
			if (ret == -EBUSY && ext_info->shared)
				continue;

			if (ret)
				return ret;

			attrcount++;
		}
	}

	return attrcount;
}

/**
 * iio_free_chan_devattr_list() - Free a list of IIO device attributes
 * @attr_list: List of IIO device attributes
 *
 * This function frees the memory allocated for each of the IIO device
 * attributes in the list.
 */
void iio_free_chan_devattr_list(struct list_head *attr_list)
{
	struct iio_dev_attr *p, *n;

	list_for_each_entry_safe(p, n, attr_list, l) {
		kfree(p->dev_attr.attr.name);
		list_del(&p->l);
		kfree(p);
	}
}

static ssize_t iio_show_dev_name(struct device *dev,
				 struct device_attribute *attr,
				 char *buf)
{
	struct iio_dev *indio_dev = dev_to_iio_dev(dev);
	return snprintf(buf, PAGE_SIZE, "%s\n", indio_dev->name);
}

static DEVICE_ATTR(name, S_IRUGO, iio_show_dev_name, NULL);

static ssize_t iio_show_dev_label(struct device *dev,
				 struct device_attribute *attr,
				 char *buf)
{
	struct iio_dev *indio_dev = dev_to_iio_dev(dev);
	return snprintf(buf, PAGE_SIZE, "%s\n", indio_dev->label);
}

static DEVICE_ATTR(label, S_IRUGO, iio_show_dev_label, NULL);

static ssize_t iio_show_timestamp_clock(struct device *dev,
					struct device_attribute *attr,
					char *buf)
{
	const struct iio_dev *indio_dev = dev_to_iio_dev(dev);
	const clockid_t clk = iio_device_get_clock(indio_dev);
	const char *name;
	ssize_t sz;

	switch (clk) {
	case CLOCK_REALTIME:
		name = "realtime\n";
		sz = sizeof("realtime\n");
		break;
	case CLOCK_MONOTONIC:
		name = "monotonic\n";
		sz = sizeof("monotonic\n");
		break;
	case CLOCK_MONOTONIC_RAW:
		name = "monotonic_raw\n";
		sz = sizeof("monotonic_raw\n");
		break;
	case CLOCK_REALTIME_COARSE:
		name = "realtime_coarse\n";
		sz = sizeof("realtime_coarse\n");
		break;
	case CLOCK_MONOTONIC_COARSE:
		name = "monotonic_coarse\n";
		sz = sizeof("monotonic_coarse\n");
		break;
	case CLOCK_BOOTTIME:
		name = "boottime\n";
		sz = sizeof("boottime\n");
		break;
	case CLOCK_TAI:
		name = "tai\n";
		sz = sizeof("tai\n");
		break;
	default:
		BUG();
	}

	memcpy(buf, name, sz);
	return sz;
}

static ssize_t iio_store_timestamp_clock(struct device *dev,
					 struct device_attribute *attr,
					 const char *buf, size_t len)
{
	clockid_t clk;
	int ret;

	if (sysfs_streq(buf, "realtime"))
		clk = CLOCK_REALTIME;
	else if (sysfs_streq(buf, "monotonic"))
		clk = CLOCK_MONOTONIC;
	else if (sysfs_streq(buf, "monotonic_raw"))
		clk = CLOCK_MONOTONIC_RAW;
	else if (sysfs_streq(buf, "realtime_coarse"))
		clk = CLOCK_REALTIME_COARSE;
	else if (sysfs_streq(buf, "monotonic_coarse"))
		clk = CLOCK_MONOTONIC_COARSE;
	else if (sysfs_streq(buf, "boottime"))
		clk = CLOCK_BOOTTIME;
	else if (sysfs_streq(buf, "tai"))
		clk = CLOCK_TAI;
	else
		return -EINVAL;

	ret = iio_device_set_clock(dev_to_iio_dev(dev), clk);
	if (ret)
		return ret;

	return len;
}

static DEVICE_ATTR(current_timestamp_clock, S_IRUGO | S_IWUSR,
		   iio_show_timestamp_clock, iio_store_timestamp_clock);

static int iio_device_register_sysfs(struct iio_dev *indio_dev)
{
	int i, ret = 0, attrcount, attrn, attrcount_orig = 0;
	struct iio_dev_attr *p;
	struct attribute **attr, *clk = NULL;

	/* First count elements in any existing group */
	if (indio_dev->info->attrs) {
		attr = indio_dev->info->attrs->attrs;
		while (*attr++ != NULL)
			attrcount_orig++;
	}
	attrcount = attrcount_orig;
	/*
	 * New channel registration method - relies on the fact a group does
	 * not need to be initialized if its name is NULL.
	 */
	if (indio_dev->channels)
		for (i = 0; i < indio_dev->num_channels; i++) {
			const struct iio_chan_spec *chan =
				&indio_dev->channels[i];

			if (chan->type == IIO_TIMESTAMP)
				clk = &dev_attr_current_timestamp_clock.attr;

			ret = iio_device_add_channel_sysfs(indio_dev, chan);
			if (ret < 0)
				goto error_clear_attrs;
			attrcount += ret;
		}

	if (indio_dev->event_interface)
		clk = &dev_attr_current_timestamp_clock.attr;

	if (indio_dev->name)
		attrcount++;
	if (indio_dev->label)
		attrcount++;
	if (clk)
		attrcount++;

	indio_dev->chan_attr_group.attrs = kcalloc(attrcount + 1,
						   sizeof(indio_dev->chan_attr_group.attrs[0]),
						   GFP_KERNEL);
	if (indio_dev->chan_attr_group.attrs == NULL) {
		ret = -ENOMEM;
		goto error_clear_attrs;
	}
	/* Copy across original attributes */
	if (indio_dev->info->attrs)
		memcpy(indio_dev->chan_attr_group.attrs,
		       indio_dev->info->attrs->attrs,
		       sizeof(indio_dev->chan_attr_group.attrs[0])
		       *attrcount_orig);
	attrn = attrcount_orig;
	/* Add all elements from the list. */
	list_for_each_entry(p, &indio_dev->channel_attr_list, l)
		indio_dev->chan_attr_group.attrs[attrn++] = &p->dev_attr.attr;
	if (indio_dev->name)
		indio_dev->chan_attr_group.attrs[attrn++] = &dev_attr_name.attr;
	if (indio_dev->label)
		indio_dev->chan_attr_group.attrs[attrn++] = &dev_attr_label.attr;
	if (clk)
		indio_dev->chan_attr_group.attrs[attrn++] = clk;

	indio_dev->groups[indio_dev->groupcounter++] =
		&indio_dev->chan_attr_group;

	return 0;

error_clear_attrs:
	iio_free_chan_devattr_list(&indio_dev->channel_attr_list);

	return ret;
}

static void iio_device_unregister_sysfs(struct iio_dev *indio_dev)
{

	iio_free_chan_devattr_list(&indio_dev->channel_attr_list);
	kfree(indio_dev->chan_attr_group.attrs);
	indio_dev->chan_attr_group.attrs = NULL;
}

static void iio_dev_release(struct device *device)
{
	struct iio_dev *indio_dev = dev_to_iio_dev(device);
	if (indio_dev->modes & INDIO_ALL_TRIGGERED_MODES)
		iio_device_unregister_trigger_consumer(indio_dev);
	iio_device_unregister_eventset(indio_dev);
	iio_device_unregister_sysfs(indio_dev);

	iio_buffer_put(indio_dev->buffer);

	ida_simple_remove(&iio_ida, indio_dev->id);
	kfree(indio_dev);
}

struct device_type iio_device_type = {
	.name = "iio_device",
	.release = iio_dev_release,
};

/**
 * iio_device_alloc() - allocate an iio_dev from a driver
 * @sizeof_priv:	Space to allocate for private structure.
 **/
struct iio_dev *iio_device_alloc(int sizeof_priv)
{
	struct iio_dev *dev;
	size_t alloc_size;

	alloc_size = sizeof(struct iio_dev);
	if (sizeof_priv) {
		alloc_size = ALIGN(alloc_size, IIO_ALIGN);
		alloc_size += sizeof_priv;
	}
	/* ensure 32-byte alignment of whole construct ? */
	alloc_size += IIO_ALIGN - 1;

	dev = kzalloc(alloc_size, GFP_KERNEL);
	if (!dev)
		return NULL;

	dev->dev.groups = dev->groups;
	dev->dev.type = &iio_device_type;
	dev->dev.bus = &iio_bus_type;
	device_initialize(&dev->dev);
	dev_set_drvdata(&dev->dev, (void *)dev);
	mutex_init(&dev->mlock);
	mutex_init(&dev->info_exist_lock);
	INIT_LIST_HEAD(&dev->channel_attr_list);

	dev->id = ida_simple_get(&iio_ida, 0, 0, GFP_KERNEL);
	if (dev->id < 0) {
		/* cannot use a dev_err as the name isn't available */
		pr_err("failed to get device id\n");
		kfree(dev);
		return NULL;
	}
	dev_set_name(&dev->dev, "iio:device%d", dev->id);
	INIT_LIST_HEAD(&dev->buffer_list);

	return dev;
}
EXPORT_SYMBOL(iio_device_alloc);

/**
 * iio_device_free() - free an iio_dev from a driver
 * @dev:		the iio_dev associated with the device
 **/
void iio_device_free(struct iio_dev *dev)
{
	if (dev)
		put_device(&dev->dev);
}
EXPORT_SYMBOL(iio_device_free);

static void devm_iio_device_release(struct device *dev, void *res)
{
	iio_device_free(*(struct iio_dev **)res);
}

/**
 * devm_iio_device_alloc - Resource-managed iio_device_alloc()
 * @dev:		Device to allocate iio_dev for
 * @sizeof_priv:	Space to allocate for private structure.
 *
 * Managed iio_device_alloc. iio_dev allocated with this function is
 * automatically freed on driver detach.
 *
 * RETURNS:
 * Pointer to allocated iio_dev on success, NULL on failure.
 */
struct iio_dev *devm_iio_device_alloc(struct device *dev, int sizeof_priv)
{
	struct iio_dev **ptr, *iio_dev;

	ptr = devres_alloc(devm_iio_device_release, sizeof(*ptr),
			   GFP_KERNEL);
	if (!ptr)
		return NULL;

	iio_dev = iio_device_alloc(sizeof_priv);
	if (iio_dev) {
		*ptr = iio_dev;
		devres_add(dev, ptr);
	} else {
		devres_free(ptr);
	}

	return iio_dev;
}
EXPORT_SYMBOL_GPL(devm_iio_device_alloc);

/**
 * iio_chrdev_open() - chrdev file open for buffer access and ioctls
 * @inode:	Inode structure for identifying the device in the file system
 * @filp:	File structure for iio device used to keep and later access
 *		private data
 *
 * Return: 0 on success or -EBUSY if the device is already opened
 **/
static int iio_chrdev_open(struct inode *inode, struct file *filp)
{
	struct iio_dev *indio_dev = container_of(inode->i_cdev,
						struct iio_dev, chrdev);

	if (test_and_set_bit(IIO_BUSY_BIT_POS, &indio_dev->flags))
		return -EBUSY;

	iio_device_get(indio_dev);

	filp->private_data = indio_dev;

	return 0;
}

/**
 * iio_chrdev_release() - chrdev file close buffer access and ioctls
 * @inode:	Inode structure pointer for the char device
 * @filp:	File structure pointer for the char device
 *
 * Return: 0 for successful release
 */
static int iio_chrdev_release(struct inode *inode, struct file *filp)
{
	struct iio_dev *indio_dev = container_of(inode->i_cdev,
						struct iio_dev, chrdev);
	clear_bit(IIO_BUSY_BIT_POS, &indio_dev->flags);
	if (indio_dev->buffer)
		iio_buffer_free_blocks(indio_dev->buffer);
	iio_device_put(indio_dev);

	return 0;
}

/* Somewhat of a cross file organization violation - ioctls here are actually
 * event related */
static long iio_ioctl(struct file *filp, unsigned int cmd, unsigned long arg)
{
	struct iio_dev *indio_dev = filp->private_data;
	int __user *ip = (int __user *)arg;
	int fd;

	if (!indio_dev->info)
		return -ENODEV;

	switch (cmd) {
	case IIO_GET_EVENT_FD_IOCTL:
		fd = iio_event_getfd(indio_dev);
		if (fd < 0)
			return fd;
		if (copy_to_user(ip, &fd, sizeof(fd)))
			return -EFAULT;
		return 0;
	default:
		if (indio_dev->buffer)
			return iio_buffer_ioctl(indio_dev, filp, cmd, arg);
	}
	return -EINVAL;
}

static const struct file_operations iio_buffer_none_fileops = {
	.release = iio_chrdev_release,
	.open = iio_chrdev_open,
	.owner = THIS_MODULE,
	.llseek = noop_llseek,
	.unlocked_ioctl = iio_ioctl,
	.compat_ioctl = iio_ioctl,
};

static const struct file_operations iio_buffer_in_fileops = {
	.read = iio_buffer_read_outer_addr,
	.release = iio_chrdev_release,
	.open = iio_chrdev_open,
	.poll = iio_buffer_poll_addr,
	.owner = THIS_MODULE,
	.llseek = noop_llseek,
	.unlocked_ioctl = iio_ioctl,
	.compat_ioctl = iio_ioctl,
	.mmap = iio_buffer_mmap,
};

static bool iio_chan_same_size(const struct iio_chan_spec *a,
	const struct iio_chan_spec *b)
{
	if (a->scan_type.storagebits != b->scan_type.storagebits)
		return false;
	if (a->scan_type.repeat != b->scan_type.repeat)
		return false;
	return true;
}

static int iio_check_unique_scan_index(struct iio_dev *indio_dev)
{
	int i, j;
	const struct iio_chan_spec *channels = indio_dev->channels;

	if (!(indio_dev->modes & INDIO_ALL_BUFFER_MODES))
		return 0;

	for (i = 0; i < indio_dev->num_channels - 1; i++) {
		if (channels[i].scan_index < 0)
			continue;
		for (j = i + 1; j < indio_dev->num_channels; j++) {
			if (channels[i].scan_index != channels[j].scan_index)
				continue;
			if (iio_chan_same_size(&channels[i], &channels[j]))
				continue;
			dev_err(&indio_dev->dev,
				"Duplicate scan index %d\n",
				channels[i].scan_index);
			return -EINVAL;
		}
	}

	return 0;
}

static const struct iio_buffer_setup_ops noop_ring_setup_ops;

static const struct file_operations iio_buffer_out_fileops = {
	.write = iio_buffer_chrdev_write,
	.release = iio_chrdev_release,
	.open = iio_chrdev_open,
	.poll = iio_buffer_poll_addr,
	.owner = THIS_MODULE,
	.llseek = noop_llseek,
	.unlocked_ioctl = iio_ioctl,
	.compat_ioctl = iio_ioctl,
	.mmap = iio_buffer_mmap,
};

int __iio_device_register(struct iio_dev *indio_dev, struct module *this_mod)
{
	const struct file_operations *fops;
	int ret;

	if (!indio_dev->info)
		return -EINVAL;

	indio_dev->driver_module = this_mod;
	/* If the calling driver did not initialize of_node, do it here */
	if (!indio_dev->dev.of_node && indio_dev->dev.parent)
		indio_dev->dev.of_node = indio_dev->dev.parent->of_node;

	indio_dev->label = of_get_property(indio_dev->dev.of_node, "label",
					   NULL);

	ret = iio_check_unique_scan_index(indio_dev);
	if (ret < 0)
		return ret;

	if (!indio_dev->info)
		return -EINVAL;

	/* configure elements for the chrdev */
	indio_dev->dev.devt = MKDEV(MAJOR(iio_devt), indio_dev->id);

	iio_device_register_debugfs(indio_dev);

	ret = iio_buffer_alloc_sysfs_and_mask(indio_dev);
	if (ret) {
		dev_err(indio_dev->dev.parent,
			"Failed to create buffer sysfs interfaces\n");
		goto error_unreg_debugfs;
	}

	ret = iio_device_register_sysfs(indio_dev);
	if (ret) {
		dev_err(indio_dev->dev.parent,
			"Failed to register sysfs interfaces\n");
		goto error_buffer_free_sysfs;
	}
	ret = iio_device_register_eventset(indio_dev);
	if (ret) {
		dev_err(indio_dev->dev.parent,
			"Failed to register event set\n");
		goto error_free_sysfs;
	}
	if (indio_dev->modes & INDIO_ALL_TRIGGERED_MODES)
		iio_device_register_trigger_consumer(indio_dev);

	if ((indio_dev->modes & INDIO_ALL_BUFFER_MODES) &&
		indio_dev->setup_ops == NULL)
		indio_dev->setup_ops = &noop_ring_setup_ops;

	if (indio_dev->buffer) {
		if (indio_dev->direction == IIO_DEVICE_DIRECTION_IN)
			fops = &iio_buffer_in_fileops;
		else
			fops = &iio_buffer_out_fileops;
	} else {
		fops = &iio_buffer_none_fileops;
	}

	cdev_init(&indio_dev->chrdev, fops);

	indio_dev->chrdev.owner = this_mod;

	ret = cdev_device_add(&indio_dev->chrdev, &indio_dev->dev);
	if (ret < 0)
		goto error_unreg_eventset;

	return 0;

error_unreg_eventset:
	iio_device_unregister_eventset(indio_dev);
error_free_sysfs:
	iio_device_unregister_sysfs(indio_dev);
error_buffer_free_sysfs:
	iio_buffer_free_sysfs_and_mask(indio_dev);
error_unreg_debugfs:
	iio_device_unregister_debugfs(indio_dev);
	return ret;
}
EXPORT_SYMBOL(__iio_device_register);

/**
 * iio_device_unregister() - unregister a device from the IIO subsystem
 * @indio_dev:		Device structure representing the device.
 **/
void iio_device_unregister(struct iio_dev *indio_dev)
{
	cdev_device_del(&indio_dev->chrdev, &indio_dev->dev);

	mutex_lock(&indio_dev->info_exist_lock);

	iio_device_unregister_debugfs(indio_dev);

	iio_disable_all_buffers(indio_dev);

	indio_dev->info = NULL;

	iio_device_wakeup_eventset(indio_dev);
	iio_buffer_wakeup_poll(indio_dev);

	mutex_unlock(&indio_dev->info_exist_lock);

	iio_buffer_free_sysfs_and_mask(indio_dev);
}
EXPORT_SYMBOL(iio_device_unregister);

static void devm_iio_device_unreg(struct device *dev, void *res)
{
	iio_device_unregister(*(struct iio_dev **)res);
}

int __devm_iio_device_register(struct device *dev, struct iio_dev *indio_dev,
			       struct module *this_mod)
{
	struct iio_dev **ptr;
	int ret;

	ptr = devres_alloc(devm_iio_device_unreg, sizeof(*ptr), GFP_KERNEL);
	if (!ptr)
		return -ENOMEM;

	*ptr = indio_dev;
	ret = __iio_device_register(indio_dev, this_mod);
	if (!ret)
		devres_add(dev, ptr);
	else
		devres_free(ptr);

	return ret;
}
EXPORT_SYMBOL_GPL(__devm_iio_device_register);

/**
 * iio_device_claim_direct_mode - Keep device in direct mode
 * @indio_dev:	the iio_dev associated with the device
 *
 * If the device is in direct mode it is guaranteed to stay
 * that way until iio_device_release_direct_mode() is called.
 *
 * Use with iio_device_release_direct_mode()
 *
 * Returns: 0 on success, -EBUSY on failure
 */
int iio_device_claim_direct_mode(struct iio_dev *indio_dev)
{
	mutex_lock(&indio_dev->mlock);

	if (iio_buffer_enabled(indio_dev)) {
		mutex_unlock(&indio_dev->mlock);
		return -EBUSY;
	}
	return 0;
}
EXPORT_SYMBOL_GPL(iio_device_claim_direct_mode);

/**
 * iio_device_release_direct_mode - releases claim on direct mode
 * @indio_dev:	the iio_dev associated with the device
 *
 * Release the claim. Device is no longer guaranteed to stay
 * in direct mode.
 *
 * Use with iio_device_claim_direct_mode()
 */
void iio_device_release_direct_mode(struct iio_dev *indio_dev)
{
	mutex_unlock(&indio_dev->mlock);
}
EXPORT_SYMBOL_GPL(iio_device_release_direct_mode);

subsys_initcall(iio_init);
module_exit(iio_exit);

MODULE_AUTHOR("Jonathan Cameron <jic23@kernel.org>");
MODULE_DESCRIPTION("Industrial I/O core");
MODULE_LICENSE("GPL");<|MERGE_RESOLUTION|>--- conflicted
+++ resolved
@@ -85,12 +85,9 @@
 	[IIO_GRAVITY]  = "gravity",
 	[IIO_POSITIONRELATIVE]  = "positionrelative",
 	[IIO_PHASE] = "phase",
-<<<<<<< HEAD
+	[IIO_MASSCONCENTRATION] = "massconcentration",
 	[IIO_GENERIC_DATA] = "data",
 	[IIO_FLAGS] = "flags",
-=======
-	[IIO_MASSCONCENTRATION] = "massconcentration",
->>>>>>> 043f8a22
 };
 
 static const char * const iio_modifier_names[] = {
@@ -1746,9 +1743,6 @@
 	if (ret < 0)
 		return ret;
 
-	if (!indio_dev->info)
-		return -EINVAL;
-
 	/* configure elements for the chrdev */
 	indio_dev->dev.devt = MKDEV(MAJOR(iio_devt), indio_dev->id);
 
