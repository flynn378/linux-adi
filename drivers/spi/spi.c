--- conflicted
+++ resolved
@@ -558,25 +558,6 @@
 	struct device *dev = ctlr->dev.parent;
 	int status;
 
-<<<<<<< HEAD
-	/* Chipselects are numbered 0..max; validate. */
-	if (spi->chip_select >= ctlr->num_chipselect) {
-		dev_err(dev, "cs%d >= max %d\n", spi->chip_select,
-			ctlr->num_chipselect);
-		return -EINVAL;
-	}
-
-	/* Set the bus ID string */
-	spi_dev_set_name(spi);
-
-	/* We need to make sure there's no other device with this
-	 * chipselect **BEFORE** we call setup(), else we'll trash
-	 * its configuration.  Lock against concurrent add() calls.
-	 */
-	mutex_lock(&ctlr->add_lock);
-
-=======
->>>>>>> e2662117
 	status = bus_for_each_dev(&spi_bus_type, NULL, spi, spi_dev_check);
 	if (status) {
 		dev_err(dev, "chipselect %d already in use\n",
@@ -617,9 +598,6 @@
 		dev_dbg(dev, "registered child %s\n", dev_name(&spi->dev));
 	}
 
-<<<<<<< HEAD
-done:
-=======
 	return status;
 }
 
@@ -654,7 +632,6 @@
 	 */
 	mutex_lock(&ctlr->add_lock);
 	status = __spi_add_device(spi);
->>>>>>> e2662117
 	mutex_unlock(&ctlr->add_lock);
 	return status;
 }
@@ -2020,11 +1997,7 @@
 	if (!of_property_read_u32(nc, "spi-tx-bus-width", &value)) {
 		switch (value) {
 		case 0:
-<<<<<<< HEAD
-			spi->mode |= SPI_NO_MOSI;
-=======
 			spi->mode |= SPI_NO_TX;
->>>>>>> e2662117
 			break;
 		case 1:
 			break;
@@ -2048,11 +2021,7 @@
 	if (!of_property_read_u32(nc, "spi-rx-bus-width", &value)) {
 		switch (value) {
 		case 0:
-<<<<<<< HEAD
-			spi->mode |= SPI_NO_MISO;
-=======
 			spi->mode |= SPI_NO_RX;
->>>>>>> e2662117
 			break;
 		case 1:
 			break;
@@ -2859,15 +2828,6 @@
 			return id;
 		ctlr->bus_num = id;
 	}
-<<<<<<< HEAD
-	INIT_LIST_HEAD(&ctlr->queue);
-	spin_lock_init(&ctlr->queue_lock);
-	spin_lock_init(&ctlr->bus_lock_spinlock);
-	mutex_init(&ctlr->add_lock);
-	mutex_init(&ctlr->bus_lock_mutex);
-	mutex_init(&ctlr->io_mutex);
-=======
->>>>>>> e2662117
 	ctlr->bus_lock_flag = 0;
 	init_completion(&ctlr->xfer_completion);
 	if (!ctlr->max_dma_len)
@@ -3471,18 +3431,6 @@
 	unsigned	bad_bits, ugly_bits;
 	int		status;
 
-<<<<<<< HEAD
-	/* check mode to prevent that any two of DUAL, QUAD and NO_MOSI/MISO
-	 * are set at the same time
-	 */
-	if ((hweight_long(spi->mode &
-		(SPI_TX_DUAL | SPI_TX_QUAD | SPI_NO_MOSI)) > 1) ||
-	    (hweight_long(spi->mode &
-		(SPI_RX_DUAL | SPI_RX_QUAD | SPI_NO_MISO)) > 1)) {
-		dev_err(&spi->dev,
-		"setup: can not select any two of dual, quad and no-mosi/miso "
-		"at the same time\n");
-=======
 	/*
 	 * check mode to prevent that any two of DUAL, QUAD and NO_MOSI/MISO
 	 * are set at the same time
@@ -3493,7 +3441,6 @@
 		(SPI_RX_DUAL | SPI_RX_QUAD | SPI_NO_RX)) > 1)) {
 		dev_err(&spi->dev,
 		"setup: can not select any two of dual, quad and no-rx/tx at the same time\n");
->>>>>>> e2662117
 		return -EINVAL;
 	}
 	/* if it is SPI_3WIRE mode, DUAL and QUAD should be forbidden
@@ -3508,11 +3455,7 @@
 	 * so it is ignored here.
 	 */
 	bad_bits = spi->mode & ~(spi->controller->mode_bits | SPI_CS_WORD |
-<<<<<<< HEAD
-				 SPI_NO_MOSI | SPI_NO_MISO);
-=======
 				 SPI_NO_TX | SPI_NO_RX);
->>>>>>> e2662117
 	/* nothing prevents from working with active-high CS in case if it
 	 * is driven by GPIO.
 	 */
