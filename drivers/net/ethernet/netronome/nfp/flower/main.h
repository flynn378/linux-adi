--- conflicted
+++ resolved
@@ -459,16 +459,10 @@
 				 struct tc_cls_matchall_offload *flow);
 void nfp_flower_stats_rlim_reply(struct nfp_app *app, struct sk_buff *skb);
 int nfp_flower_indr_setup_tc_cb(struct net_device *netdev, void *cb_priv,
-<<<<<<< HEAD
-				enum tc_setup_type type, void *type_data);
-int nfp_flower_setup_indr_block_cb(enum tc_setup_type type, void *type_data,
-				   void *cb_priv);
-=======
 				enum tc_setup_type type, void *type_data,
 				void *data,
 				void (*cleanup)(struct flow_block_cb *block_cb));
 void nfp_flower_setup_indr_tc_release(void *cb_priv);
->>>>>>> 84569f32
 
 void
 __nfp_flower_non_repr_priv_get(struct nfp_flower_non_repr_priv *non_repr_priv);
