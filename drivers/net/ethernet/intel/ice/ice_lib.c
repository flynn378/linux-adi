--- conflicted
+++ resolved
@@ -2989,19 +2989,11 @@
 			rc->itr_setting = coalesce[0].itr_tx;
 			ice_write_itr(rc, rc->itr_setting);
 		}
-<<<<<<< HEAD
 
 		vsi->q_vectors[i]->intrl = coalesce[i].intrl;
 		ice_write_intrl(vsi->q_vectors[i], coalesce[i].intrl);
 	}
 
-=======
-
-		vsi->q_vectors[i]->intrl = coalesce[i].intrl;
-		ice_write_intrl(vsi->q_vectors[i], coalesce[i].intrl);
-	}
-
->>>>>>> 8e0eb2fb
 	/* the number of queue vectors increased so write whatever is in
 	 * the first element
 	 */
