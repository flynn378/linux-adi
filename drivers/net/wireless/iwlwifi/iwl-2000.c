/******************************************************************************
 *
 * Copyright(c) 2008 - 2011 Intel Corporation. All rights reserved.
 *
 * This program is free software; you can redistribute it and/or modify it
 * under the terms of version 2 of the GNU General Public License as
 * published by the Free Software Foundation.
 *
 * This program is distributed in the hope that it will be useful, but WITHOUT
 * ANY WARRANTY; without even the implied warranty of MERCHANTABILITY or
 * FITNESS FOR A PARTICULAR PURPOSE.  See the GNU General Public License for
 * more details.
 *
 * You should have received a copy of the GNU General Public License along with
 * this program; if not, write to the Free Software Foundation, Inc.,
 * 51 Franklin Street, Fifth Floor, Boston, MA 02110, USA
 *
 * The full GNU General Public License is included in this distribution in the
 * file called LICENSE.
 *
 * Contact Information:
 *  Intel Linux Wireless <ilw@linux.intel.com>
 * Intel Corporation, 5200 N.E. Elam Young Parkway, Hillsboro, OR 97124-6497
 *
 *****************************************************************************/

#include <linux/kernel.h>
#include <linux/module.h>
#include <linux/init.h>
#include <linux/pci.h>
#include <linux/dma-mapping.h>
#include <linux/delay.h>
#include <linux/skbuff.h>
#include <linux/netdevice.h>
#include <linux/wireless.h>
#include <net/mac80211.h>
#include <linux/etherdevice.h>
#include <asm/unaligned.h>

#include "iwl-eeprom.h"
#include "iwl-dev.h"
#include "iwl-core.h"
#include "iwl-io.h"
#include "iwl-sta.h"
#include "iwl-agn.h"
#include "iwl-helpers.h"
#include "iwl-agn-hw.h"
#include "iwl-6000-hw.h"
<<<<<<< HEAD
#include "iwl-agn-debugfs.h"
=======
>>>>>>> eaef6a93

/* Highest firmware API version supported */
#define IWL2030_UCODE_API_MAX 5
#define IWL2000_UCODE_API_MAX 5
#define IWL105_UCODE_API_MAX 5

/* Lowest firmware API version supported */
#define IWL2030_UCODE_API_MIN 5
#define IWL2000_UCODE_API_MIN 5
#define IWL105_UCODE_API_MIN 5

#define IWL2030_FW_PRE "iwlwifi-2030-"
#define IWL2030_MODULE_FIRMWARE(api) IWL2030_FW_PRE #api ".ucode"

#define IWL2000_FW_PRE "iwlwifi-2000-"
#define IWL2000_MODULE_FIRMWARE(api) IWL2000_FW_PRE #api ".ucode"

<<<<<<< HEAD
#define IWL200_FW_PRE "iwlwifi-200-"
#define IWL200_MODULE_FIRMWARE(api) IWL200_FW_PRE #api ".ucode"
=======
#define IWL105_FW_PRE "iwlwifi-105-"
#define IWL105_MODULE_FIRMWARE(api) IWL105_FW_PRE #api ".ucode"
>>>>>>> eaef6a93

static void iwl2000_set_ct_threshold(struct iwl_priv *priv)
{
	/* want Celsius */
	priv->hw_params.ct_kill_threshold = CT_KILL_THRESHOLD;
	priv->hw_params.ct_kill_exit_threshold = CT_KILL_EXIT_THRESHOLD;
}

/* NIC configuration for 2000 series */
static void iwl2000_nic_config(struct iwl_priv *priv)
{
	u16 radio_cfg;

	radio_cfg = iwl_eeprom_query16(priv, EEPROM_RADIO_CONFIG);

	/* write radio config values to register */
	if (EEPROM_RF_CFG_TYPE_MSK(radio_cfg) <= EEPROM_RF_CONFIG_TYPE_MAX)
	iwl_set_bit(priv, CSR_HW_IF_CONFIG_REG,
			EEPROM_RF_CFG_TYPE_MSK(radio_cfg) |
			EEPROM_RF_CFG_STEP_MSK(radio_cfg) |
			EEPROM_RF_CFG_DASH_MSK(radio_cfg));

	/* set CSR_HW_CONFIG_REG for uCode use */
	iwl_set_bit(priv, CSR_HW_IF_CONFIG_REG,
		    CSR_HW_IF_CONFIG_REG_BIT_RADIO_SI |
		    CSR_HW_IF_CONFIG_REG_BIT_MAC_SI);

	if (priv->cfg->iq_invert)
		iwl_set_bit(priv, CSR_GP_DRIVER_REG,
			    CSR_GP_DRIVER_REG_BIT_RADIO_IQ_INVER);

	if (priv->cfg->disable_otp_refresh)
		iwl_write_prph(priv, APMG_ANALOG_SVR_REG, 0x80000010);
}

static struct iwl_sensitivity_ranges iwl2000_sensitivity = {
	.min_nrg_cck = 97,
	.max_nrg_cck = 0, /* not used, set to 0 */
	.auto_corr_min_ofdm = 80,
	.auto_corr_min_ofdm_mrc = 128,
	.auto_corr_min_ofdm_x1 = 105,
	.auto_corr_min_ofdm_mrc_x1 = 192,

	.auto_corr_max_ofdm = 145,
	.auto_corr_max_ofdm_mrc = 232,
	.auto_corr_max_ofdm_x1 = 110,
	.auto_corr_max_ofdm_mrc_x1 = 232,

	.auto_corr_min_cck = 125,
	.auto_corr_max_cck = 175,
	.auto_corr_min_cck_mrc = 160,
	.auto_corr_max_cck_mrc = 310,
	.nrg_th_cck = 97,
	.nrg_th_ofdm = 100,

	.barker_corr_th_min = 190,
	.barker_corr_th_min_mrc = 390,
	.nrg_th_cca = 62,
};

static int iwl2000_hw_set_hw_params(struct iwl_priv *priv)
{
	if (iwlagn_mod_params.num_of_queues >= IWL_MIN_NUM_QUEUES &&
	    iwlagn_mod_params.num_of_queues <= IWLAGN_NUM_QUEUES)
		priv->cfg->base_params->num_of_queues =
			iwlagn_mod_params.num_of_queues;

	priv->hw_params.max_txq_num = priv->cfg->base_params->num_of_queues;
	priv->hw_params.dma_chnl_num = FH50_TCSR_CHNL_NUM;
	priv->hw_params.scd_bc_tbls_size =
		priv->cfg->base_params->num_of_queues *
		sizeof(struct iwlagn_scd_bc_tbl);
	priv->hw_params.tfd_size = sizeof(struct iwl_tfd);
	priv->hw_params.max_stations = IWLAGN_STATION_COUNT;
	priv->contexts[IWL_RXON_CTX_BSS].bcast_sta_id = IWLAGN_BROADCAST_ID;

	priv->hw_params.max_data_size = IWL60_RTC_DATA_SIZE;
	priv->hw_params.max_inst_size = IWL60_RTC_INST_SIZE;

	priv->hw_params.ht40_channel =  BIT(IEEE80211_BAND_2GHZ) |
					BIT(IEEE80211_BAND_5GHZ);
	priv->hw_params.rx_wrt_ptr_reg = FH_RSCSR_CHNL0_WPTR;

	priv->hw_params.tx_chains_num = num_of_ant(priv->cfg->valid_tx_ant);
	if (priv->cfg->rx_with_siso_diversity)
		priv->hw_params.rx_chains_num = 1;
	else
		priv->hw_params.rx_chains_num =
			num_of_ant(priv->cfg->valid_rx_ant);
	priv->hw_params.valid_tx_ant = priv->cfg->valid_tx_ant;
	priv->hw_params.valid_rx_ant = priv->cfg->valid_rx_ant;

	iwl2000_set_ct_threshold(priv);

	/* Set initial sensitivity parameters */
	/* Set initial calibration set */
	priv->hw_params.sens = &iwl2000_sensitivity;
	priv->hw_params.calib_init_cfg =
		BIT(IWL_CALIB_XTAL)             |
		BIT(IWL_CALIB_LO)               |
		BIT(IWL_CALIB_TX_IQ)            |
		BIT(IWL_CALIB_BASE_BAND);
	if (priv->cfg->need_dc_calib)
		priv->hw_params.calib_rt_cfg |= BIT(IWL_CALIB_CFG_DC_IDX);
	if (priv->cfg->need_temp_offset_calib)
		priv->hw_params.calib_init_cfg |= BIT(IWL_CALIB_TEMP_OFFSET);

	priv->hw_params.beacon_time_tsf_bits = IWLAGN_EXT_BEACON_TIME_POS;

	return 0;
}

static int iwl2030_hw_channel_switch(struct iwl_priv *priv,
                                    struct ieee80211_channel_switch *ch_switch)
{
	/*
	 * MULTI-FIXME
	 * See iwl_mac_channel_switch.
	 */
	struct iwl_rxon_context *ctx = &priv->contexts[IWL_RXON_CTX_BSS];
	struct iwl6000_channel_switch_cmd cmd;
	const struct iwl_channel_info *ch_info;
	u32 switch_time_in_usec, ucode_switch_time;
	u16 ch;
	u32 tsf_low;
	u8 switch_count;
	u16 beacon_interval = le16_to_cpu(ctx->timing.beacon_interval);
	struct ieee80211_vif *vif = ctx->vif;
	struct iwl_host_cmd hcmd = {
		.id = REPLY_CHANNEL_SWITCH,
		.len = sizeof(cmd),
		.flags = CMD_SYNC,
		.data = &cmd,
	};

	cmd.band = priv->band == IEEE80211_BAND_2GHZ;
	ch = ch_switch->channel->hw_value;
	IWL_DEBUG_11H(priv, "channel switch from %u to %u\n",
		ctx->active.channel, ch);
	cmd.channel = cpu_to_le16(ch);
	cmd.rxon_flags = ctx->staging.flags;
	cmd.rxon_filter_flags = ctx->staging.filter_flags;
	switch_count = ch_switch->count;
	tsf_low = ch_switch->timestamp & 0x0ffffffff;
	/*
	 * calculate the ucode channel switch time
	 * adding TSF as one of the factor for when to switch
	 */
	if ((priv->ucode_beacon_time > tsf_low) && beacon_interval) {
		if (switch_count > ((priv->ucode_beacon_time - tsf_low) /
		    beacon_interval)) {
			switch_count -= (priv->ucode_beacon_time -
				tsf_low) / beacon_interval;
		} else
			switch_count = 0;
	}
	if (switch_count <= 1)
		cmd.switch_time = cpu_to_le32(priv->ucode_beacon_time);
	else {
		switch_time_in_usec =
			vif->bss_conf.beacon_int * switch_count * TIME_UNIT;
		ucode_switch_time = iwl_usecs_to_beacons(priv,
						switch_time_in_usec,
						beacon_interval);
		cmd.switch_time = iwl_add_beacon_time(priv,
						priv->ucode_beacon_time,
						ucode_switch_time,
						beacon_interval);
	}
	IWL_DEBUG_11H(priv, "uCode time for the switch is 0x%x\n",
		      cmd.switch_time);
	ch_info = iwl_get_channel_info(priv, priv->band, ch);
	if (ch_info)
		cmd.expect_beacon = is_channel_radar(ch_info);
	else {
		IWL_ERR(priv, "invalid channel switch from %u to %u\n",
			ctx->active.channel, ch);
		return -EFAULT;
	}
	priv->switch_rxon.channel = cmd.channel;
	priv->switch_rxon.switch_in_progress = true;

	return iwl_send_cmd_sync(priv, &hcmd);
}

static struct iwl_lib_ops iwl2000_lib = {
	.set_hw_params = iwl2000_hw_set_hw_params,
	.txq_update_byte_cnt_tbl = iwlagn_txq_update_byte_cnt_tbl,
	.txq_inval_byte_cnt_tbl = iwlagn_txq_inval_byte_cnt_tbl,
	.txq_set_sched = iwlagn_txq_set_sched,
	.txq_attach_buf_to_tfd = iwl_hw_txq_attach_buf_to_tfd,
	.txq_free_tfd = iwl_hw_txq_free_tfd,
	.txq_init = iwl_hw_tx_queue_init,
	.rx_handler_setup = iwlagn_rx_handler_setup,
	.setup_deferred_work = iwlagn_bt_setup_deferred_work,
	.cancel_deferred_work = iwlagn_bt_cancel_deferred_work,
	.is_valid_rtc_data_addr = iwlagn_hw_valid_rtc_data_addr,
	.send_tx_power = iwlagn_send_tx_power,
	.update_chain_flags = iwl_update_chain_flags,
	.set_channel_switch = iwl2030_hw_channel_switch,
	.apm_ops = {
		.init = iwl_apm_init,
		.config = iwl2000_nic_config,
	},
	.eeprom_ops = {
		.regulatory_bands = {
			EEPROM_REG_BAND_1_CHANNELS,
			EEPROM_REG_BAND_2_CHANNELS,
			EEPROM_REG_BAND_3_CHANNELS,
			EEPROM_REG_BAND_4_CHANNELS,
			EEPROM_REG_BAND_5_CHANNELS,
			EEPROM_6000_REG_BAND_24_HT40_CHANNELS,
			EEPROM_REGULATORY_BAND_NO_HT40,
		},
		.query_addr = iwlagn_eeprom_query_addr,
		.update_enhanced_txpower = iwlcore_eeprom_enhanced_txpower,
	},
	.temp_ops = {
		.temperature = iwlagn_temperature,
	},
	.txfifo_flush = iwlagn_txfifo_flush,
	.dev_txfifo_flush = iwlagn_dev_txfifo_flush,
};

static const struct iwl_ops iwl2000_ops = {
	.lib = &iwl2000_lib,
	.hcmd = &iwlagn_hcmd,
	.utils = &iwlagn_hcmd_utils,
};

static const struct iwl_ops iwl2030_ops = {
	.lib = &iwl2000_lib,
	.hcmd = &iwlagn_bt_hcmd,
	.utils = &iwlagn_hcmd_utils,
};

static const struct iwl_ops iwl105_ops = {
	.lib = &iwl2000_lib,
	.hcmd = &iwlagn_hcmd,
	.utils = &iwlagn_hcmd_utils,
};

static const struct iwl_ops iwl135_ops = {
	.lib = &iwl2000_lib,
	.hcmd = &iwlagn_bt_hcmd,
	.utils = &iwlagn_hcmd_utils,
};

static struct iwl_base_params iwl2000_base_params = {
	.eeprom_size = OTP_LOW_IMAGE_SIZE,
	.num_of_queues = IWLAGN_NUM_QUEUES,
	.num_of_ampdu_queues = IWLAGN_NUM_AMPDU_QUEUES,
	.pll_cfg_val = 0,
	.max_ll_items = OTP_MAX_LL_ITEMS_2x00,
	.shadow_ram_support = true,
	.led_compensation = 51,
	.chain_noise_num_beacons = IWL_CAL_NUM_BEACONS,
	.adv_thermal_throttle = true,
	.support_ct_kill_exit = true,
	.plcp_delta_threshold = IWL_MAX_PLCP_ERR_THRESHOLD_DEF,
	.chain_noise_scale = 1000,
	.wd_timeout = IWL_DEF_WD_TIMEOUT,
	.max_event_log_size = 512,
	.shadow_reg_enable = true,
};


static struct iwl_base_params iwl2030_base_params = {
	.eeprom_size = OTP_LOW_IMAGE_SIZE,
	.num_of_queues = IWLAGN_NUM_QUEUES,
	.num_of_ampdu_queues = IWLAGN_NUM_AMPDU_QUEUES,
	.pll_cfg_val = 0,
	.max_ll_items = OTP_MAX_LL_ITEMS_2x00,
	.shadow_ram_support = true,
	.led_compensation = 57,
	.chain_noise_num_beacons = IWL_CAL_NUM_BEACONS,
	.adv_thermal_throttle = true,
	.support_ct_kill_exit = true,
	.plcp_delta_threshold = IWL_MAX_PLCP_ERR_THRESHOLD_DEF,
	.chain_noise_scale = 1000,
	.wd_timeout = IWL_LONG_WD_TIMEOUT,
	.max_event_log_size = 512,
	.shadow_reg_enable = true,
};

static struct iwl_ht_params iwl2000_ht_params = {
	.ht_greenfield_support = true,
	.use_rts_for_aggregation = true, /* use rts/cts protection */
};

static struct iwl_bt_params iwl2030_bt_params = {
	/* Due to bluetooth, we transmit 2.4 GHz probes only on antenna A */
	.advanced_bt_coexist = true,
	.agg_time_limit = BT_AGG_THRESHOLD_DEF,
	.bt_init_traffic_load = IWL_BT_COEX_TRAFFIC_LOAD_NONE,
	.bt_prio_boost = IWLAGN_BT_PRIO_BOOST_DEFAULT,
	.bt_sco_disable = true,
	.bt_session_2 = true,
};

#define IWL_DEVICE_2000						\
	.fw_name_pre = IWL2000_FW_PRE,				\
	.ucode_api_max = IWL2000_UCODE_API_MAX,			\
	.ucode_api_min = IWL2000_UCODE_API_MIN,			\
	.eeprom_ver = EEPROM_2000_EEPROM_VERSION,		\
	.eeprom_calib_ver = EEPROM_2000_TX_POWER_VERSION,	\
	.ops = &iwl2000_ops,					\
	.base_params = &iwl2000_base_params,			\
	.need_dc_calib = true,					\
	.need_temp_offset_calib = true,				\
	.led_mode = IWL_LED_RF_STATE,				\
	.iq_invert = true,					\
	.disable_otp_refresh = true				\

struct iwl_cfg iwl2000_2bgn_cfg = {
	.name = "2000 Series 2x2 BGN",
	IWL_DEVICE_2000,
	.ht_params = &iwl2000_ht_params,
};

struct iwl_cfg iwl2000_2bg_cfg = {
	.name = "2000 Series 2x2 BG",
	IWL_DEVICE_2000,
};

#define IWL_DEVICE_2030						\
	.fw_name_pre = IWL2030_FW_PRE,				\
	.ucode_api_max = IWL2030_UCODE_API_MAX,			\
	.ucode_api_min = IWL2030_UCODE_API_MIN,			\
	.eeprom_ver = EEPROM_2000_EEPROM_VERSION,		\
	.eeprom_calib_ver = EEPROM_2000_TX_POWER_VERSION,	\
	.ops = &iwl2030_ops,					\
	.base_params = &iwl2030_base_params,			\
	.bt_params = &iwl2030_bt_params,			\
	.need_dc_calib = true,					\
	.need_temp_offset_calib = true,				\
	.led_mode = IWL_LED_RF_STATE,				\
	.adv_pm = true,						\
	.iq_invert = true					\

struct iwl_cfg iwl2030_2bgn_cfg = {
	.name = "2000 Series 2x2 BGN/BT",
	IWL_DEVICE_2030,
	.ht_params = &iwl2000_ht_params,
};

struct iwl_cfg iwl2030_2bg_cfg = {
	.name = "2000 Series 2x2 BG/BT",
	IWL_DEVICE_2030,
};

<<<<<<< HEAD
#define IWL_DEVICE_200						\
	.fw_name_pre = IWL200_FW_PRE,				\
	.ucode_api_max = IWL200_UCODE_API_MAX,			\
	.ucode_api_min = IWL200_UCODE_API_MIN,			\
=======
#define IWL_DEVICE_105						\
	.fw_name_pre = IWL105_FW_PRE,				\
	.ucode_api_max = IWL105_UCODE_API_MAX,			\
	.ucode_api_min = IWL105_UCODE_API_MIN,			\
>>>>>>> eaef6a93
	.eeprom_ver = EEPROM_2000_EEPROM_VERSION,		\
	.eeprom_calib_ver = EEPROM_2000_TX_POWER_VERSION,	\
	.ops = &iwl105_ops,					\
	.base_params = &iwl2000_base_params,			\
	.need_dc_calib = true,					\
	.need_temp_offset_calib = true,				\
	.led_mode = IWL_LED_RF_STATE,				\
	.adv_pm = true,						\
	.rx_with_siso_diversity = true				\

struct iwl_cfg iwl105_bg_cfg = {
	.name = "105 Series 1x1 BG",
	IWL_DEVICE_105,
};

struct iwl_cfg iwl105_bgn_cfg = {
	.name = "105 Series 1x1 BGN",
	IWL_DEVICE_105,
	.ht_params = &iwl2000_ht_params,
};

#define IWL_DEVICE_135						\
	.fw_name_pre = IWL105_FW_PRE,				\
	.ucode_api_max = IWL105_UCODE_API_MAX,			\
	.ucode_api_min = IWL105_UCODE_API_MIN,			\
	.eeprom_ver = EEPROM_2000_EEPROM_VERSION,		\
	.eeprom_calib_ver = EEPROM_2000_TX_POWER_VERSION,	\
	.ops = &iwl135_ops,					\
	.base_params = &iwl2030_base_params,			\
	.bt_params = &iwl2030_bt_params,			\
	.need_dc_calib = true,					\
	.need_temp_offset_calib = true,				\
	.led_mode = IWL_LED_RF_STATE,				\
	.adv_pm = true,						\
	.rx_with_siso_diversity = true				\

struct iwl_cfg iwl135_bg_cfg = {
	.name = "105 Series 1x1 BG/BT",
	IWL_DEVICE_135,
};

struct iwl_cfg iwl135_bgn_cfg = {
	.name = "105 Series 1x1 BGN/BT",
	IWL_DEVICE_135,
	.ht_params = &iwl2000_ht_params,
};

MODULE_FIRMWARE(IWL2000_MODULE_FIRMWARE(IWL2000_UCODE_API_MAX));
MODULE_FIRMWARE(IWL2030_MODULE_FIRMWARE(IWL2030_UCODE_API_MAX));
MODULE_FIRMWARE(IWL105_MODULE_FIRMWARE(IWL105_UCODE_API_MAX));<|MERGE_RESOLUTION|>--- conflicted
+++ resolved
@@ -46,10 +46,6 @@
 #include "iwl-helpers.h"
 #include "iwl-agn-hw.h"
 #include "iwl-6000-hw.h"
-<<<<<<< HEAD
-#include "iwl-agn-debugfs.h"
-=======
->>>>>>> eaef6a93
 
 /* Highest firmware API version supported */
 #define IWL2030_UCODE_API_MAX 5
@@ -67,13 +63,8 @@
 #define IWL2000_FW_PRE "iwlwifi-2000-"
 #define IWL2000_MODULE_FIRMWARE(api) IWL2000_FW_PRE #api ".ucode"
 
-<<<<<<< HEAD
-#define IWL200_FW_PRE "iwlwifi-200-"
-#define IWL200_MODULE_FIRMWARE(api) IWL200_FW_PRE #api ".ucode"
-=======
 #define IWL105_FW_PRE "iwlwifi-105-"
 #define IWL105_MODULE_FIRMWARE(api) IWL105_FW_PRE #api ".ucode"
->>>>>>> eaef6a93
 
 static void iwl2000_set_ct_threshold(struct iwl_priv *priv)
 {
@@ -425,17 +416,10 @@
 	IWL_DEVICE_2030,
 };
 
-<<<<<<< HEAD
-#define IWL_DEVICE_200						\
-	.fw_name_pre = IWL200_FW_PRE,				\
-	.ucode_api_max = IWL200_UCODE_API_MAX,			\
-	.ucode_api_min = IWL200_UCODE_API_MIN,			\
-=======
 #define IWL_DEVICE_105						\
 	.fw_name_pre = IWL105_FW_PRE,				\
 	.ucode_api_max = IWL105_UCODE_API_MAX,			\
 	.ucode_api_min = IWL105_UCODE_API_MIN,			\
->>>>>>> eaef6a93
 	.eeprom_ver = EEPROM_2000_EEPROM_VERSION,		\
 	.eeprom_calib_ver = EEPROM_2000_TX_POWER_VERSION,	\
 	.ops = &iwl105_ops,					\
