/*
 * Copyright (c) 2011-2015 Xilinx Inc.
 * Copyright (c) 2015, National Instruments Corp.
 *
 * FPGA Manager Driver for Xilinx Zynq, heavily based on xdevcfg driver
 * in their vendor tree.
 *
 * This program is free software; you can redistribute it and/or modify
 * it under the terms of the GNU General Public License as published by
 * the Free Software Foundation; version 2 of the License.
 *
 * This program is distributed in the hope that it will be useful,
 * but WITHOUT ANY WARRANTY; without even the implied warranty of
 * MERCHANTABILITY or FITNESS FOR A PARTICULAR PURPOSE. See the
 * GNU General Public License for more details.
 */

#include <linux/clk.h>
#include <linux/completion.h>
#include <linux/delay.h>
#include <linux/dma-mapping.h>
#include <linux/fpga/fpga-mgr.h>
#include <linux/interrupt.h>
#include <linux/io.h>
#include <linux/iopoll.h>
#include <linux/module.h>
#include <linux/mfd/syscon.h>
#include <linux/of_address.h>
#include <linux/of_irq.h>
#include <linux/pm.h>
#include <linux/regmap.h>
#include <linux/string.h>
#include <linux/scatterlist.h>

/* Offsets into SLCR regmap */

/* FPGA Software Reset Control */
#define SLCR_FPGA_RST_CTRL_OFFSET	0x240
/* Level Shifters Enable */
#define SLCR_LVL_SHFTR_EN_OFFSET	0x900

/* Constant Definitions */

/* Control Register */
#define CTRL_OFFSET			0x00
/* Lock Register */
#define LOCK_OFFSET			0x04
/* Interrupt Status Register */
#define INT_STS_OFFSET			0x0c
/* Interrupt Mask Register */
#define INT_MASK_OFFSET			0x10
/* Status Register */
#define STATUS_OFFSET			0x14
/* DMA Source Address Register */
#define DMA_SRC_ADDR_OFFSET		0x18
/* DMA Destination Address Reg */
#define DMA_DST_ADDR_OFFSET		0x1c
/* DMA Source Transfer Length */
#define DMA_SRC_LEN_OFFSET		0x20
/* DMA Destination Transfer */
#define DMA_DEST_LEN_OFFSET		0x24
/* Unlock Register */
#define UNLOCK_OFFSET			0x34
/* Misc. Control Register */
#define MCTRL_OFFSET			0x80

/* Control Register Bit definitions */

/* Signal to reset FPGA */
#define CTRL_PCFG_PROG_B_MASK		BIT(30)
/* Enable PCAP for PR */
#define CTRL_PCAP_PR_MASK		BIT(27)
/* Enable PCAP */
#define CTRL_PCAP_MODE_MASK		BIT(26)
/* Lower rate to allow decrypt on the fly */
#define CTRL_PCAP_RATE_EN_MASK		BIT(25)
/* System booted in secure mode */
#define CTRL_SEC_EN_MASK		BIT(7)

/* Miscellaneous Control Register bit definitions */
/* Internal PCAP loopback */
#define MCTRL_PCAP_LPBK_MASK		BIT(4)

/* Status register bit definitions */

/* FPGA init status */
#define STATUS_DMA_Q_F			BIT(31)
#define STATUS_DMA_Q_E			BIT(30)
#define STATUS_PCFG_INIT_MASK		BIT(4)

/* Interrupt Status/Mask Register Bit definitions */
/* DMA command done */
#define IXR_DMA_DONE_MASK		BIT(13)
/* DMA and PCAP cmd done */
#define IXR_D_P_DONE_MASK		BIT(12)
 /* FPGA programmed */
#define IXR_PCFG_DONE_MASK		BIT(2)
#define IXR_ERROR_FLAGS_MASK		0x00F0C860
#define IXR_ALL_MASK			0xF8F7F87F

/* Miscellaneous constant values */

/* Invalid DMA addr */
#define DMA_INVALID_ADDRESS		GENMASK(31, 0)
/* Used to unlock the dev */
#define UNLOCK_MASK			0x757bdf0d
/* Timeout for polling reset bits */
#define INIT_POLL_TIMEOUT		2500000
/* Delay for polling reset bits */
#define INIT_POLL_DELAY			20
/* Signal this is the last DMA transfer, wait for the AXI and PCAP before
 * interrupting
 */
#define DMA_SRC_LAST_TRANSFER		1
/* Timeout for DMA completion */
#define DMA_TIMEOUT_MS			5000

/* Masks for controlling stuff in SLCR */
/* Disable all Level shifters */
#define LVL_SHFTR_DISABLE_ALL_MASK	0x0
/* Enable Level shifters from PS to PL */
#define LVL_SHFTR_ENABLE_PS_TO_PL	0xa
/* Enable Level shifters from PL to PS */
#define LVL_SHFTR_ENABLE_PL_TO_PS	0xf
/* Enable global resets */
#define FPGA_RST_ALL_MASK		0xf
/* Disable global resets */
#define FPGA_RST_NONE_MASK		0x0

struct zynq_fpga_priv {
	int irq;
	struct clk *clk;

	void __iomem *io_base;
	struct regmap *slcr;

	spinlock_t dma_lock;
	unsigned int dma_elm;
	unsigned int dma_nelms;
	struct scatterlist *cur_sg;

	struct completion dma_done;
};

static inline void zynq_fpga_write(struct zynq_fpga_priv *priv, u32 offset,
				   u32 val)
{
	writel(val, priv->io_base + offset);
}

static inline u32 zynq_fpga_read(const struct zynq_fpga_priv *priv,
				 u32 offset)
{
	return readl(priv->io_base + offset);
}

#define zynq_fpga_poll_timeout(priv, addr, val, cond, sleep_us, timeout_us) \
	readl_poll_timeout(priv->io_base + addr, val, cond, sleep_us, \
			   timeout_us)

/* Cause the specified irq mask bits to generate IRQs */
static inline void zynq_fpga_set_irq(struct zynq_fpga_priv *priv, u32 enable)
{
	zynq_fpga_write(priv, INT_MASK_OFFSET, ~enable);
}

/* Must be called with dma_lock held */
static void zynq_step_dma(struct zynq_fpga_priv *priv)
{
	u32 addr;
	u32 len;
	bool first;

	first = priv->dma_elm == 0;
	while (priv->cur_sg) {
		/* Feed the DMA queue until it is full. */
		if (zynq_fpga_read(priv, STATUS_OFFSET) & STATUS_DMA_Q_F)
			break;

		addr = sg_dma_address(priv->cur_sg);
		len = sg_dma_len(priv->cur_sg);
		if (priv->dma_elm + 1 == priv->dma_nelms) {
			/* The last transfer waits for the PCAP to finish too,
			 * notice this also changes the irq_mask to ignore
			 * IXR_DMA_DONE_MASK which ensures we do not trigger
			 * the completion too early.
			 */
			addr |= DMA_SRC_LAST_TRANSFER;
			priv->cur_sg = NULL;
		} else {
			priv->cur_sg = sg_next(priv->cur_sg);
			priv->dma_elm++;
		}

		zynq_fpga_write(priv, DMA_SRC_ADDR_OFFSET, addr);
		zynq_fpga_write(priv, DMA_DST_ADDR_OFFSET, DMA_INVALID_ADDRESS);
		zynq_fpga_write(priv, DMA_SRC_LEN_OFFSET, len / 4);
		zynq_fpga_write(priv, DMA_DEST_LEN_OFFSET, 0);
	}

	/* Once the first transfer is queued we can turn on the ISR, future
	 * calls to zynq_step_dma will happen from the ISR context. The
	 * dma_lock spinlock guarentees this handover is done coherently, the
	 * ISR enable is put at the end to avoid another CPU spinning in the
	 * ISR on this lock.
	 */
	if (first && priv->cur_sg) {
		zynq_fpga_set_irq(priv,
				  IXR_DMA_DONE_MASK | IXR_ERROR_FLAGS_MASK);
	} else if (!priv->cur_sg) {
		/* The last transfer changes to DMA & PCAP mode since we do
		 * not want to continue until everything has been flushed into
		 * the PCAP.
		 */
		zynq_fpga_set_irq(priv,
				  IXR_D_P_DONE_MASK | IXR_ERROR_FLAGS_MASK);
	}
}

static irqreturn_t zynq_fpga_isr(int irq, void *data)
{
	struct zynq_fpga_priv *priv = data;
	u32 intr_status;

	/* If anything other than DMA completion is reported stop and hand
	 * control back to zynq_fpga_ops_write, something went wrong,
	 * otherwise progress the DMA.
	 */
	spin_lock(&priv->dma_lock);
	intr_status = zynq_fpga_read(priv, INT_STS_OFFSET);
	if (!(intr_status & IXR_ERROR_FLAGS_MASK) &&
	    (intr_status & IXR_DMA_DONE_MASK) && priv->cur_sg) {
		zynq_fpga_write(priv, INT_STS_OFFSET, IXR_DMA_DONE_MASK);
		zynq_step_dma(priv);
		spin_unlock(&priv->dma_lock);
		return IRQ_HANDLED;
	}
	spin_unlock(&priv->dma_lock);

	zynq_fpga_set_irq(priv, 0);
	complete(&priv->dma_done);

	return IRQ_HANDLED;
}

<<<<<<< HEAD
=======
/* Sanity check the proposed bitstream. It must start with the sync word in
 * the correct byte order, and be dword aligned. The input is a Xilinx .bin
 * file with every 32 bit quantity swapped.
 */
static bool zynq_fpga_has_sync(const u8 *buf, size_t count)
{
	for (; count >= 4; buf += 4, count -= 4)
		if (buf[0] == 0x66 && buf[1] == 0x55 && buf[2] == 0x99 &&
		    buf[3] == 0xaa)
			return true;
	return false;
}

>>>>>>> bebc6082
static int zynq_fpga_ops_write_init(struct fpga_manager *mgr,
				    struct fpga_image_info *info,
				    const char *buf, size_t count)
{
	struct zynq_fpga_priv *priv;
	u32 ctrl, status;
	int err;

	priv = mgr->priv;

	err = clk_enable(priv->clk);
	if (err)
		return err;

	/* check if bitstream is encrypted & and system's still secure */
	if (info->flags & FPGA_MGR_ENCRYPTED_BITSTREAM) {
		ctrl = zynq_fpga_read(priv, CTRL_OFFSET);
		if (!(ctrl & CTRL_SEC_EN_MASK)) {
			dev_err(&mgr->dev,
				"System not secure, can't use crypted bitstreams\n");
			err = -EINVAL;
			goto out_err;
		}
	}

	/* don't globally reset PL if we're doing partial reconfig */
	if (!(info->flags & FPGA_MGR_PARTIAL_RECONFIG)) {
<<<<<<< HEAD
=======
		if (!zynq_fpga_has_sync(buf, count)) {
			dev_err(&mgr->dev,
				"Invalid bitstream, could not find a sync word. Bitstream must be a byte swapped .bin file\n");
			err = -EINVAL;
			goto out_err;
		}

>>>>>>> bebc6082
		/* assert AXI interface resets */
		regmap_write(priv->slcr, SLCR_FPGA_RST_CTRL_OFFSET,
			     FPGA_RST_ALL_MASK);

		/* disable all level shifters */
		regmap_write(priv->slcr, SLCR_LVL_SHFTR_EN_OFFSET,
			     LVL_SHFTR_DISABLE_ALL_MASK);
		/* enable level shifters from PS to PL */
		regmap_write(priv->slcr, SLCR_LVL_SHFTR_EN_OFFSET,
			     LVL_SHFTR_ENABLE_PS_TO_PL);

		/* create a rising edge on PCFG_INIT. PCFG_INIT follows
		 * PCFG_PROG_B, so we need to poll it after setting PCFG_PROG_B
		 * to make sure the rising edge actually happens.
		 * Note: PCFG_PROG_B is low active, sequence as described in
		 * UG585 v1.10 page 211
		 */
		ctrl = zynq_fpga_read(priv, CTRL_OFFSET);
		ctrl |= CTRL_PCFG_PROG_B_MASK;

		zynq_fpga_write(priv, CTRL_OFFSET, ctrl);

		err = zynq_fpga_poll_timeout(priv, STATUS_OFFSET, status,
					     status & STATUS_PCFG_INIT_MASK,
					     INIT_POLL_DELAY,
					     INIT_POLL_TIMEOUT);
		if (err) {
			dev_err(&mgr->dev, "Timeout waiting for PCFG_INIT\n");
			goto out_err;
		}

		ctrl = zynq_fpga_read(priv, CTRL_OFFSET);
		ctrl &= ~CTRL_PCFG_PROG_B_MASK;

		zynq_fpga_write(priv, CTRL_OFFSET, ctrl);

		err = zynq_fpga_poll_timeout(priv, STATUS_OFFSET, status,
					     !(status & STATUS_PCFG_INIT_MASK),
					     INIT_POLL_DELAY,
					     INIT_POLL_TIMEOUT);
		if (err) {
			dev_err(&mgr->dev, "Timeout waiting for !PCFG_INIT\n");
			goto out_err;
		}

		ctrl = zynq_fpga_read(priv, CTRL_OFFSET);
		ctrl |= CTRL_PCFG_PROG_B_MASK;

		zynq_fpga_write(priv, CTRL_OFFSET, ctrl);

		err = zynq_fpga_poll_timeout(priv, STATUS_OFFSET, status,
					     status & STATUS_PCFG_INIT_MASK,
					     INIT_POLL_DELAY,
					     INIT_POLL_TIMEOUT);
		if (err) {
			dev_err(&mgr->dev, "Timeout waiting for PCFG_INIT\n");
			goto out_err;
		}
	}

	/* set configuration register with following options:
	 * - enable PCAP interface
	 * - set throughput for maximum speed (if bistream not crypted)
	 * - set CPU in user mode
	 */
	ctrl = zynq_fpga_read(priv, CTRL_OFFSET);
	if (info->flags & FPGA_MGR_ENCRYPTED_BITSTREAM)
		zynq_fpga_write(priv, CTRL_OFFSET,
				(CTRL_PCAP_PR_MASK | CTRL_PCAP_MODE_MASK
				 | CTRL_PCAP_RATE_EN_MASK | ctrl));
	else
		zynq_fpga_write(priv, CTRL_OFFSET,
				(CTRL_PCAP_PR_MASK | CTRL_PCAP_MODE_MASK
				 | ctrl));


	/* We expect that the command queue is empty right now. */
	status = zynq_fpga_read(priv, STATUS_OFFSET);
<<<<<<< HEAD
	if (status & STATUS_DMA_Q_F) {
		dev_err(&mgr->dev, "DMA command queue full\n");
=======
	if ((status & STATUS_DMA_Q_F) ||
	    (status & STATUS_DMA_Q_E) != STATUS_DMA_Q_E) {
		dev_err(&mgr->dev, "DMA command queue not right\n");
>>>>>>> bebc6082
		err = -EBUSY;
		goto out_err;
	}

	/* ensure internal PCAP loopback is disabled */
	ctrl = zynq_fpga_read(priv, MCTRL_OFFSET);
	zynq_fpga_write(priv, MCTRL_OFFSET, (~MCTRL_PCAP_LPBK_MASK & ctrl));

	clk_disable(priv->clk);

	return 0;

out_err:
	clk_disable(priv->clk);

	return err;
}

static int zynq_fpga_ops_write(struct fpga_manager *mgr, struct sg_table *sgt)
{
	struct zynq_fpga_priv *priv;
	const char *why;
	int err;
	u32 intr_status;
	unsigned long timeout;
	unsigned long flags;
	struct scatterlist *sg;
	int i;

	priv = mgr->priv;

<<<<<<< HEAD
	kbuf =
	    dma_alloc_coherent(mgr->dev.parent, count, &dma_addr, GFP_KERNEL);
	if (!kbuf)
		return -ENOMEM;
=======
	/* The hardware can only DMA multiples of 4 bytes, and it requires the
	 * starting addresses to be aligned to 64 bits (UG585 pg 212).
	 */
	for_each_sg(sgt->sgl, sg, sgt->nents, i) {
		if ((sg->offset % 8) || (sg->length % 4)) {
			dev_err(&mgr->dev,
			    "Invalid bitstream, chunks must be aligned\n");
			return -EINVAL;
		}
	}
>>>>>>> bebc6082

	priv->dma_nelms =
	    dma_map_sg(mgr->dev.parent, sgt->sgl, sgt->nents, DMA_TO_DEVICE);
	if (priv->dma_nelms == 0) {
		dev_err(&mgr->dev, "Unable to DMA map (TO_DEVICE)\n");
		return -ENOMEM;
	}

	/* enable clock */
	err = clk_enable(priv->clk);
	if (err)
		goto out_free;

	zynq_fpga_write(priv, INT_STS_OFFSET, IXR_ALL_MASK);
	reinit_completion(&priv->dma_done);

	/* zynq_step_dma will turn on interrupts */
	spin_lock_irqsave(&priv->dma_lock, flags);
	priv->dma_elm = 0;
	priv->cur_sg = sgt->sgl;
	zynq_step_dma(priv);
	spin_unlock_irqrestore(&priv->dma_lock, flags);

	timeout = wait_for_completion_timeout(&priv->dma_done,
					      msecs_to_jiffies(DMA_TIMEOUT_MS));

	spin_lock_irqsave(&priv->dma_lock, flags);
	zynq_fpga_set_irq(priv, 0);
	priv->cur_sg = NULL;
	spin_unlock_irqrestore(&priv->dma_lock, flags);

	intr_status = zynq_fpga_read(priv, INT_STS_OFFSET);
	zynq_fpga_write(priv, INT_STS_OFFSET, IXR_ALL_MASK);

	/* There doesn't seem to be a way to force cancel any DMA, so if
	 * something went wrong we are relying on the hardware to have halted
	 * the DMA before we get here, if there was we could use
	 * wait_for_completion_interruptible too.
	 */

	if (intr_status & IXR_ERROR_FLAGS_MASK) {
		why = "DMA reported error";
		err = -EIO;
		goto out_report;
	}

<<<<<<< HEAD
	if (!((intr_status & IXR_D_P_DONE_MASK) == IXR_D_P_DONE_MASK)) {
		dev_err(&mgr->dev, "Error configuring FPGA\n");
		err = -EFAULT;
=======
	if (priv->cur_sg ||
	    !((intr_status & IXR_D_P_DONE_MASK) == IXR_D_P_DONE_MASK)) {
		if (timeout == 0)
			why = "DMA timed out";
		else
			why = "DMA did not complete";
		err = -EIO;
		goto out_report;
>>>>>>> bebc6082
	}

	err = 0;
	goto out_clk;

out_report:
	dev_err(&mgr->dev,
		"%s: INT_STS:0x%x CTRL:0x%x LOCK:0x%x INT_MASK:0x%x STATUS:0x%x MCTRL:0x%x\n",
		why,
		intr_status,
		zynq_fpga_read(priv, CTRL_OFFSET),
		zynq_fpga_read(priv, LOCK_OFFSET),
		zynq_fpga_read(priv, INT_MASK_OFFSET),
		zynq_fpga_read(priv, STATUS_OFFSET),
		zynq_fpga_read(priv, MCTRL_OFFSET));

out_clk:
	clk_disable(priv->clk);

out_free:
<<<<<<< HEAD
	dma_free_coherent(mgr->dev.parent, count, kbuf, dma_addr);
=======
	dma_unmap_sg(mgr->dev.parent, sgt->sgl, sgt->nents, DMA_TO_DEVICE);
>>>>>>> bebc6082
	return err;
}

static int zynq_fpga_ops_write_complete(struct fpga_manager *mgr,
					struct fpga_image_info *info)
{
	struct zynq_fpga_priv *priv = mgr->priv;
	int err;
	u32 intr_status;

	err = clk_enable(priv->clk);
	if (err)
		return err;

	err = zynq_fpga_poll_timeout(priv, INT_STS_OFFSET, intr_status,
				     intr_status & IXR_PCFG_DONE_MASK,
				     INIT_POLL_DELAY,
				     INIT_POLL_TIMEOUT);

	clk_disable(priv->clk);

	if (err)
		return err;

	/* for the partial reconfig case we didn't touch the level shifters */
	if (!(info->flags & FPGA_MGR_PARTIAL_RECONFIG)) {
		/* enable level shifters from PL to PS */
		regmap_write(priv->slcr, SLCR_LVL_SHFTR_EN_OFFSET,
			     LVL_SHFTR_ENABLE_PL_TO_PS);

		/* deassert AXI interface resets */
		regmap_write(priv->slcr, SLCR_FPGA_RST_CTRL_OFFSET,
			     FPGA_RST_NONE_MASK);
	}

	return 0;
}

static enum fpga_mgr_states zynq_fpga_ops_state(struct fpga_manager *mgr)
{
	int err;
	u32 intr_status;
	struct zynq_fpga_priv *priv;

	priv = mgr->priv;

	err = clk_enable(priv->clk);
	if (err)
		return FPGA_MGR_STATE_UNKNOWN;

	intr_status = zynq_fpga_read(priv, INT_STS_OFFSET);
	clk_disable(priv->clk);

	if (intr_status & IXR_PCFG_DONE_MASK)
		return FPGA_MGR_STATE_OPERATING;

	return FPGA_MGR_STATE_UNKNOWN;
}

static const struct fpga_manager_ops zynq_fpga_ops = {
	.initial_header_size = 128,
	.state = zynq_fpga_ops_state,
	.write_init = zynq_fpga_ops_write_init,
	.write_sg = zynq_fpga_ops_write,
	.write_complete = zynq_fpga_ops_write_complete,
};

static int zynq_fpga_probe(struct platform_device *pdev)
{
	struct device *dev = &pdev->dev;
	struct zynq_fpga_priv *priv;
	struct resource *res;
	int err;

	priv = devm_kzalloc(dev, sizeof(*priv), GFP_KERNEL);
	if (!priv)
		return -ENOMEM;
<<<<<<< HEAD
=======
	spin_lock_init(&priv->dma_lock);
>>>>>>> bebc6082

	res = platform_get_resource(pdev, IORESOURCE_MEM, 0);
	priv->io_base = devm_ioremap_resource(dev, res);
	if (IS_ERR(priv->io_base))
		return PTR_ERR(priv->io_base);

	priv->slcr = syscon_regmap_lookup_by_phandle(dev->of_node,
		"syscon");
	if (IS_ERR(priv->slcr)) {
		dev_err(dev, "unable to get zynq-slcr regmap\n");
		return PTR_ERR(priv->slcr);
	}

	init_completion(&priv->dma_done);

	priv->irq = platform_get_irq(pdev, 0);
	if (priv->irq < 0) {
		dev_err(dev, "No IRQ available\n");
		return priv->irq;
	}

	priv->clk = devm_clk_get(dev, "ref_clk");
	if (IS_ERR(priv->clk)) {
		dev_err(dev, "input clock not found\n");
		return PTR_ERR(priv->clk);
	}

	err = clk_prepare_enable(priv->clk);
	if (err) {
		dev_err(dev, "unable to enable clock\n");
		return err;
	}

	/* unlock the device */
	zynq_fpga_write(priv, UNLOCK_OFFSET, UNLOCK_MASK);

<<<<<<< HEAD
	zynq_fpga_write(priv, INT_MASK_OFFSET, 0xFFFFFFFF);
=======
	zynq_fpga_set_irq(priv, 0);
>>>>>>> bebc6082
	zynq_fpga_write(priv, INT_STS_OFFSET, IXR_ALL_MASK);
	err = devm_request_irq(dev, priv->irq, zynq_fpga_isr, 0, dev_name(dev),
			       priv);
	if (err) {
		dev_err(dev, "unable to request IRQ\n");
		clk_disable_unprepare(priv->clk);
		return err;
	}

	clk_disable(priv->clk);

	err = fpga_mgr_register(dev, "Xilinx Zynq FPGA Manager",
				&zynq_fpga_ops, priv);
	if (err) {
		dev_err(dev, "unable to register FPGA manager\n");
		clk_unprepare(priv->clk);
		return err;
	}

	return 0;
}

static int zynq_fpga_remove(struct platform_device *pdev)
{
	struct zynq_fpga_priv *priv;
	struct fpga_manager *mgr;

	mgr = platform_get_drvdata(pdev);
	priv = mgr->priv;

	fpga_mgr_unregister(&pdev->dev);

	clk_unprepare(priv->clk);

	return 0;
}

#ifdef CONFIG_OF
static const struct of_device_id zynq_fpga_of_match[] = {
	{ .compatible = "xlnx,zynq-devcfg-1.0", },
	{},
};

MODULE_DEVICE_TABLE(of, zynq_fpga_of_match);
#endif

static struct platform_driver zynq_fpga_driver = {
	.probe = zynq_fpga_probe,
	.remove = zynq_fpga_remove,
	.driver = {
		.name = "zynq_fpga_manager",
		.of_match_table = of_match_ptr(zynq_fpga_of_match),
	},
};

module_platform_driver(zynq_fpga_driver);

MODULE_AUTHOR("Moritz Fischer <moritz.fischer@ettus.com>");
MODULE_AUTHOR("Michal Simek <michal.simek@xilinx.com>");
MODULE_DESCRIPTION("Xilinx Zynq FPGA Manager");
MODULE_LICENSE("GPL v2");<|MERGE_RESOLUTION|>--- conflicted
+++ resolved
@@ -243,8 +243,6 @@
 	return IRQ_HANDLED;
 }
 
-<<<<<<< HEAD
-=======
 /* Sanity check the proposed bitstream. It must start with the sync word in
  * the correct byte order, and be dword aligned. The input is a Xilinx .bin
  * file with every 32 bit quantity swapped.
@@ -258,7 +256,6 @@
 	return false;
 }
 
->>>>>>> bebc6082
 static int zynq_fpga_ops_write_init(struct fpga_manager *mgr,
 				    struct fpga_image_info *info,
 				    const char *buf, size_t count)
@@ -286,8 +283,6 @@
 
 	/* don't globally reset PL if we're doing partial reconfig */
 	if (!(info->flags & FPGA_MGR_PARTIAL_RECONFIG)) {
-<<<<<<< HEAD
-=======
 		if (!zynq_fpga_has_sync(buf, count)) {
 			dev_err(&mgr->dev,
 				"Invalid bitstream, could not find a sync word. Bitstream must be a byte swapped .bin file\n");
@@ -295,7 +290,6 @@
 			goto out_err;
 		}
 
->>>>>>> bebc6082
 		/* assert AXI interface resets */
 		regmap_write(priv->slcr, SLCR_FPGA_RST_CTRL_OFFSET,
 			     FPGA_RST_ALL_MASK);
@@ -374,14 +368,9 @@
 
 	/* We expect that the command queue is empty right now. */
 	status = zynq_fpga_read(priv, STATUS_OFFSET);
-<<<<<<< HEAD
-	if (status & STATUS_DMA_Q_F) {
-		dev_err(&mgr->dev, "DMA command queue full\n");
-=======
 	if ((status & STATUS_DMA_Q_F) ||
 	    (status & STATUS_DMA_Q_E) != STATUS_DMA_Q_E) {
 		dev_err(&mgr->dev, "DMA command queue not right\n");
->>>>>>> bebc6082
 		err = -EBUSY;
 		goto out_err;
 	}
@@ -413,12 +402,6 @@
 
 	priv = mgr->priv;
 
-<<<<<<< HEAD
-	kbuf =
-	    dma_alloc_coherent(mgr->dev.parent, count, &dma_addr, GFP_KERNEL);
-	if (!kbuf)
-		return -ENOMEM;
-=======
 	/* The hardware can only DMA multiples of 4 bytes, and it requires the
 	 * starting addresses to be aligned to 64 bits (UG585 pg 212).
 	 */
@@ -429,7 +412,6 @@
 			return -EINVAL;
 		}
 	}
->>>>>>> bebc6082
 
 	priv->dma_nelms =
 	    dma_map_sg(mgr->dev.parent, sgt->sgl, sgt->nents, DMA_TO_DEVICE);
@@ -476,11 +458,6 @@
 		goto out_report;
 	}
 
-<<<<<<< HEAD
-	if (!((intr_status & IXR_D_P_DONE_MASK) == IXR_D_P_DONE_MASK)) {
-		dev_err(&mgr->dev, "Error configuring FPGA\n");
-		err = -EFAULT;
-=======
 	if (priv->cur_sg ||
 	    !((intr_status & IXR_D_P_DONE_MASK) == IXR_D_P_DONE_MASK)) {
 		if (timeout == 0)
@@ -489,7 +466,6 @@
 			why = "DMA did not complete";
 		err = -EIO;
 		goto out_report;
->>>>>>> bebc6082
 	}
 
 	err = 0;
@@ -510,11 +486,7 @@
 	clk_disable(priv->clk);
 
 out_free:
-<<<<<<< HEAD
-	dma_free_coherent(mgr->dev.parent, count, kbuf, dma_addr);
-=======
 	dma_unmap_sg(mgr->dev.parent, sgt->sgl, sgt->nents, DMA_TO_DEVICE);
->>>>>>> bebc6082
 	return err;
 }
 
@@ -592,10 +564,7 @@
 	priv = devm_kzalloc(dev, sizeof(*priv), GFP_KERNEL);
 	if (!priv)
 		return -ENOMEM;
-<<<<<<< HEAD
-=======
 	spin_lock_init(&priv->dma_lock);
->>>>>>> bebc6082
 
 	res = platform_get_resource(pdev, IORESOURCE_MEM, 0);
 	priv->io_base = devm_ioremap_resource(dev, res);
@@ -632,11 +601,7 @@
 	/* unlock the device */
 	zynq_fpga_write(priv, UNLOCK_OFFSET, UNLOCK_MASK);
 
-<<<<<<< HEAD
-	zynq_fpga_write(priv, INT_MASK_OFFSET, 0xFFFFFFFF);
-=======
 	zynq_fpga_set_irq(priv, 0);
->>>>>>> bebc6082
 	zynq_fpga_write(priv, INT_STS_OFFSET, IXR_ALL_MASK);
 	err = devm_request_irq(dev, priv->irq, zynq_fpga_isr, 0, dev_name(dev),
 			       priv);
