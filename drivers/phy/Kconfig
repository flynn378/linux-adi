#
# PHY
#

menu "PHY Subsystem"

config GENERIC_PHY
	bool "PHY Core"
	help
	  Generic PHY support.

	  This framework is designed to provide a generic interface for PHY
	  devices present in the kernel. This layer will have the generic
	  API by which phy drivers can create PHY using the phy framework and
	  phy users can obtain reference to the PHY. All the users of this
	  framework should select this config.

config PHY_BCM_NS_USB2
	tristate "Broadcom Northstar USB 2.0 PHY Driver"
	depends on ARCH_BCM_IPROC || COMPILE_TEST
	depends on HAS_IOMEM && OF
	select GENERIC_PHY
	help
	  Enable this to support Broadcom USB 2.0 PHY connected to the USB
	  controller on Northstar family.

config PHY_BERLIN_USB
	tristate "Marvell Berlin USB PHY Driver"
	depends on ARCH_BERLIN && RESET_CONTROLLER && HAS_IOMEM && OF
	select GENERIC_PHY
	help
	  Enable this to support the USB PHY on Marvell Berlin SoCs.

config PHY_BERLIN_SATA
	tristate "Marvell Berlin SATA PHY driver"
	depends on ARCH_BERLIN && HAS_IOMEM && OF
	select GENERIC_PHY
	help
	  Enable this to support the SATA PHY on Marvell Berlin SoCs.

config ARMADA375_USBCLUSTER_PHY
	def_bool y
	depends on MACH_ARMADA_375 || COMPILE_TEST
	depends on OF && HAS_IOMEM
	select GENERIC_PHY

config PHY_DM816X_USB
	tristate "TI dm816x USB PHY driver"
	depends on ARCH_OMAP2PLUS
	depends on USB_SUPPORT
	select GENERIC_PHY
	select USB_PHY
	help
	  Enable this for dm816x USB to work.

config PHY_EXYNOS_MIPI_VIDEO
	tristate "S5P/EXYNOS SoC series MIPI CSI-2/DSI PHY driver"
	depends on HAS_IOMEM
	depends on ARCH_S5PV210 || ARCH_EXYNOS || COMPILE_TEST
	select GENERIC_PHY
	default y if ARCH_S5PV210 || ARCH_EXYNOS
	help
	  Support for MIPI CSI-2 and MIPI DSI DPHY found on Samsung S5P
	  and EXYNOS SoCs.

config PHY_LPC18XX_USB_OTG
	tristate "NXP LPC18xx/43xx SoC USB OTG PHY driver"
	depends on OF && (ARCH_LPC18XX || COMPILE_TEST)
	depends on MFD_SYSCON
	select GENERIC_PHY
	help
	  Enable this to support NXP LPC18xx/43xx internal USB OTG PHY.

	  This driver is need for USB0 support on LPC18xx/43xx and takes
	  care of enabling and clock setup.

config PHY_PXA_28NM_HSIC
	tristate "Marvell USB HSIC 28nm PHY Driver"
	depends on HAS_IOMEM
	select GENERIC_PHY
	help
	  Enable this to support Marvell USB HSIC PHY driver for Marvell
	  SoC. This driver will do the PHY initialization and shutdown.
	  The PHY driver will be used by Marvell ehci driver.

	  To compile this driver as a module, choose M here.

config PHY_PXA_28NM_USB2
	tristate "Marvell USB 2.0 28nm PHY Driver"
	depends on HAS_IOMEM
	select GENERIC_PHY
	help
	  Enable this to support Marvell USB 2.0 PHY driver for Marvell
	  SoC. This driver will do the PHY initialization and shutdown.
	  The PHY driver will be used by Marvell udc/ehci/otg driver.

	  To compile this driver as a module, choose M here.

config PHY_MVEBU_SATA
	def_bool y
	depends on ARCH_DOVE || MACH_DOVE || MACH_KIRKWOOD
	depends on OF
	select GENERIC_PHY

config PHY_MIPHY28LP
	tristate "STMicroelectronics MIPHY28LP PHY driver for STiH407"
	depends on ARCH_STI
	select GENERIC_PHY
	help
	  Enable this to support the miphy transceiver (for SATA/PCIE/USB3)
	  that is part of STMicroelectronics STiH407 SoC.

config PHY_MIPHY365X
	tristate "STMicroelectronics MIPHY365X PHY driver for STiH41x series"
	depends on ARCH_STI
	depends on HAS_IOMEM
	depends on OF
	select GENERIC_PHY
	help
	  Enable this to support the miphy transceiver (for SATA/PCIE)
	  that is part of STMicroelectronics STiH41x SoC series.

config PHY_RCAR_GEN2
	tristate "Renesas R-Car generation 2 USB PHY driver"
	depends on ARCH_RENESAS
	depends on GENERIC_PHY
	help
	  Support for USB PHY found on Renesas R-Car generation 2 SoCs.

config PHY_RCAR_GEN3_USB2
	tristate "Renesas R-Car generation 3 USB 2.0 PHY driver"
	depends on ARCH_RENESAS
	depends on EXTCON
	select GENERIC_PHY
	help
	  Support for USB 2.0 PHY found on Renesas R-Car generation 3 SoCs.

config OMAP_CONTROL_PHY
	tristate "OMAP CONTROL PHY Driver"
	depends on ARCH_OMAP2PLUS || COMPILE_TEST
	help
	  Enable this to add support for the PHY part present in the control
	  module. This driver has API to power on the USB2 PHY and to write to
	  the mailbox. The mailbox is present only in omap4 and the register to
	  power on the USB2 PHY is present in OMAP4 and OMAP5. OMAP5 has an
	  additional register to power on USB3 PHY/SATA PHY/PCIE PHY
	  (PIPE3 PHY).

config OMAP_USB2
	tristate "OMAP USB2 PHY Driver"
	depends on ARCH_OMAP2PLUS
	depends on USB_SUPPORT
	select GENERIC_PHY
	select USB_PHY
	select OMAP_CONTROL_PHY
	depends on OMAP_OCP2SCP
	help
	  Enable this to support the transceiver that is part of SOC. This
	  driver takes care of all the PHY functionality apart from comparator.
	  The USB OTG controller communicates with the comparator using this
	  driver.

config TI_PIPE3
	tristate "TI PIPE3 PHY Driver"
	depends on ARCH_OMAP2PLUS || COMPILE_TEST
	select GENERIC_PHY
	select OMAP_CONTROL_PHY
	depends on OMAP_OCP2SCP
	help
	  Enable this to support the PIPE3 PHY that is part of TI SOCs. This
	  driver takes care of all the PHY functionality apart from comparator.
	  This driver interacts with the "OMAP Control PHY Driver" to power
	  on/off the PHY.

config TWL4030_USB
	tristate "TWL4030 USB Transceiver Driver"
	depends on TWL4030_CORE && REGULATOR_TWL4030 && USB_MUSB_OMAP2PLUS
	depends on USB_SUPPORT
	select GENERIC_PHY
	select USB_PHY
	help
	  Enable this to support the USB OTG transceiver on TWL4030
	  family chips (including the TWL5030 and TPS659x0 devices).
	  This transceiver supports high and full speed devices plus,
	  in host mode, low speed.

config PHY_EXYNOS_DP_VIDEO
	tristate "EXYNOS SoC series Display Port PHY driver"
	depends on OF
	depends on ARCH_EXYNOS || COMPILE_TEST
	default ARCH_EXYNOS
	select GENERIC_PHY
	help
	  Support for Display Port PHY found on Samsung EXYNOS SoCs.

config BCM_KONA_USB2_PHY
	tristate "Broadcom Kona USB2 PHY Driver"
	depends on HAS_IOMEM
	select GENERIC_PHY
	help
	  Enable this to support the Broadcom Kona USB 2.0 PHY.

config PHY_EXYNOS5250_SATA
	tristate "Exynos5250 Sata SerDes/PHY driver"
	depends on SOC_EXYNOS5250
	depends on HAS_IOMEM
	depends on OF
	select GENERIC_PHY
	select I2C
	select I2C_S3C2410
	select MFD_SYSCON
	help
	  Enable this to support SATA SerDes/Phy found on Samsung's
	  Exynos5250 based SoCs.This SerDes/Phy supports SATA 1.5 Gb/s,
	  SATA 3.0 Gb/s, SATA 6.0 Gb/s speeds. It supports one SATA host
	  port to accept one SATA device.

config PHY_HIX5HD2_SATA
	tristate "HIX5HD2 SATA PHY Driver"
	depends on ARCH_HIX5HD2 && OF && HAS_IOMEM
	select GENERIC_PHY
	select MFD_SYSCON
	help
	  Support for SATA PHY on Hisilicon hix5hd2 Soc.

config PHY_MT65XX_USB3
	tristate "Mediatek USB3.0 PHY Driver"
	depends on ARCH_MEDIATEK && OF
	select GENERIC_PHY
	help
	  Say 'Y' here to add support for Mediatek USB3.0 PHY driver,
	  it supports multiple usb2.0 and usb3.0 ports.

config PHY_HI6220_USB
	tristate "hi6220 USB PHY support"
	depends on (ARCH_HISI && ARM64) || COMPILE_TEST
	select GENERIC_PHY
	select MFD_SYSCON
	help
	  Enable this to support the HISILICON HI6220 USB PHY.

	  To compile this driver as a module, choose M here.

config PHY_SUN4I_USB
	tristate "Allwinner sunxi SoC USB PHY driver"
	depends on ARCH_SUNXI && HAS_IOMEM && OF
	depends on RESET_CONTROLLER
	depends on EXTCON
	depends on POWER_SUPPLY
	select GENERIC_PHY
	help
	  Enable this to support the transceiver that is part of Allwinner
	  sunxi SoCs.

	  This driver controls the entire USB PHY block, both the USB OTG
	  parts, as well as the 2 regular USB 2 host PHYs.

config PHY_SUN9I_USB
	tristate "Allwinner sun9i SoC USB PHY driver"
	depends on ARCH_SUNXI && HAS_IOMEM && OF
	depends on RESET_CONTROLLER
	depends on USB_SUPPORT
	select USB_COMMON
	select GENERIC_PHY
	help
	  Enable this to support the transceiver that is part of Allwinner
	  sun9i SoCs.

	  This driver controls each individual USB 2 host PHY.

config PHY_SAMSUNG_USB2
	tristate "Samsung USB 2.0 PHY driver"
	depends on HAS_IOMEM
	depends on USB_EHCI_EXYNOS || USB_OHCI_EXYNOS || USB_DWC2
	select GENERIC_PHY
	select MFD_SYSCON
	default ARCH_EXYNOS
	help
	  Enable this to support the Samsung USB 2.0 PHY driver for Samsung
	  SoCs. This driver provides the interface for USB 2.0 PHY. Support
	  for particular PHYs will be enabled based on the SoC type in addition
	  to this driver.

config PHY_S5PV210_USB2
	bool "Support for S5PV210"
	depends on PHY_SAMSUNG_USB2
	depends on ARCH_S5PV210
	help
	  Enable USB PHY support for S5PV210. This option requires that Samsung
	  USB 2.0 PHY driver is enabled and means that support for this
	  particular SoC is compiled in the driver. In case of S5PV210 two phys
	  are available - device and host.

config PHY_EXYNOS4210_USB2
	bool
	depends on PHY_SAMSUNG_USB2
	default CPU_EXYNOS4210

config PHY_EXYNOS4X12_USB2
	bool
	depends on PHY_SAMSUNG_USB2
	default SOC_EXYNOS3250 || SOC_EXYNOS4212 || SOC_EXYNOS4412

config PHY_EXYNOS5250_USB2
	bool
	depends on PHY_SAMSUNG_USB2
	default SOC_EXYNOS5250 || SOC_EXYNOS5420

config PHY_EXYNOS5_USBDRD
	tristate "Exynos5 SoC series USB DRD PHY driver"
	depends on ARCH_EXYNOS && OF
	depends on HAS_IOMEM
	depends on USB_DWC3_EXYNOS
	select GENERIC_PHY
	select MFD_SYSCON
	default y
	help
	  Enable USB DRD PHY support for Exynos 5 SoC series.
	  This driver provides PHY interface for USB 3.0 DRD controller
	  present on Exynos5 SoC series.

config PHY_PISTACHIO_USB
	tristate "IMG Pistachio USB2.0 PHY driver"
	depends on MACH_PISTACHIO
	select GENERIC_PHY
	help
	  Enable this to support the USB2.0 PHY on the IMG Pistachio SoC.

config PHY_QCOM_APQ8064_SATA
	tristate "Qualcomm APQ8064 SATA SerDes/PHY driver"
	depends on ARCH_QCOM
	depends on HAS_IOMEM
	depends on OF
	select GENERIC_PHY

config PHY_QCOM_IPQ806X_SATA
	tristate "Qualcomm IPQ806x SATA SerDes/PHY driver"
	depends on ARCH_QCOM
	depends on HAS_IOMEM
	depends on OF
	select GENERIC_PHY

config PHY_ROCKCHIP_USB
	tristate "Rockchip USB2 PHY Driver"
	depends on ARCH_ROCKCHIP && OF
	select GENERIC_PHY
	help
	  Enable this to support the Rockchip USB 2.0 PHY.

config PHY_ROCKCHIP_EMMC
	tristate "Rockchip EMMC PHY Driver"
	depends on ARCH_ROCKCHIP && OF
	select GENERIC_PHY
	help
	  Enable this to support the Rockchip EMMC PHY.

config PHY_ROCKCHIP_DP
	tristate "Rockchip Display Port PHY Driver"
	depends on ARCH_ROCKCHIP && OF
	select GENERIC_PHY
	help
	  Enable this to support the Rockchip Display Port PHY.

config PHY_ST_SPEAR1310_MIPHY
	tristate "ST SPEAR1310-MIPHY driver"
	select GENERIC_PHY
	depends on MACH_SPEAR1310 || COMPILE_TEST
	help
	  Support for ST SPEAr1310 MIPHY which can be used for PCIe and SATA.

config PHY_ST_SPEAR1340_MIPHY
	tristate "ST SPEAR1340-MIPHY driver"
	select GENERIC_PHY
	depends on MACH_SPEAR1340 || COMPILE_TEST
	help
	  Support for ST SPEAr1340 MIPHY which can be used for PCIe and SATA.

config PHY_XGENE
	tristate "APM X-Gene 15Gbps PHY support"
	depends on HAS_IOMEM && OF && (ARM64 || COMPILE_TEST)
	select GENERIC_PHY
	help
	  This option enables support for APM X-Gene SoC multi-purpose PHY.

config PHY_STIH407_USB
	tristate "STMicroelectronics USB2 picoPHY driver for STiH407 family"
	depends on RESET_CONTROLLER
	depends on ARCH_STI || COMPILE_TEST
	select GENERIC_PHY
	help
	  Enable this support to enable the picoPHY device used by USB2
	  and USB3 controllers on STMicroelectronics STiH407 SoC families.

config PHY_STIH41X_USB
	tristate "STMicroelectronics USB2 PHY driver for STiH41x series"
	depends on ARCH_STI
	select GENERIC_PHY
	help
	  Enable this to support the USB transceiver that is part of
	  STMicroelectronics STiH41x SoC series.

config PHY_QCOM_UFS
	tristate "Qualcomm UFS PHY driver"
	depends on OF && ARCH_QCOM
	select GENERIC_PHY
	help
	  Support for UFS PHY on QCOM chipsets.

config PHY_TUSB1210
	tristate "TI TUSB1210 ULPI PHY module"
	depends on USB_ULPI_BUS
	select GENERIC_PHY
	help
	  Support for TI TUSB1210 USB ULPI PHY.

config PHY_BRCM_SATA
	tristate "Broadcom SATA PHY driver"
	depends on ARCH_BRCMSTB || ARCH_BCM_IPROC || BMIPS_GENERIC || COMPILE_TEST
	depends on OF
	select GENERIC_PHY
	default ARCH_BCM_IPROC
	help
	  Enable this to support the Broadcom SATA PHY.
	  If unsure, say N.

config PHY_CYGNUS_PCIE
	tristate "Broadcom Cygnus PCIe PHY driver"
	depends on OF && (ARCH_BCM_CYGNUS || COMPILE_TEST)
	select GENERIC_PHY
	default ARCH_BCM_CYGNUS
	help
	  Enable this to support the Broadcom Cygnus PCIe PHY.
	  If unsure, say N.

<<<<<<< HEAD
config PHY_XILINX_ZYNQMP
	tristate "Xilinx ZynqMP PHY driver"
	depends on ARCH_ZYNQMP
	select GENERIC_PHY
	help
	  Enable this to support ZynqMP High Speed Gigabit Transceiver
	  that is part of ZynqMP SoC.
=======
source "drivers/phy/tegra/Kconfig"
>>>>>>> 523d939e

endmenu<|MERGE_RESOLUTION|>--- conflicted
+++ resolved
@@ -432,7 +432,6 @@
 	  Enable this to support the Broadcom Cygnus PCIe PHY.
 	  If unsure, say N.
 
-<<<<<<< HEAD
 config PHY_XILINX_ZYNQMP
 	tristate "Xilinx ZynqMP PHY driver"
 	depends on ARCH_ZYNQMP
@@ -440,8 +439,7 @@
 	help
 	  Enable this to support ZynqMP High Speed Gigabit Transceiver
 	  that is part of ZynqMP SoC.
-=======
+
 source "drivers/phy/tegra/Kconfig"
->>>>>>> 523d939e
 
 endmenu