/*
 * Samsung keypad driver
 *
 * Copyright (C) 2010 Samsung Electronics Co.Ltd
 * Author: Joonyoung Shim <jy0922.shim@samsung.com>
 * Author: Donghwa Lee <dh09.lee@samsung.com>
 *
 * This program is free software; you can redistribute  it and/or modify it
 * under  the terms of  the GNU General  Public License as published by the
 * Free Software Foundation;  either version 2 of the  License, or (at your
 * option) any later version.
 */

#include <linux/clk.h>
#include <linux/delay.h>
#include <linux/err.h>
#include <linux/init.h>
#include <linux/input.h>
#include <linux/interrupt.h>
#include <linux/io.h>
#include <linux/module.h>
#include <linux/platform_device.h>
#include <linux/pm.h>
#include <linux/pm_runtime.h>
#include <linux/slab.h>
#include <linux/of.h>
#include <linux/of_gpio.h>
#include <linux/sched.h>
#include <linux/input/samsung-keypad.h>

#define SAMSUNG_KEYIFCON			0x00
#define SAMSUNG_KEYIFSTSCLR			0x04
#define SAMSUNG_KEYIFCOL			0x08
#define SAMSUNG_KEYIFROW			0x0c
#define SAMSUNG_KEYIFFC				0x10

/* SAMSUNG_KEYIFCON */
#define SAMSUNG_KEYIFCON_INT_F_EN		(1 << 0)
#define SAMSUNG_KEYIFCON_INT_R_EN		(1 << 1)
#define SAMSUNG_KEYIFCON_DF_EN			(1 << 2)
#define SAMSUNG_KEYIFCON_FC_EN			(1 << 3)
#define SAMSUNG_KEYIFCON_WAKEUPEN		(1 << 4)

/* SAMSUNG_KEYIFSTSCLR */
#define SAMSUNG_KEYIFSTSCLR_P_INT_MASK		(0xff << 0)
#define SAMSUNG_KEYIFSTSCLR_R_INT_MASK		(0xff << 8)
#define SAMSUNG_KEYIFSTSCLR_R_INT_OFFSET	8
#define S5PV210_KEYIFSTSCLR_P_INT_MASK		(0x3fff << 0)
#define S5PV210_KEYIFSTSCLR_R_INT_MASK		(0x3fff << 16)
#define S5PV210_KEYIFSTSCLR_R_INT_OFFSET	16

/* SAMSUNG_KEYIFCOL */
#define SAMSUNG_KEYIFCOL_MASK			(0xff << 0)
#define S5PV210_KEYIFCOLEN_MASK			(0xff << 8)

/* SAMSUNG_KEYIFROW */
#define SAMSUNG_KEYIFROW_MASK			(0xff << 0)
#define S5PV210_KEYIFROW_MASK			(0x3fff << 0)

/* SAMSUNG_KEYIFFC */
#define SAMSUNG_KEYIFFC_MASK			(0x3ff << 0)

enum samsung_keypad_type {
	KEYPAD_TYPE_SAMSUNG,
	KEYPAD_TYPE_S5PV210,
};

struct samsung_keypad {
	struct input_dev *input_dev;
	struct platform_device *pdev;
	struct clk *clk;
	void __iomem *base;
	wait_queue_head_t wait;
	bool stopped;
	bool wake_enabled;
	int irq;
	enum samsung_keypad_type type;
	unsigned int row_shift;
	unsigned int rows;
	unsigned int cols;
	unsigned int row_state[SAMSUNG_MAX_COLS];
#ifdef CONFIG_OF
	int row_gpios[SAMSUNG_MAX_ROWS];
	int col_gpios[SAMSUNG_MAX_COLS];
#endif
	unsigned short keycodes[];
};

static void samsung_keypad_scan(struct samsung_keypad *keypad,
				unsigned int *row_state)
{
	unsigned int col;
	unsigned int val;

	for (col = 0; col < keypad->cols; col++) {
		if (keypad->type == KEYPAD_TYPE_S5PV210) {
			val = S5PV210_KEYIFCOLEN_MASK;
			val &= ~(1 << col) << 8;
		} else {
			val = SAMSUNG_KEYIFCOL_MASK;
			val &= ~(1 << col);
		}

		writel(val, keypad->base + SAMSUNG_KEYIFCOL);
		mdelay(1);

		val = readl(keypad->base + SAMSUNG_KEYIFROW);
		row_state[col] = ~val & ((1 << keypad->rows) - 1);
	}

	/* KEYIFCOL reg clear */
	writel(0, keypad->base + SAMSUNG_KEYIFCOL);
}

static bool samsung_keypad_report(struct samsung_keypad *keypad,
				  unsigned int *row_state)
{
	struct input_dev *input_dev = keypad->input_dev;
	unsigned int changed;
	unsigned int pressed;
	unsigned int key_down = 0;
	unsigned int val;
	unsigned int col, row;

	for (col = 0; col < keypad->cols; col++) {
		changed = row_state[col] ^ keypad->row_state[col];
		key_down |= row_state[col];
		if (!changed)
			continue;

		for (row = 0; row < keypad->rows; row++) {
			if (!(changed & (1 << row)))
				continue;

			pressed = row_state[col] & (1 << row);

			dev_dbg(&keypad->input_dev->dev,
				"key %s, row: %d, col: %d\n",
				pressed ? "pressed" : "released", row, col);

			val = MATRIX_SCAN_CODE(row, col, keypad->row_shift);

			input_event(input_dev, EV_MSC, MSC_SCAN, val);
			input_report_key(input_dev,
					keypad->keycodes[val], pressed);
		}
		input_sync(keypad->input_dev);
	}

	memcpy(keypad->row_state, row_state, sizeof(keypad->row_state));

	return key_down;
}

static irqreturn_t samsung_keypad_irq(int irq, void *dev_id)
{
	struct samsung_keypad *keypad = dev_id;
	unsigned int row_state[SAMSUNG_MAX_COLS];
	unsigned int val;
	bool key_down;

	pm_runtime_get_sync(&keypad->pdev->dev);

	do {
		val = readl(keypad->base + SAMSUNG_KEYIFSTSCLR);
		/* Clear interrupt. */
		writel(~0x0, keypad->base + SAMSUNG_KEYIFSTSCLR);

		samsung_keypad_scan(keypad, row_state);

		key_down = samsung_keypad_report(keypad, row_state);
		if (key_down)
			wait_event_timeout(keypad->wait, keypad->stopped,
					   msecs_to_jiffies(50));

	} while (key_down && !keypad->stopped);

	pm_runtime_put_sync(&keypad->pdev->dev);

	return IRQ_HANDLED;
}

static void samsung_keypad_start(struct samsung_keypad *keypad)
{
	unsigned int val;

	pm_runtime_get_sync(&keypad->pdev->dev);

	/* Tell IRQ thread that it may poll the device. */
	keypad->stopped = false;

	clk_enable(keypad->clk);

	/* Enable interrupt bits. */
	val = readl(keypad->base + SAMSUNG_KEYIFCON);
	val |= SAMSUNG_KEYIFCON_INT_F_EN | SAMSUNG_KEYIFCON_INT_R_EN;
	writel(val, keypad->base + SAMSUNG_KEYIFCON);

	/* KEYIFCOL reg clear. */
	writel(0, keypad->base + SAMSUNG_KEYIFCOL);

	pm_runtime_put_sync(&keypad->pdev->dev);
}

static void samsung_keypad_stop(struct samsung_keypad *keypad)
{
	unsigned int val;

	pm_runtime_get_sync(&keypad->pdev->dev);

	/* Signal IRQ thread to stop polling and disable the handler. */
	keypad->stopped = true;
	wake_up(&keypad->wait);
	disable_irq(keypad->irq);

	/* Clear interrupt. */
	writel(~0x0, keypad->base + SAMSUNG_KEYIFSTSCLR);

	/* Disable interrupt bits. */
	val = readl(keypad->base + SAMSUNG_KEYIFCON);
	val &= ~(SAMSUNG_KEYIFCON_INT_F_EN | SAMSUNG_KEYIFCON_INT_R_EN);
	writel(val, keypad->base + SAMSUNG_KEYIFCON);

	clk_disable(keypad->clk);

	/*
	 * Now that chip should not generate interrupts we can safely
	 * re-enable the handler.
	 */
	enable_irq(keypad->irq);

	pm_runtime_put_sync(&keypad->pdev->dev);
}

static int samsung_keypad_open(struct input_dev *input_dev)
{
	struct samsung_keypad *keypad = input_get_drvdata(input_dev);

	samsung_keypad_start(keypad);

	return 0;
}

static void samsung_keypad_close(struct input_dev *input_dev)
{
	struct samsung_keypad *keypad = input_get_drvdata(input_dev);

	samsung_keypad_stop(keypad);
}

#ifdef CONFIG_OF
static struct samsung_keypad_platdata *samsung_keypad_parse_dt(
				struct device *dev)
{
	struct samsung_keypad_platdata *pdata;
	struct matrix_keymap_data *keymap_data;
	uint32_t *keymap, num_rows = 0, num_cols = 0;
	struct device_node *np = dev->of_node, *key_np;
	unsigned int key_count = 0;

	pdata = devm_kzalloc(dev, sizeof(*pdata), GFP_KERNEL);
	if (!pdata) {
		dev_err(dev, "could not allocate memory for platform data\n");
		return NULL;
	}

	of_property_read_u32(np, "samsung,keypad-num-rows", &num_rows);
	of_property_read_u32(np, "samsung,keypad-num-columns", &num_cols);
	if (!num_rows || !num_cols) {
		dev_err(dev, "number of keypad rows/columns not specified\n");
		return NULL;
	}
	pdata->rows = num_rows;
	pdata->cols = num_cols;

	keymap_data = devm_kzalloc(dev, sizeof(*keymap_data), GFP_KERNEL);
	if (!keymap_data) {
		dev_err(dev, "could not allocate memory for keymap data\n");
		return NULL;
	}
	pdata->keymap_data = keymap_data;

	for_each_child_of_node(np, key_np)
		key_count++;

	keymap_data->keymap_size = key_count;
	keymap = devm_kzalloc(dev, sizeof(uint32_t) * key_count, GFP_KERNEL);
	if (!keymap) {
		dev_err(dev, "could not allocate memory for keymap\n");
		return NULL;
	}
	keymap_data->keymap = keymap;

	for_each_child_of_node(np, key_np) {
		u32 row, col, key_code;
		of_property_read_u32(key_np, "keypad,row", &row);
		of_property_read_u32(key_np, "keypad,column", &col);
		of_property_read_u32(key_np, "linux,code", &key_code);
		*keymap++ = KEY(row, col, key_code);
	}

	if (of_get_property(np, "linux,input-no-autorepeat", NULL))
		pdata->no_autorepeat = true;
	if (of_get_property(np, "linux,input-wakeup", NULL))
		pdata->wakeup = true;

	return pdata;
}

static void samsung_keypad_parse_dt_gpio(struct device *dev,
				struct samsung_keypad *keypad)
{
	struct device_node *np = dev->of_node;
	int gpio, ret, row, col;

	for (row = 0; row < keypad->rows; row++) {
		gpio = of_get_named_gpio(np, "row-gpios", row);
		keypad->row_gpios[row] = gpio;
		if (!gpio_is_valid(gpio)) {
			dev_err(dev, "keypad row[%d]: invalid gpio %d\n",
					row, gpio);
			continue;
		}

		ret = gpio_request(gpio, "keypad-row");
		if (ret)
			dev_err(dev, "keypad row[%d] gpio request failed\n",
					row);
	}

	for (col = 0; col < keypad->cols; col++) {
		gpio = of_get_named_gpio(np, "col-gpios", col);
		keypad->col_gpios[col] = gpio;
		if (!gpio_is_valid(gpio)) {
			dev_err(dev, "keypad column[%d]: invalid gpio %d\n",
					col, gpio);
			continue;
		}

		ret = gpio_request(gpio, "keypad-col");
		if (ret)
			dev_err(dev, "keypad column[%d] gpio request failed\n",
					col);
	}
}

static void samsung_keypad_dt_gpio_free(struct samsung_keypad *keypad)
{
	int cnt;

	for (cnt = 0; cnt < keypad->rows; cnt++)
		if (gpio_is_valid(keypad->row_gpios[cnt]))
			gpio_free(keypad->row_gpios[cnt]);

	for (cnt = 0; cnt < keypad->cols; cnt++)
		if (gpio_is_valid(keypad->col_gpios[cnt]))
			gpio_free(keypad->col_gpios[cnt]);
}
#else
static
struct samsung_keypad_platdata *samsung_keypad_parse_dt(struct device *dev)
{
	return NULL;
}

static void samsung_keypad_dt_gpio_free(struct samsung_keypad *keypad)
{
}
#endif

static int __devinit samsung_keypad_probe(struct platform_device *pdev)
{
	const struct samsung_keypad_platdata *pdata;
	const struct matrix_keymap_data *keymap_data;
	struct samsung_keypad *keypad;
	struct resource *res;
	struct input_dev *input_dev;
	unsigned int row_shift;
	unsigned int keymap_size;
	int error;

	if (pdev->dev.of_node)
		pdata = samsung_keypad_parse_dt(&pdev->dev);
	else
		pdata = pdev->dev.platform_data;
	if (!pdata) {
		dev_err(&pdev->dev, "no platform data defined\n");
		return -EINVAL;
	}

	keymap_data = pdata->keymap_data;
	if (!keymap_data) {
		dev_err(&pdev->dev, "no keymap data defined\n");
		return -EINVAL;
	}

	if (!pdata->rows || pdata->rows > SAMSUNG_MAX_ROWS)
		return -EINVAL;

	if (!pdata->cols || pdata->cols > SAMSUNG_MAX_COLS)
		return -EINVAL;

	/* initialize the gpio */
	if (pdata->cfg_gpio)
		pdata->cfg_gpio(pdata->rows, pdata->cols);

	row_shift = get_count_order(pdata->cols);
	keymap_size = (pdata->rows << row_shift) * sizeof(keypad->keycodes[0]);

	keypad = kzalloc(sizeof(*keypad) + keymap_size, GFP_KERNEL);
	input_dev = input_allocate_device();
	if (!keypad || !input_dev) {
		error = -ENOMEM;
		goto err_free_mem;
	}

	res = platform_get_resource(pdev, IORESOURCE_MEM, 0);
	if (!res) {
		error = -ENODEV;
		goto err_free_mem;
	}

	keypad->base = ioremap(res->start, resource_size(res));
	if (!keypad->base) {
		error = -EBUSY;
		goto err_free_mem;
	}

	keypad->clk = clk_get(&pdev->dev, "keypad");
	if (IS_ERR(keypad->clk)) {
		dev_err(&pdev->dev, "failed to get keypad clk\n");
		error = PTR_ERR(keypad->clk);
		goto err_unmap_base;
	}

	keypad->input_dev = input_dev;
	keypad->pdev = pdev;
	keypad->row_shift = row_shift;
	keypad->rows = pdata->rows;
	keypad->cols = pdata->cols;
	keypad->stopped = true;
	init_waitqueue_head(&keypad->wait);

	if (pdev->dev.of_node) {
#ifdef CONFIG_OF
		samsung_keypad_parse_dt_gpio(&pdev->dev, keypad);
		keypad->type = of_device_is_compatible(pdev->dev.of_node,
					"samsung,s5pv210-keypad");
#endif
	} else {
		keypad->type = platform_get_device_id(pdev)->driver_data;
	}

	input_dev->name = pdev->name;
	input_dev->id.bustype = BUS_HOST;
	input_dev->dev.parent = &pdev->dev;
	input_set_drvdata(input_dev, keypad);

	input_dev->open = samsung_keypad_open;
	input_dev->close = samsung_keypad_close;

	input_dev->evbit[0] = BIT_MASK(EV_KEY);
	if (!pdata->no_autorepeat)
		input_dev->evbit[0] |= BIT_MASK(EV_REP);

	input_set_capability(input_dev, EV_MSC, MSC_SCAN);

	input_dev->keycode = keypad->keycodes;
	input_dev->keycodesize = sizeof(keypad->keycodes[0]);
	input_dev->keycodemax = pdata->rows << row_shift;

	matrix_keypad_build_keymap(keymap_data, row_shift,
			input_dev->keycode, input_dev->keybit);

	keypad->irq = platform_get_irq(pdev, 0);
	if (keypad->irq < 0) {
		error = keypad->irq;
		goto err_put_clk;
	}

	error = request_threaded_irq(keypad->irq, NULL, samsung_keypad_irq,
			IRQF_ONESHOT, dev_name(&pdev->dev), keypad);
	if (error) {
		dev_err(&pdev->dev, "failed to register keypad interrupt\n");
		goto err_put_clk;
	}

	device_init_wakeup(&pdev->dev, pdata->wakeup);
	platform_set_drvdata(pdev, keypad);
	pm_runtime_enable(&pdev->dev);

	error = input_register_device(keypad->input_dev);
	if (error)
		goto err_free_irq;

<<<<<<< HEAD
	device_init_wakeup(&pdev->dev, pdata->wakeup);
	platform_set_drvdata(pdev, keypad);

	if (pdev->dev.of_node) {
		devm_kfree(&pdev->dev, (void *)pdata->keymap_data->keymap);
		devm_kfree(&pdev->dev, (void *)pdata->keymap_data);
		devm_kfree(&pdev->dev, (void *)pdata);
	}
=======
>>>>>>> da733563
	return 0;

err_free_irq:
	free_irq(keypad->irq, keypad);
	pm_runtime_disable(&pdev->dev);
	device_init_wakeup(&pdev->dev, 0);
	platform_set_drvdata(pdev, NULL);
err_put_clk:
	clk_put(keypad->clk);
	samsung_keypad_dt_gpio_free(keypad);
err_unmap_base:
	iounmap(keypad->base);
err_free_mem:
	input_free_device(input_dev);
	kfree(keypad);

	return error;
}

static int __devexit samsung_keypad_remove(struct platform_device *pdev)
{
	struct samsung_keypad *keypad = platform_get_drvdata(pdev);

	pm_runtime_disable(&pdev->dev);
	device_init_wakeup(&pdev->dev, 0);
	platform_set_drvdata(pdev, NULL);

	input_unregister_device(keypad->input_dev);

	/*
	 * It is safe to free IRQ after unregistering device because
	 * samsung_keypad_close will shut off interrupts.
	 */
	free_irq(keypad->irq, keypad);

	clk_put(keypad->clk);
	samsung_keypad_dt_gpio_free(keypad);

	iounmap(keypad->base);
	kfree(keypad);

	return 0;
}

#ifdef CONFIG_PM_RUNTIME
static int samsung_keypad_runtime_suspend(struct device *dev)
{
	struct platform_device *pdev = to_platform_device(dev);
	struct samsung_keypad *keypad = platform_get_drvdata(pdev);
	unsigned int val;
	int error;

	if (keypad->stopped)
		return 0;

	/* This may fail on some SoCs due to lack of controller support */
	error = enable_irq_wake(keypad->irq);
	if (!error)
		keypad->wake_enabled = true;

	val = readl(keypad->base + SAMSUNG_KEYIFCON);
	val |= SAMSUNG_KEYIFCON_WAKEUPEN;
	writel(val, keypad->base + SAMSUNG_KEYIFCON);

	clk_disable(keypad->clk);

	return 0;
}

static int samsung_keypad_runtime_resume(struct device *dev)
{
	struct platform_device *pdev = to_platform_device(dev);
	struct samsung_keypad *keypad = platform_get_drvdata(pdev);
	unsigned int val;

	if (keypad->stopped)
		return 0;

	clk_enable(keypad->clk);

	val = readl(keypad->base + SAMSUNG_KEYIFCON);
	val &= ~SAMSUNG_KEYIFCON_WAKEUPEN;
	writel(val, keypad->base + SAMSUNG_KEYIFCON);

	if (keypad->wake_enabled)
		disable_irq_wake(keypad->irq);

	return 0;
}
#endif

#ifdef CONFIG_PM_SLEEP
static void samsung_keypad_toggle_wakeup(struct samsung_keypad *keypad,
					 bool enable)
{
	unsigned int val;

	clk_enable(keypad->clk);

	val = readl(keypad->base + SAMSUNG_KEYIFCON);
	if (enable) {
		val |= SAMSUNG_KEYIFCON_WAKEUPEN;
		if (device_may_wakeup(&keypad->pdev->dev))
			enable_irq_wake(keypad->irq);
	} else {
		val &= ~SAMSUNG_KEYIFCON_WAKEUPEN;
		if (device_may_wakeup(&keypad->pdev->dev))
			disable_irq_wake(keypad->irq);
	}
	writel(val, keypad->base + SAMSUNG_KEYIFCON);

	clk_disable(keypad->clk);
}

static int samsung_keypad_suspend(struct device *dev)
{
	struct platform_device *pdev = to_platform_device(dev);
	struct samsung_keypad *keypad = platform_get_drvdata(pdev);
	struct input_dev *input_dev = keypad->input_dev;

	mutex_lock(&input_dev->mutex);

	if (input_dev->users)
		samsung_keypad_stop(keypad);

	samsung_keypad_toggle_wakeup(keypad, true);

	mutex_unlock(&input_dev->mutex);

	return 0;
}

static int samsung_keypad_resume(struct device *dev)
{
	struct platform_device *pdev = to_platform_device(dev);
	struct samsung_keypad *keypad = platform_get_drvdata(pdev);
	struct input_dev *input_dev = keypad->input_dev;

	mutex_lock(&input_dev->mutex);

	samsung_keypad_toggle_wakeup(keypad, false);

	if (input_dev->users)
		samsung_keypad_start(keypad);

	mutex_unlock(&input_dev->mutex);

	return 0;
}
#endif

static const struct dev_pm_ops samsung_keypad_pm_ops = {
	SET_SYSTEM_SLEEP_PM_OPS(samsung_keypad_suspend, samsung_keypad_resume)
	SET_RUNTIME_PM_OPS(samsung_keypad_runtime_suspend,
			   samsung_keypad_runtime_resume, NULL)
};

#ifdef CONFIG_OF
static const struct of_device_id samsung_keypad_dt_match[] = {
	{ .compatible = "samsung,s3c6410-keypad" },
	{ .compatible = "samsung,s5pv210-keypad" },
	{},
};
MODULE_DEVICE_TABLE(of, samsung_keypad_dt_match);
#else
#define samsung_keypad_dt_match NULL
#endif

static struct platform_device_id samsung_keypad_driver_ids[] = {
	{
		.name		= "samsung-keypad",
		.driver_data	= KEYPAD_TYPE_SAMSUNG,
	}, {
		.name		= "s5pv210-keypad",
		.driver_data	= KEYPAD_TYPE_S5PV210,
	},
	{ },
};
MODULE_DEVICE_TABLE(platform, samsung_keypad_driver_ids);

static struct platform_driver samsung_keypad_driver = {
	.probe		= samsung_keypad_probe,
	.remove		= __devexit_p(samsung_keypad_remove),
	.driver		= {
		.name	= "samsung-keypad",
		.owner	= THIS_MODULE,
<<<<<<< HEAD
		.of_match_table = samsung_keypad_dt_match,
#ifdef CONFIG_PM
=======
>>>>>>> da733563
		.pm	= &samsung_keypad_pm_ops,
	},
	.id_table	= samsung_keypad_driver_ids,
};
module_platform_driver(samsung_keypad_driver);

MODULE_DESCRIPTION("Samsung keypad driver");
MODULE_AUTHOR("Joonyoung Shim <jy0922.shim@samsung.com>");
MODULE_AUTHOR("Donghwa Lee <dh09.lee@samsung.com>");
MODULE_LICENSE("GPL");<|MERGE_RESOLUTION|>--- conflicted
+++ resolved
@@ -493,17 +493,11 @@
 	if (error)
 		goto err_free_irq;
 
-<<<<<<< HEAD
-	device_init_wakeup(&pdev->dev, pdata->wakeup);
-	platform_set_drvdata(pdev, keypad);
-
 	if (pdev->dev.of_node) {
 		devm_kfree(&pdev->dev, (void *)pdata->keymap_data->keymap);
 		devm_kfree(&pdev->dev, (void *)pdata->keymap_data);
 		devm_kfree(&pdev->dev, (void *)pdata);
 	}
-=======
->>>>>>> da733563
 	return 0;
 
 err_free_irq:
@@ -690,11 +684,7 @@
 	.driver		= {
 		.name	= "samsung-keypad",
 		.owner	= THIS_MODULE,
-<<<<<<< HEAD
 		.of_match_table = samsung_keypad_dt_match,
-#ifdef CONFIG_PM
-=======
->>>>>>> da733563
 		.pm	= &samsung_keypad_pm_ops,
 	},
 	.id_table	= samsung_keypad_driver_ids,
