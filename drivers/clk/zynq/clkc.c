--- conflicted
+++ resolved
@@ -47,10 +47,7 @@
 #define SLCR_CAN_MIOCLK_CTRL		(zynq_clkc_base + 0x60)
 #define SLCR_DBG_CLK_CTRL		(zynq_clkc_base + 0x64)
 #define SLCR_PCAP_CLK_CTRL		(zynq_clkc_base + 0x68)
-<<<<<<< HEAD
 #define SLCR_TOPSW_CLK_CTRL		(zynq_clkc_base + 0x6c)
-=======
->>>>>>> 1860e379
 #define SLCR_FPGA0_CLK_CTRL		(zynq_clkc_base + 0x70)
 #define SLCR_621_TRUE			(zynq_clkc_base + 0xc4)
 #define SLCR_SWDT_CLK_SEL		(zynq_clkc_base + 0x204)
@@ -306,10 +303,6 @@
 	}
 	ps_clk = clk_register_fixed_rate(NULL, "ps_clk", NULL, CLK_IS_ROOT,
 			tmp);
-
-	ret = of_property_read_u32(np, "fclk-enable", &fclk_enable);
-	if (ret)
-		fclk_enable = 0xf;
 
 	/* PLLs */
 	clk = clk_register_zynq_pll("armpll_int", "ps_clk", SLCR_ARMPLL_CTRL,
