--- conflicted
+++ resolved
@@ -65,13 +65,11 @@
 obj-$(CONFIG_EDAC_OCTEON_L2C)		+= octeon_edac-l2c.o
 obj-$(CONFIG_EDAC_OCTEON_LMC)		+= octeon_edac-lmc.o
 obj-$(CONFIG_EDAC_OCTEON_PCI)		+= octeon_edac-pci.o
-<<<<<<< HEAD
 
 obj-$(CONFIG_EDAC_ALTERA_MC)	        += altera_mc_edac.o
 obj-$(CONFIG_EDAC_ALTERA_ECC_MGR)       += altera_ecc_mgr_edac.o
 obj-$(CONFIG_EDAC_ALTERA_L2_ECC)        += altera_ecc_l2.o
 obj-$(CONFIG_EDAC_ALTERA_OCRAM_ECC)     += altera_ecc_ocram.o
-=======
+
 obj-$(CONFIG_EDAC_PL310_L2)		+= pl310_edac_l2.o
-obj-$(CONFIG_EDAC_ZYNQ)			+= zynq_edac.o
->>>>>>> 82bc4671
+obj-$(CONFIG_EDAC_ZYNQ)			+= zynq_edac.o