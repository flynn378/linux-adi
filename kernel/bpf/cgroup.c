// SPDX-License-Identifier: GPL-2.0-only
/*
 * Functions to manage eBPF programs attached to cgroups
 *
 * Copyright (c) 2016 Daniel Mack
 */

#include <linux/kernel.h>
#include <linux/atomic.h>
#include <linux/cgroup.h>
#include <linux/filter.h>
#include <linux/slab.h>
#include <linux/sysctl.h>
#include <linux/string.h>
#include <linux/bpf.h>
#include <linux/bpf-cgroup.h>
#include <net/sock.h>
#include <net/bpf_sk_storage.h>

#include "../cgroup/cgroup-internal.h"

DEFINE_STATIC_KEY_ARRAY_FALSE(cgroup_bpf_enabled_key, MAX_CGROUP_BPF_ATTACH_TYPE);
EXPORT_SYMBOL(cgroup_bpf_enabled_key);

/* __always_inline is necessary to prevent indirect call through run_prog
 * function pointer.
 */
static __always_inline int
bpf_prog_run_array_cg(const struct cgroup_bpf *cgrp,
		      enum cgroup_bpf_attach_type atype,
		      const void *ctx, bpf_prog_run_fn run_prog,
		      int retval, u32 *ret_flags)
{
	const struct bpf_prog_array_item *item;
	const struct bpf_prog *prog;
	const struct bpf_prog_array *array;
	struct bpf_run_ctx *old_run_ctx;
	struct bpf_cg_run_ctx run_ctx;
	u32 func_ret;

	run_ctx.retval = retval;
	migrate_disable();
	rcu_read_lock();
	array = rcu_dereference(cgrp->effective[atype]);
	item = &array->items[0];
	old_run_ctx = bpf_set_run_ctx(&run_ctx.run_ctx);
	while ((prog = READ_ONCE(item->prog))) {
		run_ctx.prog_item = item;
		func_ret = run_prog(prog, ctx);
		if (ret_flags) {
			*(ret_flags) |= (func_ret >> 1);
			func_ret &= 1;
		}
		if (!func_ret && !IS_ERR_VALUE((long)run_ctx.retval))
			run_ctx.retval = -EPERM;
		item++;
	}
	bpf_reset_run_ctx(old_run_ctx);
	rcu_read_unlock();
	migrate_enable();
	return run_ctx.retval;
}

void cgroup_bpf_offline(struct cgroup *cgrp)
{
	cgroup_get(cgrp);
	percpu_ref_kill(&cgrp->bpf.refcnt);
}

static void bpf_cgroup_storages_free(struct bpf_cgroup_storage *storages[])
{
	enum bpf_cgroup_storage_type stype;

	for_each_cgroup_storage_type(stype)
		bpf_cgroup_storage_free(storages[stype]);
}

static int bpf_cgroup_storages_alloc(struct bpf_cgroup_storage *storages[],
				     struct bpf_cgroup_storage *new_storages[],
				     enum bpf_attach_type type,
				     struct bpf_prog *prog,
				     struct cgroup *cgrp)
{
	enum bpf_cgroup_storage_type stype;
	struct bpf_cgroup_storage_key key;
	struct bpf_map *map;

	key.cgroup_inode_id = cgroup_id(cgrp);
	key.attach_type = type;

	for_each_cgroup_storage_type(stype) {
		map = prog->aux->cgroup_storage[stype];
		if (!map)
			continue;

		storages[stype] = cgroup_storage_lookup((void *)map, &key, false);
		if (storages[stype])
			continue;

		storages[stype] = bpf_cgroup_storage_alloc(prog, stype);
		if (IS_ERR(storages[stype])) {
			bpf_cgroup_storages_free(new_storages);
			return -ENOMEM;
		}

		new_storages[stype] = storages[stype];
	}

	return 0;
}

static void bpf_cgroup_storages_assign(struct bpf_cgroup_storage *dst[],
				       struct bpf_cgroup_storage *src[])
{
	enum bpf_cgroup_storage_type stype;

	for_each_cgroup_storage_type(stype)
		dst[stype] = src[stype];
}

static void bpf_cgroup_storages_link(struct bpf_cgroup_storage *storages[],
				     struct cgroup *cgrp,
				     enum bpf_attach_type attach_type)
{
	enum bpf_cgroup_storage_type stype;

	for_each_cgroup_storage_type(stype)
		bpf_cgroup_storage_link(storages[stype], cgrp, attach_type);
}

/* Called when bpf_cgroup_link is auto-detached from dying cgroup.
 * It drops cgroup and bpf_prog refcounts, and marks bpf_link as defunct. It
 * doesn't free link memory, which will eventually be done by bpf_link's
 * release() callback, when its last FD is closed.
 */
static void bpf_cgroup_link_auto_detach(struct bpf_cgroup_link *link)
{
	cgroup_put(link->cgroup);
	link->cgroup = NULL;
}

/**
 * cgroup_bpf_release() - put references of all bpf programs and
 *                        release all cgroup bpf data
 * @work: work structure embedded into the cgroup to modify
 */
static void cgroup_bpf_release(struct work_struct *work)
{
	struct cgroup *p, *cgrp = container_of(work, struct cgroup,
					       bpf.release_work);
	struct bpf_prog_array *old_array;
	struct list_head *storages = &cgrp->bpf.storages;
	struct bpf_cgroup_storage *storage, *stmp;

	unsigned int atype;

	mutex_lock(&cgroup_mutex);

	for (atype = 0; atype < ARRAY_SIZE(cgrp->bpf.progs); atype++) {
		struct list_head *progs = &cgrp->bpf.progs[atype];
		struct bpf_prog_list *pl, *pltmp;

		list_for_each_entry_safe(pl, pltmp, progs, node) {
			list_del(&pl->node);
			if (pl->prog)
				bpf_prog_put(pl->prog);
			if (pl->link)
				bpf_cgroup_link_auto_detach(pl->link);
			kfree(pl);
			static_branch_dec(&cgroup_bpf_enabled_key[atype]);
		}
		old_array = rcu_dereference_protected(
				cgrp->bpf.effective[atype],
				lockdep_is_held(&cgroup_mutex));
		bpf_prog_array_free(old_array);
	}

	list_for_each_entry_safe(storage, stmp, storages, list_cg) {
		bpf_cgroup_storage_unlink(storage);
		bpf_cgroup_storage_free(storage);
	}

	mutex_unlock(&cgroup_mutex);

	for (p = cgroup_parent(cgrp); p; p = cgroup_parent(p))
		cgroup_bpf_put(p);

	percpu_ref_exit(&cgrp->bpf.refcnt);
	cgroup_put(cgrp);
}

/**
 * cgroup_bpf_release_fn() - callback used to schedule releasing
 *                           of bpf cgroup data
 * @ref: percpu ref counter structure
 */
static void cgroup_bpf_release_fn(struct percpu_ref *ref)
{
	struct cgroup *cgrp = container_of(ref, struct cgroup, bpf.refcnt);

	INIT_WORK(&cgrp->bpf.release_work, cgroup_bpf_release);
	queue_work(system_wq, &cgrp->bpf.release_work);
}

/* Get underlying bpf_prog of bpf_prog_list entry, regardless if it's through
 * link or direct prog.
 */
static struct bpf_prog *prog_list_prog(struct bpf_prog_list *pl)
{
	if (pl->prog)
		return pl->prog;
	if (pl->link)
		return pl->link->link.prog;
	return NULL;
}

/* count number of elements in the list.
 * it's slow but the list cannot be long
 */
static u32 prog_list_length(struct list_head *head)
{
	struct bpf_prog_list *pl;
	u32 cnt = 0;

	list_for_each_entry(pl, head, node) {
		if (!prog_list_prog(pl))
			continue;
		cnt++;
	}
	return cnt;
}

/* if parent has non-overridable prog attached,
 * disallow attaching new programs to the descendent cgroup.
 * if parent has overridable or multi-prog, allow attaching
 */
static bool hierarchy_allows_attach(struct cgroup *cgrp,
				    enum cgroup_bpf_attach_type atype)
{
	struct cgroup *p;

	p = cgroup_parent(cgrp);
	if (!p)
		return true;
	do {
		u32 flags = p->bpf.flags[atype];
		u32 cnt;

		if (flags & BPF_F_ALLOW_MULTI)
			return true;
		cnt = prog_list_length(&p->bpf.progs[atype]);
		WARN_ON_ONCE(cnt > 1);
		if (cnt == 1)
			return !!(flags & BPF_F_ALLOW_OVERRIDE);
		p = cgroup_parent(p);
	} while (p);
	return true;
}

/* compute a chain of effective programs for a given cgroup:
 * start from the list of programs in this cgroup and add
 * all parent programs.
 * Note that parent's F_ALLOW_OVERRIDE-type program is yielding
 * to programs in this cgroup
 */
static int compute_effective_progs(struct cgroup *cgrp,
				   enum cgroup_bpf_attach_type atype,
				   struct bpf_prog_array **array)
{
	struct bpf_prog_array_item *item;
	struct bpf_prog_array *progs;
	struct bpf_prog_list *pl;
	struct cgroup *p = cgrp;
	int cnt = 0;

	/* count number of effective programs by walking parents */
	do {
		if (cnt == 0 || (p->bpf.flags[atype] & BPF_F_ALLOW_MULTI))
			cnt += prog_list_length(&p->bpf.progs[atype]);
		p = cgroup_parent(p);
	} while (p);

	progs = bpf_prog_array_alloc(cnt, GFP_KERNEL);
	if (!progs)
		return -ENOMEM;

	/* populate the array with effective progs */
	cnt = 0;
	p = cgrp;
	do {
		if (cnt > 0 && !(p->bpf.flags[atype] & BPF_F_ALLOW_MULTI))
			continue;

		list_for_each_entry(pl, &p->bpf.progs[atype], node) {
			if (!prog_list_prog(pl))
				continue;

			item = &progs->items[cnt];
			item->prog = prog_list_prog(pl);
			bpf_cgroup_storages_assign(item->cgroup_storage,
						   pl->storage);
			cnt++;
		}
	} while ((p = cgroup_parent(p)));

	*array = progs;
	return 0;
}

static void activate_effective_progs(struct cgroup *cgrp,
				     enum cgroup_bpf_attach_type atype,
				     struct bpf_prog_array *old_array)
{
	old_array = rcu_replace_pointer(cgrp->bpf.effective[atype], old_array,
					lockdep_is_held(&cgroup_mutex));
	/* free prog array after grace period, since __cgroup_bpf_run_*()
	 * might be still walking the array
	 */
	bpf_prog_array_free(old_array);
}

/**
 * cgroup_bpf_inherit() - inherit effective programs from parent
 * @cgrp: the cgroup to modify
 */
int cgroup_bpf_inherit(struct cgroup *cgrp)
{
/* has to use marco instead of const int, since compiler thinks
 * that array below is variable length
 */
#define	NR ARRAY_SIZE(cgrp->bpf.effective)
	struct bpf_prog_array *arrays[NR] = {};
	struct cgroup *p;
	int ret, i;

	ret = percpu_ref_init(&cgrp->bpf.refcnt, cgroup_bpf_release_fn, 0,
			      GFP_KERNEL);
	if (ret)
		return ret;

	for (p = cgroup_parent(cgrp); p; p = cgroup_parent(p))
		cgroup_bpf_get(p);

	for (i = 0; i < NR; i++)
		INIT_LIST_HEAD(&cgrp->bpf.progs[i]);

	INIT_LIST_HEAD(&cgrp->bpf.storages);

	for (i = 0; i < NR; i++)
		if (compute_effective_progs(cgrp, i, &arrays[i]))
			goto cleanup;

	for (i = 0; i < NR; i++)
		activate_effective_progs(cgrp, i, arrays[i]);

	return 0;
cleanup:
	for (i = 0; i < NR; i++)
		bpf_prog_array_free(arrays[i]);

	for (p = cgroup_parent(cgrp); p; p = cgroup_parent(p))
		cgroup_bpf_put(p);

	percpu_ref_exit(&cgrp->bpf.refcnt);

	return -ENOMEM;
}

static int update_effective_progs(struct cgroup *cgrp,
				  enum cgroup_bpf_attach_type atype)
{
	struct cgroup_subsys_state *css;
	int err;

	/* allocate and recompute effective prog arrays */
	css_for_each_descendant_pre(css, &cgrp->self) {
		struct cgroup *desc = container_of(css, struct cgroup, self);

		if (percpu_ref_is_zero(&desc->bpf.refcnt))
			continue;

		err = compute_effective_progs(desc, atype, &desc->bpf.inactive);
		if (err)
			goto cleanup;
	}

	/* all allocations were successful. Activate all prog arrays */
	css_for_each_descendant_pre(css, &cgrp->self) {
		struct cgroup *desc = container_of(css, struct cgroup, self);

		if (percpu_ref_is_zero(&desc->bpf.refcnt)) {
			if (unlikely(desc->bpf.inactive)) {
				bpf_prog_array_free(desc->bpf.inactive);
				desc->bpf.inactive = NULL;
			}
			continue;
		}

		activate_effective_progs(desc, atype, desc->bpf.inactive);
		desc->bpf.inactive = NULL;
	}

	return 0;

cleanup:
	/* oom while computing effective. Free all computed effective arrays
	 * since they were not activated
	 */
	css_for_each_descendant_pre(css, &cgrp->self) {
		struct cgroup *desc = container_of(css, struct cgroup, self);

		bpf_prog_array_free(desc->bpf.inactive);
		desc->bpf.inactive = NULL;
	}

	return err;
}

#define BPF_CGROUP_MAX_PROGS 64

static struct bpf_prog_list *find_attach_entry(struct list_head *progs,
					       struct bpf_prog *prog,
					       struct bpf_cgroup_link *link,
					       struct bpf_prog *replace_prog,
					       bool allow_multi)
{
	struct bpf_prog_list *pl;

	/* single-attach case */
	if (!allow_multi) {
		if (list_empty(progs))
			return NULL;
		return list_first_entry(progs, typeof(*pl), node);
	}

	list_for_each_entry(pl, progs, node) {
		if (prog && pl->prog == prog && prog != replace_prog)
			/* disallow attaching the same prog twice */
			return ERR_PTR(-EINVAL);
		if (link && pl->link == link)
			/* disallow attaching the same link twice */
			return ERR_PTR(-EINVAL);
	}

	/* direct prog multi-attach w/ replacement case */
	if (replace_prog) {
		list_for_each_entry(pl, progs, node) {
			if (pl->prog == replace_prog)
				/* a match found */
				return pl;
		}
		/* prog to replace not found for cgroup */
		return ERR_PTR(-ENOENT);
	}

	return NULL;
}

/**
 * __cgroup_bpf_attach() - Attach the program or the link to a cgroup, and
 *                         propagate the change to descendants
 * @cgrp: The cgroup which descendants to traverse
 * @prog: A program to attach
 * @link: A link to attach
 * @replace_prog: Previously attached program to replace if BPF_F_REPLACE is set
 * @type: Type of attach operation
 * @flags: Option flags
 *
 * Exactly one of @prog or @link can be non-null.
 * Must be called with cgroup_mutex held.
 */
static int __cgroup_bpf_attach(struct cgroup *cgrp,
			       struct bpf_prog *prog, struct bpf_prog *replace_prog,
			       struct bpf_cgroup_link *link,
			       enum bpf_attach_type type, u32 flags)
{
	u32 saved_flags = (flags & (BPF_F_ALLOW_OVERRIDE | BPF_F_ALLOW_MULTI));
	struct bpf_prog *old_prog = NULL;
	struct bpf_cgroup_storage *storage[MAX_BPF_CGROUP_STORAGE_TYPE] = {};
	struct bpf_cgroup_storage *new_storage[MAX_BPF_CGROUP_STORAGE_TYPE] = {};
	enum cgroup_bpf_attach_type atype;
	struct bpf_prog_list *pl;
	struct list_head *progs;
	int err;

	if (((flags & BPF_F_ALLOW_OVERRIDE) && (flags & BPF_F_ALLOW_MULTI)) ||
	    ((flags & BPF_F_REPLACE) && !(flags & BPF_F_ALLOW_MULTI)))
		/* invalid combination */
		return -EINVAL;
	if (link && (prog || replace_prog))
		/* only either link or prog/replace_prog can be specified */
		return -EINVAL;
	if (!!replace_prog != !!(flags & BPF_F_REPLACE))
		/* replace_prog implies BPF_F_REPLACE, and vice versa */
		return -EINVAL;

	atype = to_cgroup_bpf_attach_type(type);
	if (atype < 0)
		return -EINVAL;

	progs = &cgrp->bpf.progs[atype];

	if (!hierarchy_allows_attach(cgrp, atype))
		return -EPERM;

	if (!list_empty(progs) && cgrp->bpf.flags[atype] != saved_flags)
		/* Disallow attaching non-overridable on top
		 * of existing overridable in this cgroup.
		 * Disallow attaching multi-prog if overridable or none
		 */
		return -EPERM;

	if (prog_list_length(progs) >= BPF_CGROUP_MAX_PROGS)
		return -E2BIG;

	pl = find_attach_entry(progs, prog, link, replace_prog,
			       flags & BPF_F_ALLOW_MULTI);
	if (IS_ERR(pl))
		return PTR_ERR(pl);

	if (bpf_cgroup_storages_alloc(storage, new_storage, type,
				      prog ? : link->link.prog, cgrp))
		return -ENOMEM;

	if (pl) {
		old_prog = pl->prog;
	} else {
		pl = kmalloc(sizeof(*pl), GFP_KERNEL);
		if (!pl) {
			bpf_cgroup_storages_free(new_storage);
			return -ENOMEM;
		}
		list_add_tail(&pl->node, progs);
	}

	pl->prog = prog;
	pl->link = link;
	bpf_cgroup_storages_assign(pl->storage, storage);
	cgrp->bpf.flags[atype] = saved_flags;

	err = update_effective_progs(cgrp, atype);
	if (err)
		goto cleanup;

	if (old_prog)
		bpf_prog_put(old_prog);
	else
		static_branch_inc(&cgroup_bpf_enabled_key[atype]);
	bpf_cgroup_storages_link(new_storage, cgrp, type);
	return 0;

cleanup:
	if (old_prog) {
		pl->prog = old_prog;
		pl->link = NULL;
	}
	bpf_cgroup_storages_free(new_storage);
	if (!old_prog) {
		list_del(&pl->node);
		kfree(pl);
	}
	return err;
}

static int cgroup_bpf_attach(struct cgroup *cgrp,
			     struct bpf_prog *prog, struct bpf_prog *replace_prog,
			     struct bpf_cgroup_link *link,
			     enum bpf_attach_type type,
			     u32 flags)
{
	int ret;

	mutex_lock(&cgroup_mutex);
	ret = __cgroup_bpf_attach(cgrp, prog, replace_prog, link, type, flags);
	mutex_unlock(&cgroup_mutex);
	return ret;
}

/* Swap updated BPF program for given link in effective program arrays across
 * all descendant cgroups. This function is guaranteed to succeed.
 */
static void replace_effective_prog(struct cgroup *cgrp,
				   enum cgroup_bpf_attach_type atype,
				   struct bpf_cgroup_link *link)
{
	struct bpf_prog_array_item *item;
	struct cgroup_subsys_state *css;
	struct bpf_prog_array *progs;
	struct bpf_prog_list *pl;
	struct list_head *head;
	struct cgroup *cg;
	int pos;

	css_for_each_descendant_pre(css, &cgrp->self) {
		struct cgroup *desc = container_of(css, struct cgroup, self);

		if (percpu_ref_is_zero(&desc->bpf.refcnt))
			continue;

		/* find position of link in effective progs array */
		for (pos = 0, cg = desc; cg; cg = cgroup_parent(cg)) {
			if (pos && !(cg->bpf.flags[atype] & BPF_F_ALLOW_MULTI))
				continue;

			head = &cg->bpf.progs[atype];
			list_for_each_entry(pl, head, node) {
				if (!prog_list_prog(pl))
					continue;
				if (pl->link == link)
					goto found;
				pos++;
			}
		}
found:
		BUG_ON(!cg);
		progs = rcu_dereference_protected(
				desc->bpf.effective[atype],
				lockdep_is_held(&cgroup_mutex));
		item = &progs->items[pos];
		WRITE_ONCE(item->prog, link->link.prog);
	}
}

/**
 * __cgroup_bpf_replace() - Replace link's program and propagate the change
 *                          to descendants
 * @cgrp: The cgroup which descendants to traverse
 * @link: A link for which to replace BPF program
 * @type: Type of attach operation
 *
 * Must be called with cgroup_mutex held.
 */
static int __cgroup_bpf_replace(struct cgroup *cgrp,
				struct bpf_cgroup_link *link,
				struct bpf_prog *new_prog)
{
	enum cgroup_bpf_attach_type atype;
	struct bpf_prog *old_prog;
	struct bpf_prog_list *pl;
	struct list_head *progs;
	bool found = false;

	atype = to_cgroup_bpf_attach_type(link->type);
	if (atype < 0)
		return -EINVAL;

	progs = &cgrp->bpf.progs[atype];

	if (link->link.prog->type != new_prog->type)
		return -EINVAL;

	list_for_each_entry(pl, progs, node) {
		if (pl->link == link) {
			found = true;
			break;
		}
	}
	if (!found)
		return -ENOENT;

	old_prog = xchg(&link->link.prog, new_prog);
	replace_effective_prog(cgrp, atype, link);
	bpf_prog_put(old_prog);
	return 0;
}

static int cgroup_bpf_replace(struct bpf_link *link, struct bpf_prog *new_prog,
			      struct bpf_prog *old_prog)
{
	struct bpf_cgroup_link *cg_link;
	int ret;

	cg_link = container_of(link, struct bpf_cgroup_link, link);

	mutex_lock(&cgroup_mutex);
	/* link might have been auto-released by dying cgroup, so fail */
	if (!cg_link->cgroup) {
		ret = -ENOLINK;
		goto out_unlock;
	}
	if (old_prog && link->prog != old_prog) {
		ret = -EPERM;
		goto out_unlock;
	}
	ret = __cgroup_bpf_replace(cg_link->cgroup, cg_link, new_prog);
out_unlock:
	mutex_unlock(&cgroup_mutex);
	return ret;
}

static struct bpf_prog_list *find_detach_entry(struct list_head *progs,
					       struct bpf_prog *prog,
					       struct bpf_cgroup_link *link,
					       bool allow_multi)
{
	struct bpf_prog_list *pl;

	if (!allow_multi) {
		if (list_empty(progs))
			/* report error when trying to detach and nothing is attached */
			return ERR_PTR(-ENOENT);

		/* to maintain backward compatibility NONE and OVERRIDE cgroups
		 * allow detaching with invalid FD (prog==NULL) in legacy mode
		 */
		return list_first_entry(progs, typeof(*pl), node);
	}

	if (!prog && !link)
		/* to detach MULTI prog the user has to specify valid FD
		 * of the program or link to be detached
		 */
		return ERR_PTR(-EINVAL);

	/* find the prog or link and detach it */
	list_for_each_entry(pl, progs, node) {
		if (pl->prog == prog && pl->link == link)
			return pl;
	}
	return ERR_PTR(-ENOENT);
}

/**
 * __cgroup_bpf_detach() - Detach the program or link from a cgroup, and
 *                         propagate the change to descendants
 * @cgrp: The cgroup which descendants to traverse
 * @prog: A program to detach or NULL
 * @link: A link to detach or NULL
 * @type: Type of detach operation
 *
 * At most one of @prog or @link can be non-NULL.
 * Must be called with cgroup_mutex held.
 */
static int __cgroup_bpf_detach(struct cgroup *cgrp, struct bpf_prog *prog,
			       struct bpf_cgroup_link *link, enum bpf_attach_type type)
{
	enum cgroup_bpf_attach_type atype;
	struct bpf_prog *old_prog;
	struct bpf_prog_list *pl;
	struct list_head *progs;
	u32 flags;
	int err;

	atype = to_cgroup_bpf_attach_type(type);
	if (atype < 0)
		return -EINVAL;

	progs = &cgrp->bpf.progs[atype];
	flags = cgrp->bpf.flags[atype];

	if (prog && link)
		/* only one of prog or link can be specified */
		return -EINVAL;

	pl = find_detach_entry(progs, prog, link, flags & BPF_F_ALLOW_MULTI);
	if (IS_ERR(pl))
		return PTR_ERR(pl);

	/* mark it deleted, so it's ignored while recomputing effective */
	old_prog = pl->prog;
	pl->prog = NULL;
	pl->link = NULL;

	err = update_effective_progs(cgrp, atype);
	if (err)
		goto cleanup;

	/* now can actually delete it from this cgroup list */
	list_del(&pl->node);
	kfree(pl);
	if (list_empty(progs))
		/* last program was detached, reset flags to zero */
		cgrp->bpf.flags[atype] = 0;
	if (old_prog)
		bpf_prog_put(old_prog);
	static_branch_dec(&cgroup_bpf_enabled_key[atype]);
	return 0;

cleanup:
	/* restore back prog or link */
	pl->prog = old_prog;
	pl->link = link;
	return err;
}

static int cgroup_bpf_detach(struct cgroup *cgrp, struct bpf_prog *prog,
			     enum bpf_attach_type type)
{
	int ret;

	mutex_lock(&cgroup_mutex);
	ret = __cgroup_bpf_detach(cgrp, prog, NULL, type);
	mutex_unlock(&cgroup_mutex);
	return ret;
}

/* Must be called with cgroup_mutex held to avoid races. */
static int __cgroup_bpf_query(struct cgroup *cgrp, const union bpf_attr *attr,
			      union bpf_attr __user *uattr)
{
	__u32 __user *prog_ids = u64_to_user_ptr(attr->query.prog_ids);
	enum bpf_attach_type type = attr->query.attach_type;
	enum cgroup_bpf_attach_type atype;
	struct bpf_prog_array *effective;
	struct list_head *progs;
	struct bpf_prog *prog;
	int cnt, ret = 0, i;
	u32 flags;

	atype = to_cgroup_bpf_attach_type(type);
	if (atype < 0)
		return -EINVAL;

	progs = &cgrp->bpf.progs[atype];
	flags = cgrp->bpf.flags[atype];

	effective = rcu_dereference_protected(cgrp->bpf.effective[atype],
					      lockdep_is_held(&cgroup_mutex));

	if (attr->query.query_flags & BPF_F_QUERY_EFFECTIVE)
		cnt = bpf_prog_array_length(effective);
	else
		cnt = prog_list_length(progs);

	if (copy_to_user(&uattr->query.attach_flags, &flags, sizeof(flags)))
		return -EFAULT;
	if (copy_to_user(&uattr->query.prog_cnt, &cnt, sizeof(cnt)))
		return -EFAULT;
	if (attr->query.prog_cnt == 0 || !prog_ids || !cnt)
		/* return early if user requested only program count + flags */
		return 0;
	if (attr->query.prog_cnt < cnt) {
		cnt = attr->query.prog_cnt;
		ret = -ENOSPC;
	}

	if (attr->query.query_flags & BPF_F_QUERY_EFFECTIVE) {
		return bpf_prog_array_copy_to_user(effective, prog_ids, cnt);
	} else {
		struct bpf_prog_list *pl;
		u32 id;

		i = 0;
		list_for_each_entry(pl, progs, node) {
			prog = prog_list_prog(pl);
			id = prog->aux->id;
			if (copy_to_user(prog_ids + i, &id, sizeof(id)))
				return -EFAULT;
			if (++i == cnt)
				break;
		}
	}
	return ret;
}

static int cgroup_bpf_query(struct cgroup *cgrp, const union bpf_attr *attr,
			    union bpf_attr __user *uattr)
{
	int ret;

	mutex_lock(&cgroup_mutex);
	ret = __cgroup_bpf_query(cgrp, attr, uattr);
	mutex_unlock(&cgroup_mutex);
	return ret;
}

int cgroup_bpf_prog_attach(const union bpf_attr *attr,
			   enum bpf_prog_type ptype, struct bpf_prog *prog)
{
	struct bpf_prog *replace_prog = NULL;
	struct cgroup *cgrp;
	int ret;

	cgrp = cgroup_get_from_fd(attr->target_fd);
	if (IS_ERR(cgrp))
		return PTR_ERR(cgrp);

	if ((attr->attach_flags & BPF_F_ALLOW_MULTI) &&
	    (attr->attach_flags & BPF_F_REPLACE)) {
		replace_prog = bpf_prog_get_type(attr->replace_bpf_fd, ptype);
		if (IS_ERR(replace_prog)) {
			cgroup_put(cgrp);
			return PTR_ERR(replace_prog);
		}
	}

	ret = cgroup_bpf_attach(cgrp, prog, replace_prog, NULL,
				attr->attach_type, attr->attach_flags);

	if (replace_prog)
		bpf_prog_put(replace_prog);
	cgroup_put(cgrp);
	return ret;
}

int cgroup_bpf_prog_detach(const union bpf_attr *attr, enum bpf_prog_type ptype)
{
	struct bpf_prog *prog;
	struct cgroup *cgrp;
	int ret;

	cgrp = cgroup_get_from_fd(attr->target_fd);
	if (IS_ERR(cgrp))
		return PTR_ERR(cgrp);

	prog = bpf_prog_get_type(attr->attach_bpf_fd, ptype);
	if (IS_ERR(prog))
		prog = NULL;

	ret = cgroup_bpf_detach(cgrp, prog, attr->attach_type);
	if (prog)
		bpf_prog_put(prog);

	cgroup_put(cgrp);
	return ret;
}

static void bpf_cgroup_link_release(struct bpf_link *link)
{
	struct bpf_cgroup_link *cg_link =
		container_of(link, struct bpf_cgroup_link, link);
	struct cgroup *cg;

	/* link might have been auto-detached by dying cgroup already,
	 * in that case our work is done here
	 */
	if (!cg_link->cgroup)
		return;

	mutex_lock(&cgroup_mutex);

	/* re-check cgroup under lock again */
	if (!cg_link->cgroup) {
		mutex_unlock(&cgroup_mutex);
		return;
	}

	WARN_ON(__cgroup_bpf_detach(cg_link->cgroup, NULL, cg_link,
				    cg_link->type));

	cg = cg_link->cgroup;
	cg_link->cgroup = NULL;

	mutex_unlock(&cgroup_mutex);

	cgroup_put(cg);
}

static void bpf_cgroup_link_dealloc(struct bpf_link *link)
{
	struct bpf_cgroup_link *cg_link =
		container_of(link, struct bpf_cgroup_link, link);

	kfree(cg_link);
}

static int bpf_cgroup_link_detach(struct bpf_link *link)
{
	bpf_cgroup_link_release(link);

	return 0;
}

static void bpf_cgroup_link_show_fdinfo(const struct bpf_link *link,
					struct seq_file *seq)
{
	struct bpf_cgroup_link *cg_link =
		container_of(link, struct bpf_cgroup_link, link);
	u64 cg_id = 0;

	mutex_lock(&cgroup_mutex);
	if (cg_link->cgroup)
		cg_id = cgroup_id(cg_link->cgroup);
	mutex_unlock(&cgroup_mutex);

	seq_printf(seq,
		   "cgroup_id:\t%llu\n"
		   "attach_type:\t%d\n",
		   cg_id,
		   cg_link->type);
}

static int bpf_cgroup_link_fill_link_info(const struct bpf_link *link,
					  struct bpf_link_info *info)
{
	struct bpf_cgroup_link *cg_link =
		container_of(link, struct bpf_cgroup_link, link);
	u64 cg_id = 0;

	mutex_lock(&cgroup_mutex);
	if (cg_link->cgroup)
		cg_id = cgroup_id(cg_link->cgroup);
	mutex_unlock(&cgroup_mutex);

	info->cgroup.cgroup_id = cg_id;
	info->cgroup.attach_type = cg_link->type;
	return 0;
}

static const struct bpf_link_ops bpf_cgroup_link_lops = {
	.release = bpf_cgroup_link_release,
	.dealloc = bpf_cgroup_link_dealloc,
	.detach = bpf_cgroup_link_detach,
	.update_prog = cgroup_bpf_replace,
	.show_fdinfo = bpf_cgroup_link_show_fdinfo,
	.fill_link_info = bpf_cgroup_link_fill_link_info,
};

int cgroup_bpf_link_attach(const union bpf_attr *attr, struct bpf_prog *prog)
{
	struct bpf_link_primer link_primer;
	struct bpf_cgroup_link *link;
	struct cgroup *cgrp;
	int err;

	if (attr->link_create.flags)
		return -EINVAL;

	cgrp = cgroup_get_from_fd(attr->link_create.target_fd);
	if (IS_ERR(cgrp))
		return PTR_ERR(cgrp);

	link = kzalloc(sizeof(*link), GFP_USER);
	if (!link) {
		err = -ENOMEM;
		goto out_put_cgroup;
	}
	bpf_link_init(&link->link, BPF_LINK_TYPE_CGROUP, &bpf_cgroup_link_lops,
		      prog);
	link->cgroup = cgrp;
	link->type = attr->link_create.attach_type;

	err = bpf_link_prime(&link->link, &link_primer);
	if (err) {
		kfree(link);
		goto out_put_cgroup;
	}

	err = cgroup_bpf_attach(cgrp, NULL, NULL, link,
				link->type, BPF_F_ALLOW_MULTI);
	if (err) {
		bpf_link_cleanup(&link_primer);
		goto out_put_cgroup;
	}

	return bpf_link_settle(&link_primer);

out_put_cgroup:
	cgroup_put(cgrp);
	return err;
}

int cgroup_bpf_prog_query(const union bpf_attr *attr,
			  union bpf_attr __user *uattr)
{
	struct cgroup *cgrp;
	int ret;

	cgrp = cgroup_get_from_fd(attr->query.target_fd);
	if (IS_ERR(cgrp))
		return PTR_ERR(cgrp);

	ret = cgroup_bpf_query(cgrp, attr, uattr);

	cgroup_put(cgrp);
	return ret;
}

/**
 * __cgroup_bpf_run_filter_skb() - Run a program for packet filtering
 * @sk: The socket sending or receiving traffic
 * @skb: The skb that is being sent or received
 * @type: The type of program to be executed
 *
 * If no socket is passed, or the socket is not of type INET or INET6,
 * this function does nothing and returns 0.
 *
 * The program type passed in via @type must be suitable for network
 * filtering. No further check is performed to assert that.
 *
 * For egress packets, this function can return:
 *   NET_XMIT_SUCCESS    (0)	- continue with packet output
 *   NET_XMIT_DROP       (1)	- drop packet and notify TCP to call cwr
 *   NET_XMIT_CN         (2)	- continue with packet output and notify TCP
 *				  to call cwr
 *   -err			- drop packet
 *
 * For ingress packets, this function will return -EPERM if any
 * attached program was found and if it returned != 1 during execution.
 * Otherwise 0 is returned.
 */
int __cgroup_bpf_run_filter_skb(struct sock *sk,
				struct sk_buff *skb,
				enum cgroup_bpf_attach_type atype)
{
	unsigned int offset = skb->data - skb_network_header(skb);
	struct sock *save_sk;
	void *saved_data_end;
	struct cgroup *cgrp;
	int ret;

	if (!sk || !sk_fullsock(sk))
		return 0;

	if (sk->sk_family != AF_INET && sk->sk_family != AF_INET6)
		return 0;

	cgrp = sock_cgroup_ptr(&sk->sk_cgrp_data);
	save_sk = skb->sk;
	skb->sk = sk;
	__skb_push(skb, offset);

	/* compute pointers for the bpf prog */
	bpf_compute_and_save_data_end(skb, &saved_data_end);

	if (atype == CGROUP_INET_EGRESS) {
		u32 flags = 0;
		bool cn;

		ret = bpf_prog_run_array_cg(&cgrp->bpf, atype, skb,
					    __bpf_prog_run_save_cb, 0, &flags);

		/* Return values of CGROUP EGRESS BPF programs are:
		 *   0: drop packet
		 *   1: keep packet
		 *   2: drop packet and cn
		 *   3: keep packet and cn
		 *
		 * The returned value is then converted to one of the NET_XMIT
		 * or an error code that is then interpreted as drop packet
		 * (and no cn):
		 *   0: NET_XMIT_SUCCESS  skb should be transmitted
		 *   1: NET_XMIT_DROP     skb should be dropped and cn
		 *   2: NET_XMIT_CN       skb should be transmitted and cn
		 *   3: -err              skb should be dropped
		 */

		cn = flags & BPF_RET_SET_CN;
		if (ret && !IS_ERR_VALUE((long)ret))
			ret = -EFAULT;
		if (!ret)
			ret = (cn ? NET_XMIT_CN : NET_XMIT_SUCCESS);
		else
			ret = (cn ? NET_XMIT_DROP : ret);
	} else {
<<<<<<< HEAD
		ret = BPF_PROG_RUN_ARRAY_CG(cgrp->bpf.effective[atype], skb,
					    __bpf_prog_run_save_cb, 0);
=======
		ret = bpf_prog_run_array_cg(&cgrp->bpf, atype,
					    skb, __bpf_prog_run_save_cb, 0,
					    NULL);
>>>>>>> 88084a3d
		if (ret && !IS_ERR_VALUE((long)ret))
			ret = -EFAULT;
	}
	bpf_restore_data_end(skb, saved_data_end);
	__skb_pull(skb, offset);
	skb->sk = save_sk;

	return ret;
}
EXPORT_SYMBOL(__cgroup_bpf_run_filter_skb);

/**
 * __cgroup_bpf_run_filter_sk() - Run a program on a sock
 * @sk: sock structure to manipulate
 * @type: The type of program to be executed
 *
 * socket is passed is expected to be of type INET or INET6.
 *
 * The program type passed in via @type must be suitable for sock
 * filtering. No further check is performed to assert that.
 *
 * This function will return %-EPERM if any if an attached program was found
 * and if it returned != 1 during execution. In all other cases, 0 is returned.
 */
int __cgroup_bpf_run_filter_sk(struct sock *sk,
			       enum cgroup_bpf_attach_type atype)
{
	struct cgroup *cgrp = sock_cgroup_ptr(&sk->sk_cgrp_data);

<<<<<<< HEAD
	return BPF_PROG_RUN_ARRAY_CG(cgrp->bpf.effective[atype], sk,
				     bpf_prog_run, 0);
=======
	return bpf_prog_run_array_cg(&cgrp->bpf, atype, sk, bpf_prog_run, 0,
				     NULL);
>>>>>>> 88084a3d
}
EXPORT_SYMBOL(__cgroup_bpf_run_filter_sk);

/**
 * __cgroup_bpf_run_filter_sock_addr() - Run a program on a sock and
 *                                       provided by user sockaddr
 * @sk: sock struct that will use sockaddr
 * @uaddr: sockaddr struct provided by user
 * @type: The type of program to be executed
 * @t_ctx: Pointer to attach type specific context
 * @flags: Pointer to u32 which contains higher bits of BPF program
 *         return value (OR'ed together).
 *
 * socket is expected to be of type INET or INET6.
 *
 * This function will return %-EPERM if an attached program is found and
 * returned value != 1 during execution. In all other cases, 0 is returned.
 */
int __cgroup_bpf_run_filter_sock_addr(struct sock *sk,
				      struct sockaddr *uaddr,
				      enum cgroup_bpf_attach_type atype,
				      void *t_ctx,
				      u32 *flags)
{
	struct bpf_sock_addr_kern ctx = {
		.sk = sk,
		.uaddr = uaddr,
		.t_ctx = t_ctx,
	};
	struct sockaddr_storage unspec;
	struct cgroup *cgrp;

	/* Check socket family since not all sockets represent network
	 * endpoint (e.g. AF_UNIX).
	 */
	if (sk->sk_family != AF_INET && sk->sk_family != AF_INET6)
		return 0;

	if (!ctx.uaddr) {
		memset(&unspec, 0, sizeof(unspec));
		ctx.uaddr = (struct sockaddr *)&unspec;
	}

	cgrp = sock_cgroup_ptr(&sk->sk_cgrp_data);
<<<<<<< HEAD
	return BPF_PROG_RUN_ARRAY_CG_FLAGS(cgrp->bpf.effective[atype], &ctx,
					   bpf_prog_run, 0, flags);
=======
	return bpf_prog_run_array_cg(&cgrp->bpf, atype, &ctx, bpf_prog_run,
				     0, flags);
>>>>>>> 88084a3d
}
EXPORT_SYMBOL(__cgroup_bpf_run_filter_sock_addr);

/**
 * __cgroup_bpf_run_filter_sock_ops() - Run a program on a sock
 * @sk: socket to get cgroup from
 * @sock_ops: bpf_sock_ops_kern struct to pass to program. Contains
 * sk with connection information (IP addresses, etc.) May not contain
 * cgroup info if it is a req sock.
 * @type: The type of program to be executed
 *
 * socket passed is expected to be of type INET or INET6.
 *
 * The program type passed in via @type must be suitable for sock_ops
 * filtering. No further check is performed to assert that.
 *
 * This function will return %-EPERM if any if an attached program was found
 * and if it returned != 1 during execution. In all other cases, 0 is returned.
 */
int __cgroup_bpf_run_filter_sock_ops(struct sock *sk,
				     struct bpf_sock_ops_kern *sock_ops,
				     enum cgroup_bpf_attach_type atype)
{
	struct cgroup *cgrp = sock_cgroup_ptr(&sk->sk_cgrp_data);

<<<<<<< HEAD
	return BPF_PROG_RUN_ARRAY_CG(cgrp->bpf.effective[atype], sock_ops,
				     bpf_prog_run, 0);
=======
	return bpf_prog_run_array_cg(&cgrp->bpf, atype, sock_ops, bpf_prog_run,
				     0, NULL);
>>>>>>> 88084a3d
}
EXPORT_SYMBOL(__cgroup_bpf_run_filter_sock_ops);

int __cgroup_bpf_check_dev_permission(short dev_type, u32 major, u32 minor,
				      short access, enum cgroup_bpf_attach_type atype)
{
	struct cgroup *cgrp;
	struct bpf_cgroup_dev_ctx ctx = {
		.access_type = (access << 16) | dev_type,
		.major = major,
		.minor = minor,
	};
	int ret;

	rcu_read_lock();
	cgrp = task_dfl_cgroup(current);
<<<<<<< HEAD
	ret = BPF_PROG_RUN_ARRAY_CG(cgrp->bpf.effective[atype], &ctx,
				    bpf_prog_run, 0);
	rcu_read_unlock();

	return ret;
}

BPF_CALL_0(bpf_get_retval)
{
	struct bpf_cg_run_ctx *ctx =
		container_of(current->bpf_ctx, struct bpf_cg_run_ctx, run_ctx);

	return ctx->retval;
}

static const struct bpf_func_proto bpf_get_retval_proto = {
	.func		= bpf_get_retval,
	.gpl_only	= false,
	.ret_type	= RET_INTEGER,
};

BPF_CALL_1(bpf_set_retval, int, retval)
{
	struct bpf_cg_run_ctx *ctx =
		container_of(current->bpf_ctx, struct bpf_cg_run_ctx, run_ctx);

	ctx->retval = retval;
	return 0;
}

=======
	ret = bpf_prog_run_array_cg(&cgrp->bpf, atype, &ctx, bpf_prog_run, 0,
				    NULL);
	rcu_read_unlock();

	return ret;
}

BPF_CALL_0(bpf_get_retval)
{
	struct bpf_cg_run_ctx *ctx =
		container_of(current->bpf_ctx, struct bpf_cg_run_ctx, run_ctx);

	return ctx->retval;
}

static const struct bpf_func_proto bpf_get_retval_proto = {
	.func		= bpf_get_retval,
	.gpl_only	= false,
	.ret_type	= RET_INTEGER,
};

BPF_CALL_1(bpf_set_retval, int, retval)
{
	struct bpf_cg_run_ctx *ctx =
		container_of(current->bpf_ctx, struct bpf_cg_run_ctx, run_ctx);

	ctx->retval = retval;
	return 0;
}

>>>>>>> 88084a3d
static const struct bpf_func_proto bpf_set_retval_proto = {
	.func		= bpf_set_retval,
	.gpl_only	= false,
	.ret_type	= RET_INTEGER,
	.arg1_type	= ARG_ANYTHING,
};

static const struct bpf_func_proto *
cgroup_base_func_proto(enum bpf_func_id func_id, const struct bpf_prog *prog)
{
	switch (func_id) {
	case BPF_FUNC_get_current_uid_gid:
		return &bpf_get_current_uid_gid_proto;
	case BPF_FUNC_get_local_storage:
		return &bpf_get_local_storage_proto;
	case BPF_FUNC_get_current_cgroup_id:
		return &bpf_get_current_cgroup_id_proto;
	case BPF_FUNC_perf_event_output:
		return &bpf_event_output_data_proto;
	case BPF_FUNC_get_retval:
		return &bpf_get_retval_proto;
	case BPF_FUNC_set_retval:
		return &bpf_set_retval_proto;
	default:
		return bpf_base_func_proto(func_id);
	}
}

static const struct bpf_func_proto *
cgroup_dev_func_proto(enum bpf_func_id func_id, const struct bpf_prog *prog)
{
	return cgroup_base_func_proto(func_id, prog);
}

static bool cgroup_dev_is_valid_access(int off, int size,
				       enum bpf_access_type type,
				       const struct bpf_prog *prog,
				       struct bpf_insn_access_aux *info)
{
	const int size_default = sizeof(__u32);

	if (type == BPF_WRITE)
		return false;

	if (off < 0 || off + size > sizeof(struct bpf_cgroup_dev_ctx))
		return false;
	/* The verifier guarantees that size > 0. */
	if (off % size != 0)
		return false;

	switch (off) {
	case bpf_ctx_range(struct bpf_cgroup_dev_ctx, access_type):
		bpf_ctx_record_field_size(info, size_default);
		if (!bpf_ctx_narrow_access_ok(off, size, size_default))
			return false;
		break;
	default:
		if (size != size_default)
			return false;
	}

	return true;
}

const struct bpf_prog_ops cg_dev_prog_ops = {
};

const struct bpf_verifier_ops cg_dev_verifier_ops = {
	.get_func_proto		= cgroup_dev_func_proto,
	.is_valid_access	= cgroup_dev_is_valid_access,
};

/**
 * __cgroup_bpf_run_filter_sysctl - Run a program on sysctl
 *
 * @head: sysctl table header
 * @table: sysctl table
 * @write: sysctl is being read (= 0) or written (= 1)
 * @buf: pointer to buffer (in and out)
 * @pcount: value-result argument: value is size of buffer pointed to by @buf,
 *	result is size of @new_buf if program set new value, initial value
 *	otherwise
 * @ppos: value-result argument: value is position at which read from or write
 *	to sysctl is happening, result is new position if program overrode it,
 *	initial value otherwise
 * @type: type of program to be executed
 *
 * Program is run when sysctl is being accessed, either read or written, and
 * can allow or deny such access.
 *
 * This function will return %-EPERM if an attached program is found and
 * returned value != 1 during execution. In all other cases 0 is returned.
 */
int __cgroup_bpf_run_filter_sysctl(struct ctl_table_header *head,
				   struct ctl_table *table, int write,
				   char **buf, size_t *pcount, loff_t *ppos,
				   enum cgroup_bpf_attach_type atype)
{
	struct bpf_sysctl_kern ctx = {
		.head = head,
		.table = table,
		.write = write,
		.ppos = ppos,
		.cur_val = NULL,
		.cur_len = PAGE_SIZE,
		.new_val = NULL,
		.new_len = 0,
		.new_updated = 0,
	};
	struct cgroup *cgrp;
	loff_t pos = 0;
	int ret;

	ctx.cur_val = kmalloc_track_caller(ctx.cur_len, GFP_KERNEL);
	if (!ctx.cur_val ||
	    table->proc_handler(table, 0, ctx.cur_val, &ctx.cur_len, &pos)) {
		/* Let BPF program decide how to proceed. */
		ctx.cur_len = 0;
	}

	if (write && *buf && *pcount) {
		/* BPF program should be able to override new value with a
		 * buffer bigger than provided by user.
		 */
		ctx.new_val = kmalloc_track_caller(PAGE_SIZE, GFP_KERNEL);
		ctx.new_len = min_t(size_t, PAGE_SIZE, *pcount);
		if (ctx.new_val) {
			memcpy(ctx.new_val, *buf, ctx.new_len);
		} else {
			/* Let BPF program decide how to proceed. */
			ctx.new_len = 0;
		}
	}

	rcu_read_lock();
	cgrp = task_dfl_cgroup(current);
<<<<<<< HEAD
	ret = BPF_PROG_RUN_ARRAY_CG(cgrp->bpf.effective[atype], &ctx,
				    bpf_prog_run, 0);
=======
	ret = bpf_prog_run_array_cg(&cgrp->bpf, atype, &ctx, bpf_prog_run, 0,
				    NULL);
>>>>>>> 88084a3d
	rcu_read_unlock();

	kfree(ctx.cur_val);

	if (ret == 1 && ctx.new_updated) {
		kfree(*buf);
		*buf = ctx.new_val;
		*pcount = ctx.new_len;
	} else {
		kfree(ctx.new_val);
	}

	return ret;
}

#ifdef CONFIG_NET
static int sockopt_alloc_buf(struct bpf_sockopt_kern *ctx, int max_optlen,
			     struct bpf_sockopt_buf *buf)
{
	if (unlikely(max_optlen < 0))
		return -EINVAL;

	if (unlikely(max_optlen > PAGE_SIZE)) {
		/* We don't expose optvals that are greater than PAGE_SIZE
		 * to the BPF program.
		 */
		max_optlen = PAGE_SIZE;
	}

	if (max_optlen <= sizeof(buf->data)) {
		/* When the optval fits into BPF_SOCKOPT_KERN_BUF_SIZE
		 * bytes avoid the cost of kzalloc.
		 */
		ctx->optval = buf->data;
		ctx->optval_end = ctx->optval + max_optlen;
		return max_optlen;
	}

	ctx->optval = kzalloc(max_optlen, GFP_USER);
	if (!ctx->optval)
		return -ENOMEM;

	ctx->optval_end = ctx->optval + max_optlen;

	return max_optlen;
}

static void sockopt_free_buf(struct bpf_sockopt_kern *ctx,
			     struct bpf_sockopt_buf *buf)
{
	if (ctx->optval == buf->data)
		return;
	kfree(ctx->optval);
}

static bool sockopt_buf_allocated(struct bpf_sockopt_kern *ctx,
				  struct bpf_sockopt_buf *buf)
{
	return ctx->optval != buf->data;
}

int __cgroup_bpf_run_filter_setsockopt(struct sock *sk, int *level,
				       int *optname, char __user *optval,
				       int *optlen, char **kernel_optval)
{
	struct cgroup *cgrp = sock_cgroup_ptr(&sk->sk_cgrp_data);
	struct bpf_sockopt_buf buf = {};
	struct bpf_sockopt_kern ctx = {
		.sk = sk,
		.level = *level,
		.optname = *optname,
	};
	int ret, max_optlen;

	/* Allocate a bit more than the initial user buffer for
	 * BPF program. The canonical use case is overriding
	 * TCP_CONGESTION(nv) to TCP_CONGESTION(cubic).
	 */
	max_optlen = max_t(int, 16, *optlen);
	max_optlen = sockopt_alloc_buf(&ctx, max_optlen, &buf);
	if (max_optlen < 0)
		return max_optlen;

	ctx.optlen = *optlen;

	if (copy_from_user(ctx.optval, optval, min(*optlen, max_optlen)) != 0) {
		ret = -EFAULT;
		goto out;
	}

	lock_sock(sk);
<<<<<<< HEAD
	ret = BPF_PROG_RUN_ARRAY_CG(cgrp->bpf.effective[CGROUP_SETSOCKOPT],
				    &ctx, bpf_prog_run, 0);
=======
	ret = bpf_prog_run_array_cg(&cgrp->bpf, CGROUP_SETSOCKOPT,
				    &ctx, bpf_prog_run, 0, NULL);
>>>>>>> 88084a3d
	release_sock(sk);

	if (ret)
		goto out;

	if (ctx.optlen == -1) {
		/* optlen set to -1, bypass kernel */
		ret = 1;
	} else if (ctx.optlen > max_optlen || ctx.optlen < -1) {
		/* optlen is out of bounds */
		ret = -EFAULT;
	} else {
		/* optlen within bounds, run kernel handler */
		ret = 0;

		/* export any potential modifications */
		*level = ctx.level;
		*optname = ctx.optname;

		/* optlen == 0 from BPF indicates that we should
		 * use original userspace data.
		 */
		if (ctx.optlen != 0) {
			*optlen = ctx.optlen;
			/* We've used bpf_sockopt_kern->buf as an intermediary
			 * storage, but the BPF program indicates that we need
			 * to pass this data to the kernel setsockopt handler.
			 * No way to export on-stack buf, have to allocate a
			 * new buffer.
			 */
			if (!sockopt_buf_allocated(&ctx, &buf)) {
				void *p = kmalloc(ctx.optlen, GFP_USER);

				if (!p) {
					ret = -ENOMEM;
					goto out;
				}
				memcpy(p, ctx.optval, ctx.optlen);
				*kernel_optval = p;
			} else {
				*kernel_optval = ctx.optval;
			}
			/* export and don't free sockopt buf */
			return 0;
		}
	}

out:
	sockopt_free_buf(&ctx, &buf);
	return ret;
}

int __cgroup_bpf_run_filter_getsockopt(struct sock *sk, int level,
				       int optname, char __user *optval,
				       int __user *optlen, int max_optlen,
				       int retval)
{
	struct cgroup *cgrp = sock_cgroup_ptr(&sk->sk_cgrp_data);
	struct bpf_sockopt_buf buf = {};
	struct bpf_sockopt_kern ctx = {
		.sk = sk,
		.level = level,
		.optname = optname,
		.current_task = current,
	};
	int ret;

	ctx.optlen = max_optlen;
	max_optlen = sockopt_alloc_buf(&ctx, max_optlen, &buf);
	if (max_optlen < 0)
		return max_optlen;

	if (!retval) {
		/* If kernel getsockopt finished successfully,
		 * copy whatever was returned to the user back
		 * into our temporary buffer. Set optlen to the
		 * one that kernel returned as well to let
		 * BPF programs inspect the value.
		 */

		if (get_user(ctx.optlen, optlen)) {
			ret = -EFAULT;
			goto out;
		}

		if (ctx.optlen < 0) {
			ret = -EFAULT;
			goto out;
		}

		if (copy_from_user(ctx.optval, optval,
				   min(ctx.optlen, max_optlen)) != 0) {
			ret = -EFAULT;
			goto out;
		}
	}

	lock_sock(sk);
<<<<<<< HEAD
	ret = BPF_PROG_RUN_ARRAY_CG(cgrp->bpf.effective[CGROUP_GETSOCKOPT],
				    &ctx, bpf_prog_run, retval);
=======
	ret = bpf_prog_run_array_cg(&cgrp->bpf, CGROUP_GETSOCKOPT,
				    &ctx, bpf_prog_run, retval, NULL);
>>>>>>> 88084a3d
	release_sock(sk);

	if (ret < 0)
		goto out;

	if (ctx.optlen > max_optlen || ctx.optlen < 0) {
		ret = -EFAULT;
		goto out;
	}

	if (ctx.optlen != 0) {
		if (copy_to_user(optval, ctx.optval, ctx.optlen) ||
		    put_user(ctx.optlen, optlen)) {
			ret = -EFAULT;
			goto out;
		}
	}

out:
	sockopt_free_buf(&ctx, &buf);
	return ret;
}

int __cgroup_bpf_run_filter_getsockopt_kern(struct sock *sk, int level,
					    int optname, void *optval,
					    int *optlen, int retval)
{
	struct cgroup *cgrp = sock_cgroup_ptr(&sk->sk_cgrp_data);
	struct bpf_sockopt_kern ctx = {
		.sk = sk,
		.level = level,
		.optname = optname,
		.optlen = *optlen,
		.optval = optval,
		.optval_end = optval + *optlen,
		.current_task = current,
	};
	int ret;

	/* Note that __cgroup_bpf_run_filter_getsockopt doesn't copy
	 * user data back into BPF buffer when reval != 0. This is
	 * done as an optimization to avoid extra copy, assuming
	 * kernel won't populate the data in case of an error.
	 * Here we always pass the data and memset() should
	 * be called if that data shouldn't be "exported".
	 */

<<<<<<< HEAD
	ret = BPF_PROG_RUN_ARRAY_CG(cgrp->bpf.effective[CGROUP_GETSOCKOPT],
				    &ctx, bpf_prog_run, retval);
=======
	ret = bpf_prog_run_array_cg(&cgrp->bpf, CGROUP_GETSOCKOPT,
				    &ctx, bpf_prog_run, retval, NULL);
>>>>>>> 88084a3d
	if (ret < 0)
		return ret;

	if (ctx.optlen > *optlen)
		return -EFAULT;

	/* BPF programs can shrink the buffer, export the modifications.
	 */
	if (ctx.optlen != 0)
		*optlen = ctx.optlen;

	return ret;
}
#endif

static ssize_t sysctl_cpy_dir(const struct ctl_dir *dir, char **bufp,
			      size_t *lenp)
{
	ssize_t tmp_ret = 0, ret;

	if (dir->header.parent) {
		tmp_ret = sysctl_cpy_dir(dir->header.parent, bufp, lenp);
		if (tmp_ret < 0)
			return tmp_ret;
	}

	ret = strscpy(*bufp, dir->header.ctl_table[0].procname, *lenp);
	if (ret < 0)
		return ret;
	*bufp += ret;
	*lenp -= ret;
	ret += tmp_ret;

	/* Avoid leading slash. */
	if (!ret)
		return ret;

	tmp_ret = strscpy(*bufp, "/", *lenp);
	if (tmp_ret < 0)
		return tmp_ret;
	*bufp += tmp_ret;
	*lenp -= tmp_ret;

	return ret + tmp_ret;
}

BPF_CALL_4(bpf_sysctl_get_name, struct bpf_sysctl_kern *, ctx, char *, buf,
	   size_t, buf_len, u64, flags)
{
	ssize_t tmp_ret = 0, ret;

	if (!buf)
		return -EINVAL;

	if (!(flags & BPF_F_SYSCTL_BASE_NAME)) {
		if (!ctx->head)
			return -EINVAL;
		tmp_ret = sysctl_cpy_dir(ctx->head->parent, &buf, &buf_len);
		if (tmp_ret < 0)
			return tmp_ret;
	}

	ret = strscpy(buf, ctx->table->procname, buf_len);

	return ret < 0 ? ret : tmp_ret + ret;
}

static const struct bpf_func_proto bpf_sysctl_get_name_proto = {
	.func		= bpf_sysctl_get_name,
	.gpl_only	= false,
	.ret_type	= RET_INTEGER,
	.arg1_type	= ARG_PTR_TO_CTX,
	.arg2_type	= ARG_PTR_TO_MEM,
	.arg3_type	= ARG_CONST_SIZE,
	.arg4_type	= ARG_ANYTHING,
};

static int copy_sysctl_value(char *dst, size_t dst_len, char *src,
			     size_t src_len)
{
	if (!dst)
		return -EINVAL;

	if (!dst_len)
		return -E2BIG;

	if (!src || !src_len) {
		memset(dst, 0, dst_len);
		return -EINVAL;
	}

	memcpy(dst, src, min(dst_len, src_len));

	if (dst_len > src_len) {
		memset(dst + src_len, '\0', dst_len - src_len);
		return src_len;
	}

	dst[dst_len - 1] = '\0';

	return -E2BIG;
}

BPF_CALL_3(bpf_sysctl_get_current_value, struct bpf_sysctl_kern *, ctx,
	   char *, buf, size_t, buf_len)
{
	return copy_sysctl_value(buf, buf_len, ctx->cur_val, ctx->cur_len);
}

static const struct bpf_func_proto bpf_sysctl_get_current_value_proto = {
	.func		= bpf_sysctl_get_current_value,
	.gpl_only	= false,
	.ret_type	= RET_INTEGER,
	.arg1_type	= ARG_PTR_TO_CTX,
	.arg2_type	= ARG_PTR_TO_UNINIT_MEM,
	.arg3_type	= ARG_CONST_SIZE,
};

BPF_CALL_3(bpf_sysctl_get_new_value, struct bpf_sysctl_kern *, ctx, char *, buf,
	   size_t, buf_len)
{
	if (!ctx->write) {
		if (buf && buf_len)
			memset(buf, '\0', buf_len);
		return -EINVAL;
	}
	return copy_sysctl_value(buf, buf_len, ctx->new_val, ctx->new_len);
}

static const struct bpf_func_proto bpf_sysctl_get_new_value_proto = {
	.func		= bpf_sysctl_get_new_value,
	.gpl_only	= false,
	.ret_type	= RET_INTEGER,
	.arg1_type	= ARG_PTR_TO_CTX,
	.arg2_type	= ARG_PTR_TO_UNINIT_MEM,
	.arg3_type	= ARG_CONST_SIZE,
};

BPF_CALL_3(bpf_sysctl_set_new_value, struct bpf_sysctl_kern *, ctx,
	   const char *, buf, size_t, buf_len)
{
	if (!ctx->write || !ctx->new_val || !ctx->new_len || !buf || !buf_len)
		return -EINVAL;

	if (buf_len > PAGE_SIZE - 1)
		return -E2BIG;

	memcpy(ctx->new_val, buf, buf_len);
	ctx->new_len = buf_len;
	ctx->new_updated = 1;

	return 0;
}

static const struct bpf_func_proto bpf_sysctl_set_new_value_proto = {
	.func		= bpf_sysctl_set_new_value,
	.gpl_only	= false,
	.ret_type	= RET_INTEGER,
	.arg1_type	= ARG_PTR_TO_CTX,
	.arg2_type	= ARG_PTR_TO_MEM | MEM_RDONLY,
	.arg3_type	= ARG_CONST_SIZE,
};

static const struct bpf_func_proto *
sysctl_func_proto(enum bpf_func_id func_id, const struct bpf_prog *prog)
{
	switch (func_id) {
	case BPF_FUNC_strtol:
		return &bpf_strtol_proto;
	case BPF_FUNC_strtoul:
		return &bpf_strtoul_proto;
	case BPF_FUNC_sysctl_get_name:
		return &bpf_sysctl_get_name_proto;
	case BPF_FUNC_sysctl_get_current_value:
		return &bpf_sysctl_get_current_value_proto;
	case BPF_FUNC_sysctl_get_new_value:
		return &bpf_sysctl_get_new_value_proto;
	case BPF_FUNC_sysctl_set_new_value:
		return &bpf_sysctl_set_new_value_proto;
	case BPF_FUNC_ktime_get_coarse_ns:
		return &bpf_ktime_get_coarse_ns_proto;
	default:
		return cgroup_base_func_proto(func_id, prog);
	}
}

static bool sysctl_is_valid_access(int off, int size, enum bpf_access_type type,
				   const struct bpf_prog *prog,
				   struct bpf_insn_access_aux *info)
{
	const int size_default = sizeof(__u32);

	if (off < 0 || off + size > sizeof(struct bpf_sysctl) || off % size)
		return false;

	switch (off) {
	case bpf_ctx_range(struct bpf_sysctl, write):
		if (type != BPF_READ)
			return false;
		bpf_ctx_record_field_size(info, size_default);
		return bpf_ctx_narrow_access_ok(off, size, size_default);
	case bpf_ctx_range(struct bpf_sysctl, file_pos):
		if (type == BPF_READ) {
			bpf_ctx_record_field_size(info, size_default);
			return bpf_ctx_narrow_access_ok(off, size, size_default);
		} else {
			return size == size_default;
		}
	default:
		return false;
	}
}

static u32 sysctl_convert_ctx_access(enum bpf_access_type type,
				     const struct bpf_insn *si,
				     struct bpf_insn *insn_buf,
				     struct bpf_prog *prog, u32 *target_size)
{
	struct bpf_insn *insn = insn_buf;
	u32 read_size;

	switch (si->off) {
	case offsetof(struct bpf_sysctl, write):
		*insn++ = BPF_LDX_MEM(
			BPF_SIZE(si->code), si->dst_reg, si->src_reg,
			bpf_target_off(struct bpf_sysctl_kern, write,
				       sizeof_field(struct bpf_sysctl_kern,
						    write),
				       target_size));
		break;
	case offsetof(struct bpf_sysctl, file_pos):
		/* ppos is a pointer so it should be accessed via indirect
		 * loads and stores. Also for stores additional temporary
		 * register is used since neither src_reg nor dst_reg can be
		 * overridden.
		 */
		if (type == BPF_WRITE) {
			int treg = BPF_REG_9;

			if (si->src_reg == treg || si->dst_reg == treg)
				--treg;
			if (si->src_reg == treg || si->dst_reg == treg)
				--treg;
			*insn++ = BPF_STX_MEM(
				BPF_DW, si->dst_reg, treg,
				offsetof(struct bpf_sysctl_kern, tmp_reg));
			*insn++ = BPF_LDX_MEM(
				BPF_FIELD_SIZEOF(struct bpf_sysctl_kern, ppos),
				treg, si->dst_reg,
				offsetof(struct bpf_sysctl_kern, ppos));
			*insn++ = BPF_STX_MEM(
				BPF_SIZEOF(u32), treg, si->src_reg,
				bpf_ctx_narrow_access_offset(
					0, sizeof(u32), sizeof(loff_t)));
			*insn++ = BPF_LDX_MEM(
				BPF_DW, treg, si->dst_reg,
				offsetof(struct bpf_sysctl_kern, tmp_reg));
		} else {
			*insn++ = BPF_LDX_MEM(
				BPF_FIELD_SIZEOF(struct bpf_sysctl_kern, ppos),
				si->dst_reg, si->src_reg,
				offsetof(struct bpf_sysctl_kern, ppos));
			read_size = bpf_size_to_bytes(BPF_SIZE(si->code));
			*insn++ = BPF_LDX_MEM(
				BPF_SIZE(si->code), si->dst_reg, si->dst_reg,
				bpf_ctx_narrow_access_offset(
					0, read_size, sizeof(loff_t)));
		}
		*target_size = sizeof(u32);
		break;
	}

	return insn - insn_buf;
}

const struct bpf_verifier_ops cg_sysctl_verifier_ops = {
	.get_func_proto		= sysctl_func_proto,
	.is_valid_access	= sysctl_is_valid_access,
	.convert_ctx_access	= sysctl_convert_ctx_access,
};

const struct bpf_prog_ops cg_sysctl_prog_ops = {
};

#ifdef CONFIG_NET
BPF_CALL_1(bpf_get_netns_cookie_sockopt, struct bpf_sockopt_kern *, ctx)
{
	const struct net *net = ctx ? sock_net(ctx->sk) : &init_net;

	return net->net_cookie;
}

static const struct bpf_func_proto bpf_get_netns_cookie_sockopt_proto = {
	.func		= bpf_get_netns_cookie_sockopt,
	.gpl_only	= false,
	.ret_type	= RET_INTEGER,
	.arg1_type	= ARG_PTR_TO_CTX_OR_NULL,
};
#endif

static const struct bpf_func_proto *
cg_sockopt_func_proto(enum bpf_func_id func_id, const struct bpf_prog *prog)
{
	switch (func_id) {
#ifdef CONFIG_NET
	case BPF_FUNC_get_netns_cookie:
		return &bpf_get_netns_cookie_sockopt_proto;
	case BPF_FUNC_sk_storage_get:
		return &bpf_sk_storage_get_proto;
	case BPF_FUNC_sk_storage_delete:
		return &bpf_sk_storage_delete_proto;
	case BPF_FUNC_setsockopt:
		if (prog->expected_attach_type == BPF_CGROUP_SETSOCKOPT)
			return &bpf_sk_setsockopt_proto;
		return NULL;
	case BPF_FUNC_getsockopt:
		if (prog->expected_attach_type == BPF_CGROUP_SETSOCKOPT)
			return &bpf_sk_getsockopt_proto;
		return NULL;
#endif
#ifdef CONFIG_INET
	case BPF_FUNC_tcp_sock:
		return &bpf_tcp_sock_proto;
#endif
	default:
		return cgroup_base_func_proto(func_id, prog);
	}
}

static bool cg_sockopt_is_valid_access(int off, int size,
				       enum bpf_access_type type,
				       const struct bpf_prog *prog,
				       struct bpf_insn_access_aux *info)
{
	const int size_default = sizeof(__u32);

	if (off < 0 || off >= sizeof(struct bpf_sockopt))
		return false;

	if (off % size != 0)
		return false;

	if (type == BPF_WRITE) {
		switch (off) {
		case offsetof(struct bpf_sockopt, retval):
			if (size != size_default)
				return false;
			return prog->expected_attach_type ==
				BPF_CGROUP_GETSOCKOPT;
		case offsetof(struct bpf_sockopt, optname):
			fallthrough;
		case offsetof(struct bpf_sockopt, level):
			if (size != size_default)
				return false;
			return prog->expected_attach_type ==
				BPF_CGROUP_SETSOCKOPT;
		case offsetof(struct bpf_sockopt, optlen):
			return size == size_default;
		default:
			return false;
		}
	}

	switch (off) {
	case offsetof(struct bpf_sockopt, sk):
		if (size != sizeof(__u64))
			return false;
		info->reg_type = PTR_TO_SOCKET;
		break;
	case offsetof(struct bpf_sockopt, optval):
		if (size != sizeof(__u64))
			return false;
		info->reg_type = PTR_TO_PACKET;
		break;
	case offsetof(struct bpf_sockopt, optval_end):
		if (size != sizeof(__u64))
			return false;
		info->reg_type = PTR_TO_PACKET_END;
		break;
	case offsetof(struct bpf_sockopt, retval):
		if (size != size_default)
			return false;
		return prog->expected_attach_type == BPF_CGROUP_GETSOCKOPT;
	default:
		if (size != size_default)
			return false;
		break;
	}
	return true;
}

#define CG_SOCKOPT_ACCESS_FIELD(T, F)					\
	T(BPF_FIELD_SIZEOF(struct bpf_sockopt_kern, F),			\
	  si->dst_reg, si->src_reg,					\
	  offsetof(struct bpf_sockopt_kern, F))

static u32 cg_sockopt_convert_ctx_access(enum bpf_access_type type,
					 const struct bpf_insn *si,
					 struct bpf_insn *insn_buf,
					 struct bpf_prog *prog,
					 u32 *target_size)
{
	struct bpf_insn *insn = insn_buf;

	switch (si->off) {
	case offsetof(struct bpf_sockopt, sk):
		*insn++ = CG_SOCKOPT_ACCESS_FIELD(BPF_LDX_MEM, sk);
		break;
	case offsetof(struct bpf_sockopt, level):
		if (type == BPF_WRITE)
			*insn++ = CG_SOCKOPT_ACCESS_FIELD(BPF_STX_MEM, level);
		else
			*insn++ = CG_SOCKOPT_ACCESS_FIELD(BPF_LDX_MEM, level);
		break;
	case offsetof(struct bpf_sockopt, optname):
		if (type == BPF_WRITE)
			*insn++ = CG_SOCKOPT_ACCESS_FIELD(BPF_STX_MEM, optname);
		else
			*insn++ = CG_SOCKOPT_ACCESS_FIELD(BPF_LDX_MEM, optname);
		break;
	case offsetof(struct bpf_sockopt, optlen):
		if (type == BPF_WRITE)
			*insn++ = CG_SOCKOPT_ACCESS_FIELD(BPF_STX_MEM, optlen);
		else
			*insn++ = CG_SOCKOPT_ACCESS_FIELD(BPF_LDX_MEM, optlen);
		break;
	case offsetof(struct bpf_sockopt, retval):
		BUILD_BUG_ON(offsetof(struct bpf_cg_run_ctx, run_ctx) != 0);

		if (type == BPF_WRITE) {
			int treg = BPF_REG_9;

			if (si->src_reg == treg || si->dst_reg == treg)
				--treg;
			if (si->src_reg == treg || si->dst_reg == treg)
				--treg;
			*insn++ = BPF_STX_MEM(BPF_DW, si->dst_reg, treg,
					      offsetof(struct bpf_sockopt_kern, tmp_reg));
			*insn++ = BPF_LDX_MEM(BPF_FIELD_SIZEOF(struct bpf_sockopt_kern, current_task),
					      treg, si->dst_reg,
					      offsetof(struct bpf_sockopt_kern, current_task));
			*insn++ = BPF_LDX_MEM(BPF_FIELD_SIZEOF(struct task_struct, bpf_ctx),
					      treg, treg,
					      offsetof(struct task_struct, bpf_ctx));
			*insn++ = BPF_STX_MEM(BPF_FIELD_SIZEOF(struct bpf_cg_run_ctx, retval),
					      treg, si->src_reg,
					      offsetof(struct bpf_cg_run_ctx, retval));
			*insn++ = BPF_LDX_MEM(BPF_DW, treg, si->dst_reg,
					      offsetof(struct bpf_sockopt_kern, tmp_reg));
		} else {
			*insn++ = BPF_LDX_MEM(BPF_FIELD_SIZEOF(struct bpf_sockopt_kern, current_task),
					      si->dst_reg, si->src_reg,
					      offsetof(struct bpf_sockopt_kern, current_task));
			*insn++ = BPF_LDX_MEM(BPF_FIELD_SIZEOF(struct task_struct, bpf_ctx),
					      si->dst_reg, si->dst_reg,
					      offsetof(struct task_struct, bpf_ctx));
			*insn++ = BPF_LDX_MEM(BPF_FIELD_SIZEOF(struct bpf_cg_run_ctx, retval),
					      si->dst_reg, si->dst_reg,
					      offsetof(struct bpf_cg_run_ctx, retval));
		}
		break;
	case offsetof(struct bpf_sockopt, optval):
		*insn++ = CG_SOCKOPT_ACCESS_FIELD(BPF_LDX_MEM, optval);
		break;
	case offsetof(struct bpf_sockopt, optval_end):
		*insn++ = CG_SOCKOPT_ACCESS_FIELD(BPF_LDX_MEM, optval_end);
		break;
	}

	return insn - insn_buf;
}

static int cg_sockopt_get_prologue(struct bpf_insn *insn_buf,
				   bool direct_write,
				   const struct bpf_prog *prog)
{
	/* Nothing to do for sockopt argument. The data is kzalloc'ated.
	 */
	return 0;
}

const struct bpf_verifier_ops cg_sockopt_verifier_ops = {
	.get_func_proto		= cg_sockopt_func_proto,
	.is_valid_access	= cg_sockopt_is_valid_access,
	.convert_ctx_access	= cg_sockopt_convert_ctx_access,
	.gen_prologue		= cg_sockopt_get_prologue,
};

const struct bpf_prog_ops cg_sockopt_prog_ops = {
};<|MERGE_RESOLUTION|>--- conflicted
+++ resolved
@@ -1143,14 +1143,9 @@
 		else
 			ret = (cn ? NET_XMIT_DROP : ret);
 	} else {
-<<<<<<< HEAD
-		ret = BPF_PROG_RUN_ARRAY_CG(cgrp->bpf.effective[atype], skb,
-					    __bpf_prog_run_save_cb, 0);
-=======
 		ret = bpf_prog_run_array_cg(&cgrp->bpf, atype,
 					    skb, __bpf_prog_run_save_cb, 0,
 					    NULL);
->>>>>>> 88084a3d
 		if (ret && !IS_ERR_VALUE((long)ret))
 			ret = -EFAULT;
 	}
@@ -1180,13 +1175,8 @@
 {
 	struct cgroup *cgrp = sock_cgroup_ptr(&sk->sk_cgrp_data);
 
-<<<<<<< HEAD
-	return BPF_PROG_RUN_ARRAY_CG(cgrp->bpf.effective[atype], sk,
-				     bpf_prog_run, 0);
-=======
 	return bpf_prog_run_array_cg(&cgrp->bpf, atype, sk, bpf_prog_run, 0,
 				     NULL);
->>>>>>> 88084a3d
 }
 EXPORT_SYMBOL(__cgroup_bpf_run_filter_sk);
 
@@ -1231,13 +1221,8 @@
 	}
 
 	cgrp = sock_cgroup_ptr(&sk->sk_cgrp_data);
-<<<<<<< HEAD
-	return BPF_PROG_RUN_ARRAY_CG_FLAGS(cgrp->bpf.effective[atype], &ctx,
-					   bpf_prog_run, 0, flags);
-=======
 	return bpf_prog_run_array_cg(&cgrp->bpf, atype, &ctx, bpf_prog_run,
 				     0, flags);
->>>>>>> 88084a3d
 }
 EXPORT_SYMBOL(__cgroup_bpf_run_filter_sock_addr);
 
@@ -1263,13 +1248,8 @@
 {
 	struct cgroup *cgrp = sock_cgroup_ptr(&sk->sk_cgrp_data);
 
-<<<<<<< HEAD
-	return BPF_PROG_RUN_ARRAY_CG(cgrp->bpf.effective[atype], sock_ops,
-				     bpf_prog_run, 0);
-=======
 	return bpf_prog_run_array_cg(&cgrp->bpf, atype, sock_ops, bpf_prog_run,
 				     0, NULL);
->>>>>>> 88084a3d
 }
 EXPORT_SYMBOL(__cgroup_bpf_run_filter_sock_ops);
 
@@ -1286,9 +1266,8 @@
 
 	rcu_read_lock();
 	cgrp = task_dfl_cgroup(current);
-<<<<<<< HEAD
-	ret = BPF_PROG_RUN_ARRAY_CG(cgrp->bpf.effective[atype], &ctx,
-				    bpf_prog_run, 0);
+	ret = bpf_prog_run_array_cg(&cgrp->bpf, atype, &ctx, bpf_prog_run, 0,
+				    NULL);
 	rcu_read_unlock();
 
 	return ret;
@@ -1317,38 +1296,6 @@
 	return 0;
 }
 
-=======
-	ret = bpf_prog_run_array_cg(&cgrp->bpf, atype, &ctx, bpf_prog_run, 0,
-				    NULL);
-	rcu_read_unlock();
-
-	return ret;
-}
-
-BPF_CALL_0(bpf_get_retval)
-{
-	struct bpf_cg_run_ctx *ctx =
-		container_of(current->bpf_ctx, struct bpf_cg_run_ctx, run_ctx);
-
-	return ctx->retval;
-}
-
-static const struct bpf_func_proto bpf_get_retval_proto = {
-	.func		= bpf_get_retval,
-	.gpl_only	= false,
-	.ret_type	= RET_INTEGER,
-};
-
-BPF_CALL_1(bpf_set_retval, int, retval)
-{
-	struct bpf_cg_run_ctx *ctx =
-		container_of(current->bpf_ctx, struct bpf_cg_run_ctx, run_ctx);
-
-	ctx->retval = retval;
-	return 0;
-}
-
->>>>>>> 88084a3d
 static const struct bpf_func_proto bpf_set_retval_proto = {
 	.func		= bpf_set_retval,
 	.gpl_only	= false,
@@ -1485,13 +1432,8 @@
 
 	rcu_read_lock();
 	cgrp = task_dfl_cgroup(current);
-<<<<<<< HEAD
-	ret = BPF_PROG_RUN_ARRAY_CG(cgrp->bpf.effective[atype], &ctx,
-				    bpf_prog_run, 0);
-=======
 	ret = bpf_prog_run_array_cg(&cgrp->bpf, atype, &ctx, bpf_prog_run, 0,
 				    NULL);
->>>>>>> 88084a3d
 	rcu_read_unlock();
 
 	kfree(ctx.cur_val);
@@ -1583,13 +1525,8 @@
 	}
 
 	lock_sock(sk);
-<<<<<<< HEAD
-	ret = BPF_PROG_RUN_ARRAY_CG(cgrp->bpf.effective[CGROUP_SETSOCKOPT],
-				    &ctx, bpf_prog_run, 0);
-=======
 	ret = bpf_prog_run_array_cg(&cgrp->bpf, CGROUP_SETSOCKOPT,
 				    &ctx, bpf_prog_run, 0, NULL);
->>>>>>> 88084a3d
 	release_sock(sk);
 
 	if (ret)
@@ -1688,13 +1625,8 @@
 	}
 
 	lock_sock(sk);
-<<<<<<< HEAD
-	ret = BPF_PROG_RUN_ARRAY_CG(cgrp->bpf.effective[CGROUP_GETSOCKOPT],
-				    &ctx, bpf_prog_run, retval);
-=======
 	ret = bpf_prog_run_array_cg(&cgrp->bpf, CGROUP_GETSOCKOPT,
 				    &ctx, bpf_prog_run, retval, NULL);
->>>>>>> 88084a3d
 	release_sock(sk);
 
 	if (ret < 0)
@@ -1742,13 +1674,8 @@
 	 * be called if that data shouldn't be "exported".
 	 */
 
-<<<<<<< HEAD
-	ret = BPF_PROG_RUN_ARRAY_CG(cgrp->bpf.effective[CGROUP_GETSOCKOPT],
-				    &ctx, bpf_prog_run, retval);
-=======
 	ret = bpf_prog_run_array_cg(&cgrp->bpf, CGROUP_GETSOCKOPT,
 				    &ctx, bpf_prog_run, retval, NULL);
->>>>>>> 88084a3d
 	if (ret < 0)
 		return ret;
 
