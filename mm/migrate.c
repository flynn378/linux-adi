// SPDX-License-Identifier: GPL-2.0
/*
 * Memory Migration functionality - linux/mm/migrate.c
 *
 * Copyright (C) 2006 Silicon Graphics, Inc., Christoph Lameter
 *
 * Page migration was first developed in the context of the memory hotplug
 * project. The main authors of the migration code are:
 *
 * IWAMOTO Toshihiro <iwamoto@valinux.co.jp>
 * Hirokazu Takahashi <taka@valinux.co.jp>
 * Dave Hansen <haveblue@us.ibm.com>
 * Christoph Lameter
 */

#include <linux/migrate.h>
#include <linux/export.h>
#include <linux/swap.h>
#include <linux/swapops.h>
#include <linux/pagemap.h>
#include <linux/buffer_head.h>
#include <linux/mm_inline.h>
#include <linux/nsproxy.h>
#include <linux/pagevec.h>
#include <linux/ksm.h>
#include <linux/rmap.h>
#include <linux/topology.h>
#include <linux/cpu.h>
#include <linux/cpuset.h>
#include <linux/writeback.h>
#include <linux/mempolicy.h>
#include <linux/vmalloc.h>
#include <linux/security.h>
#include <linux/backing-dev.h>
#include <linux/compaction.h>
#include <linux/syscalls.h>
#include <linux/compat.h>
#include <linux/hugetlb.h>
#include <linux/hugetlb_cgroup.h>
#include <linux/gfp.h>
#include <linux/pfn_t.h>
#include <linux/memremap.h>
#include <linux/userfaultfd_k.h>
#include <linux/balloon_compaction.h>
#include <linux/mmu_notifier.h>
#include <linux/page_idle.h>
#include <linux/page_owner.h>
#include <linux/sched/mm.h>
#include <linux/ptrace.h>

#include <asm/tlbflush.h>

#define CREATE_TRACE_POINTS
#include <trace/events/migrate.h>

#include "internal.h"

/*
 * migrate_prep() needs to be called before we start compiling a list of pages
 * to be migrated using isolate_lru_page(). If scheduling work on other CPUs is
 * undesirable, use migrate_prep_local()
 */
int migrate_prep(void)
{
	/*
	 * Clear the LRU lists so pages can be isolated.
	 * Note that pages may be moved off the LRU after we have
	 * drained them. Those pages will fail to migrate like other
	 * pages that may be busy.
	 */
	lru_add_drain_all();

	return 0;
}

/* Do the necessary work of migrate_prep but not if it involves other CPUs */
int migrate_prep_local(void)
{
	lru_add_drain();

	return 0;
}

int isolate_movable_page(struct page *page, isolate_mode_t mode)
{
	struct address_space *mapping;

	/*
	 * Avoid burning cycles with pages that are yet under __free_pages(),
	 * or just got freed under us.
	 *
	 * In case we 'win' a race for a movable page being freed under us and
	 * raise its refcount preventing __free_pages() from doing its job
	 * the put_page() at the end of this block will take care of
	 * release this page, thus avoiding a nasty leakage.
	 */
	if (unlikely(!get_page_unless_zero(page)))
		goto out;

	/*
	 * Check PageMovable before holding a PG_lock because page's owner
	 * assumes anybody doesn't touch PG_lock of newly allocated page
	 * so unconditionally grapping the lock ruins page's owner side.
	 */
	if (unlikely(!__PageMovable(page)))
		goto out_putpage;
	/*
	 * As movable pages are not isolated from LRU lists, concurrent
	 * compaction threads can race against page migration functions
	 * as well as race against the releasing a page.
	 *
	 * In order to avoid having an already isolated movable page
	 * being (wrongly) re-isolated while it is under migration,
	 * or to avoid attempting to isolate pages being released,
	 * lets be sure we have the page lock
	 * before proceeding with the movable page isolation steps.
	 */
	if (unlikely(!trylock_page(page)))
		goto out_putpage;

	if (!PageMovable(page) || PageIsolated(page))
		goto out_no_isolated;

	mapping = page_mapping(page);
	VM_BUG_ON_PAGE(!mapping, page);

	if (!mapping->a_ops->isolate_page(page, mode))
		goto out_no_isolated;

	/* Driver shouldn't use PG_isolated bit of page->flags */
	WARN_ON_ONCE(PageIsolated(page));
	__SetPageIsolated(page);
	unlock_page(page);

	return 0;

out_no_isolated:
	unlock_page(page);
out_putpage:
	put_page(page);
out:
	return -EBUSY;
}

/* It should be called on page which is PG_movable */
void putback_movable_page(struct page *page)
{
	struct address_space *mapping;

	VM_BUG_ON_PAGE(!PageLocked(page), page);
	VM_BUG_ON_PAGE(!PageMovable(page), page);
	VM_BUG_ON_PAGE(!PageIsolated(page), page);

	mapping = page_mapping(page);
	mapping->a_ops->putback_page(page);
	__ClearPageIsolated(page);
}

/*
 * Put previously isolated pages back onto the appropriate lists
 * from where they were once taken off for compaction/migration.
 *
 * This function shall be used whenever the isolated pageset has been
 * built from lru, balloon, hugetlbfs page. See isolate_migratepages_range()
 * and isolate_huge_page().
 */
void putback_movable_pages(struct list_head *l)
{
	struct page *page;
	struct page *page2;

	list_for_each_entry_safe(page, page2, l, lru) {
		if (unlikely(PageHuge(page))) {
			putback_active_hugepage(page);
			continue;
		}
		list_del(&page->lru);
		/*
		 * We isolated non-lru movable page so here we can use
		 * __PageMovable because LRU page's mapping cannot have
		 * PAGE_MAPPING_MOVABLE.
		 */
		if (unlikely(__PageMovable(page))) {
			VM_BUG_ON_PAGE(!PageIsolated(page), page);
			lock_page(page);
			if (PageMovable(page))
				putback_movable_page(page);
			else
				__ClearPageIsolated(page);
			unlock_page(page);
			put_page(page);
		} else {
			mod_node_page_state(page_pgdat(page), NR_ISOLATED_ANON +
					page_is_file_cache(page), -hpage_nr_pages(page));
			putback_lru_page(page);
		}
	}
}

/*
 * Restore a potential migration pte to a working pte entry
 */
static bool remove_migration_pte(struct page *page, struct vm_area_struct *vma,
				 unsigned long addr, void *old)
{
	struct page_vma_mapped_walk pvmw = {
		.page = old,
		.vma = vma,
		.address = addr,
		.flags = PVMW_SYNC | PVMW_MIGRATION,
	};
	struct page *new;
	pte_t pte;
	swp_entry_t entry;

	VM_BUG_ON_PAGE(PageTail(page), page);
	while (page_vma_mapped_walk(&pvmw)) {
		if (PageKsm(page))
			new = page;
		else
			new = page - pvmw.page->index +
				linear_page_index(vma, pvmw.address);

#ifdef CONFIG_ARCH_ENABLE_THP_MIGRATION
		/* PMD-mapped THP migration entry */
		if (!pvmw.pte) {
			VM_BUG_ON_PAGE(PageHuge(page) || !PageTransCompound(page), page);
			remove_migration_pmd(&pvmw, new);
			continue;
		}
#endif

		get_page(new);
		pte = pte_mkold(mk_pte(new, READ_ONCE(vma->vm_page_prot)));
		if (pte_swp_soft_dirty(*pvmw.pte))
			pte = pte_mksoft_dirty(pte);

		/*
		 * Recheck VMA as permissions can change since migration started
		 */
		entry = pte_to_swp_entry(*pvmw.pte);
		if (is_write_migration_entry(entry))
			pte = maybe_mkwrite(pte, vma);

		if (unlikely(is_zone_device_page(new))) {
			if (is_device_private_page(new)) {
				entry = make_device_private_entry(new, pte_write(pte));
				pte = swp_entry_to_pte(entry);
			} else if (is_device_public_page(new)) {
				pte = pte_mkdevmap(pte);
				flush_dcache_page(new);
			}
		} else
			flush_dcache_page(new);

#ifdef CONFIG_HUGETLB_PAGE
		if (PageHuge(new)) {
			pte = pte_mkhuge(pte);
			pte = arch_make_huge_pte(pte, vma, new, 0);
			set_huge_pte_at(vma->vm_mm, pvmw.address, pvmw.pte, pte);
			if (PageAnon(new))
				hugepage_add_anon_rmap(new, vma, pvmw.address);
			else
				page_dup_rmap(new, true);
		} else
#endif
		{
			set_pte_at(vma->vm_mm, pvmw.address, pvmw.pte, pte);

			if (PageAnon(new))
				page_add_anon_rmap(new, vma, pvmw.address, false);
			else
				page_add_file_rmap(new, false);
		}
		if (vma->vm_flags & VM_LOCKED && !PageTransCompound(new))
			mlock_vma_page(new);

		/* No need to invalidate - it was non-present before */
		update_mmu_cache(vma, pvmw.address, pvmw.pte);
	}

	return true;
}

/*
 * Get rid of all migration entries and replace them by
 * references to the indicated page.
 */
void remove_migration_ptes(struct page *old, struct page *new, bool locked)
{
	struct rmap_walk_control rwc = {
		.rmap_one = remove_migration_pte,
		.arg = old,
	};

	if (locked)
		rmap_walk_locked(new, &rwc);
	else
		rmap_walk(new, &rwc);
}

/*
 * Something used the pte of a page under migration. We need to
 * get to the page and wait until migration is finished.
 * When we return from this function the fault will be retried.
 */
void __migration_entry_wait(struct mm_struct *mm, pte_t *ptep,
				spinlock_t *ptl)
{
	pte_t pte;
	swp_entry_t entry;
	struct page *page;

	spin_lock(ptl);
	pte = *ptep;
	if (!is_swap_pte(pte))
		goto out;

	entry = pte_to_swp_entry(pte);
	if (!is_migration_entry(entry))
		goto out;

	page = migration_entry_to_page(entry);

	/*
	 * Once radix-tree replacement of page migration started, page_count
	 * *must* be zero. And, we don't want to call wait_on_page_locked()
	 * against a page without get_page().
	 * So, we use get_page_unless_zero(), here. Even failed, page fault
	 * will occur again.
	 */
	if (!get_page_unless_zero(page))
		goto out;
	pte_unmap_unlock(ptep, ptl);
	wait_on_page_locked(page);
	put_page(page);
	return;
out:
	pte_unmap_unlock(ptep, ptl);
}

void migration_entry_wait(struct mm_struct *mm, pmd_t *pmd,
				unsigned long address)
{
	spinlock_t *ptl = pte_lockptr(mm, pmd);
	pte_t *ptep = pte_offset_map(pmd, address);
	__migration_entry_wait(mm, ptep, ptl);
}

void migration_entry_wait_huge(struct vm_area_struct *vma,
		struct mm_struct *mm, pte_t *pte)
{
	spinlock_t *ptl = huge_pte_lockptr(hstate_vma(vma), mm, pte);
	__migration_entry_wait(mm, pte, ptl);
}

#ifdef CONFIG_ARCH_ENABLE_THP_MIGRATION
void pmd_migration_entry_wait(struct mm_struct *mm, pmd_t *pmd)
{
	spinlock_t *ptl;
	struct page *page;

	ptl = pmd_lock(mm, pmd);
	if (!is_pmd_migration_entry(*pmd))
		goto unlock;
	page = migration_entry_to_page(pmd_to_swp_entry(*pmd));
	if (!get_page_unless_zero(page))
		goto unlock;
	spin_unlock(ptl);
	wait_on_page_locked(page);
	put_page(page);
	return;
unlock:
	spin_unlock(ptl);
}
#endif

#ifdef CONFIG_BLOCK
/* Returns true if all buffers are successfully locked */
static bool buffer_migrate_lock_buffers(struct buffer_head *head,
							enum migrate_mode mode)
{
	struct buffer_head *bh = head;

	/* Simple case, sync compaction */
	if (mode != MIGRATE_ASYNC) {
		do {
			get_bh(bh);
			lock_buffer(bh);
			bh = bh->b_this_page;

		} while (bh != head);

		return true;
	}

	/* async case, we cannot block on lock_buffer so use trylock_buffer */
	do {
		get_bh(bh);
		if (!trylock_buffer(bh)) {
			/*
			 * We failed to lock the buffer and cannot stall in
			 * async migration. Release the taken locks
			 */
			struct buffer_head *failed_bh = bh;
			put_bh(failed_bh);
			bh = head;
			while (bh != failed_bh) {
				unlock_buffer(bh);
				put_bh(bh);
				bh = bh->b_this_page;
			}
			return false;
		}

		bh = bh->b_this_page;
	} while (bh != head);
	return true;
}
#else
static inline bool buffer_migrate_lock_buffers(struct buffer_head *head,
							enum migrate_mode mode)
{
	return true;
}
#endif /* CONFIG_BLOCK */

/*
 * Replace the page in the mapping.
 *
 * The number of remaining references must be:
 * 1 for anonymous pages without a mapping
 * 2 for pages with a mapping
 * 3 for pages with a mapping and PagePrivate/PagePrivate2 set.
 */
int migrate_page_move_mapping(struct address_space *mapping,
		struct page *newpage, struct page *page,
		struct buffer_head *head, enum migrate_mode mode,
		int extra_count)
{
	struct zone *oldzone, *newzone;
	int dirty;
	int expected_count = 1 + extra_count;
	void **pslot;

	/*
	 * Device public or private pages have an extra refcount as they are
	 * ZONE_DEVICE pages.
	 */
	expected_count += is_device_private_page(page);
	expected_count += is_device_public_page(page);

	if (!mapping) {
		/* Anonymous page without mapping */
		if (page_count(page) != expected_count)
			return -EAGAIN;

		/* No turning back from here */
		newpage->index = page->index;
		newpage->mapping = page->mapping;
		if (PageSwapBacked(page))
			__SetPageSwapBacked(newpage);

		return MIGRATEPAGE_SUCCESS;
	}

	oldzone = page_zone(page);
	newzone = page_zone(newpage);

	xa_lock_irq(&mapping->i_pages);

	pslot = radix_tree_lookup_slot(&mapping->i_pages,
 					page_index(page));

	expected_count += hpage_nr_pages(page) + page_has_private(page);
	if (page_count(page) != expected_count ||
		radix_tree_deref_slot_protected(pslot,
					&mapping->i_pages.xa_lock) != page) {
		xa_unlock_irq(&mapping->i_pages);
		return -EAGAIN;
	}

	if (!page_ref_freeze(page, expected_count)) {
		xa_unlock_irq(&mapping->i_pages);
		return -EAGAIN;
	}

	/*
	 * In the async migration case of moving a page with buffers, lock the
	 * buffers using trylock before the mapping is moved. If the mapping
	 * was moved, we later failed to lock the buffers and could not move
	 * the mapping back due to an elevated page count, we would have to
	 * block waiting on other references to be dropped.
	 */
	if (mode == MIGRATE_ASYNC && head &&
			!buffer_migrate_lock_buffers(head, mode)) {
		page_ref_unfreeze(page, expected_count);
		xa_unlock_irq(&mapping->i_pages);
		return -EAGAIN;
	}

	/*
	 * Now we know that no one else is looking at the page:
	 * no turning back from here.
	 */
	newpage->index = page->index;
	newpage->mapping = page->mapping;
	page_ref_add(newpage, hpage_nr_pages(page)); /* add cache reference */
	if (PageSwapBacked(page)) {
		__SetPageSwapBacked(newpage);
		if (PageSwapCache(page)) {
			SetPageSwapCache(newpage);
			set_page_private(newpage, page_private(page));
		}
	} else {
		VM_BUG_ON_PAGE(PageSwapCache(page), page);
	}

	/* Move dirty while page refs frozen and newpage not yet exposed */
	dirty = PageDirty(page);
	if (dirty) {
		ClearPageDirty(page);
		SetPageDirty(newpage);
	}

	radix_tree_replace_slot(&mapping->i_pages, pslot, newpage);
<<<<<<< HEAD
=======
	if (PageTransHuge(page)) {
		int i;
		int index = page_index(page);

		for (i = 0; i < HPAGE_PMD_NR; i++) {
			pslot = radix_tree_lookup_slot(&mapping->i_pages,
						       index + i);
			radix_tree_replace_slot(&mapping->i_pages, pslot,
						newpage + i);
		}
	} else {
		radix_tree_replace_slot(&mapping->i_pages, pslot, newpage);
	}
>>>>>>> 4b64487f

	/*
	 * Drop cache reference from old page by unfreezing
	 * to one less reference.
	 * We know this isn't the last reference.
	 */
	page_ref_unfreeze(page, expected_count - hpage_nr_pages(page));

	xa_unlock(&mapping->i_pages);
	/* Leave irq disabled to prevent preemption while updating stats */

	/*
	 * If moved to a different zone then also account
	 * the page for that zone. Other VM counters will be
	 * taken care of when we establish references to the
	 * new page and drop references to the old page.
	 *
	 * Note that anonymous pages are accounted for
	 * via NR_FILE_PAGES and NR_ANON_MAPPED if they
	 * are mapped to swap space.
	 */
	if (newzone != oldzone) {
		__dec_node_state(oldzone->zone_pgdat, NR_FILE_PAGES);
		__inc_node_state(newzone->zone_pgdat, NR_FILE_PAGES);
		if (PageSwapBacked(page) && !PageSwapCache(page)) {
			__dec_node_state(oldzone->zone_pgdat, NR_SHMEM);
			__inc_node_state(newzone->zone_pgdat, NR_SHMEM);
		}
		if (dirty && mapping_cap_account_dirty(mapping)) {
			__dec_node_state(oldzone->zone_pgdat, NR_FILE_DIRTY);
			__dec_zone_state(oldzone, NR_ZONE_WRITE_PENDING);
			__inc_node_state(newzone->zone_pgdat, NR_FILE_DIRTY);
			__inc_zone_state(newzone, NR_ZONE_WRITE_PENDING);
		}
	}
	local_irq_enable();

	return MIGRATEPAGE_SUCCESS;
}
EXPORT_SYMBOL(migrate_page_move_mapping);

/*
 * The expected number of remaining references is the same as that
 * of migrate_page_move_mapping().
 */
int migrate_huge_page_move_mapping(struct address_space *mapping,
				   struct page *newpage, struct page *page)
{
	int expected_count;
	void **pslot;

	xa_lock_irq(&mapping->i_pages);

	pslot = radix_tree_lookup_slot(&mapping->i_pages, page_index(page));

	expected_count = 2 + page_has_private(page);
	if (page_count(page) != expected_count ||
		radix_tree_deref_slot_protected(pslot, &mapping->i_pages.xa_lock) != page) {
		xa_unlock_irq(&mapping->i_pages);
		return -EAGAIN;
	}

	if (!page_ref_freeze(page, expected_count)) {
		xa_unlock_irq(&mapping->i_pages);
		return -EAGAIN;
	}

	newpage->index = page->index;
	newpage->mapping = page->mapping;

	get_page(newpage);

	radix_tree_replace_slot(&mapping->i_pages, pslot, newpage);

	page_ref_unfreeze(page, expected_count - 1);

	xa_unlock_irq(&mapping->i_pages);

	return MIGRATEPAGE_SUCCESS;
}

/*
 * Gigantic pages are so large that we do not guarantee that page++ pointer
 * arithmetic will work across the entire page.  We need something more
 * specialized.
 */
static void __copy_gigantic_page(struct page *dst, struct page *src,
				int nr_pages)
{
	int i;
	struct page *dst_base = dst;
	struct page *src_base = src;

	for (i = 0; i < nr_pages; ) {
		cond_resched();
		copy_highpage(dst, src);

		i++;
		dst = mem_map_next(dst, dst_base, i);
		src = mem_map_next(src, src_base, i);
	}
}

static void copy_huge_page(struct page *dst, struct page *src)
{
	int i;
	int nr_pages;

	if (PageHuge(src)) {
		/* hugetlbfs page */
		struct hstate *h = page_hstate(src);
		nr_pages = pages_per_huge_page(h);

		if (unlikely(nr_pages > MAX_ORDER_NR_PAGES)) {
			__copy_gigantic_page(dst, src, nr_pages);
			return;
		}
	} else {
		/* thp page */
		BUG_ON(!PageTransHuge(src));
		nr_pages = hpage_nr_pages(src);
	}

	for (i = 0; i < nr_pages; i++) {
		cond_resched();
		copy_highpage(dst + i, src + i);
	}
}

/*
 * Copy the page to its new location
 */
void migrate_page_states(struct page *newpage, struct page *page)
{
	int cpupid;

	if (PageError(page))
		SetPageError(newpage);
	if (PageReferenced(page))
		SetPageReferenced(newpage);
	if (PageUptodate(page))
		SetPageUptodate(newpage);
	if (TestClearPageActive(page)) {
		VM_BUG_ON_PAGE(PageUnevictable(page), page);
		SetPageActive(newpage);
	} else if (TestClearPageUnevictable(page))
		SetPageUnevictable(newpage);
	if (PageChecked(page))
		SetPageChecked(newpage);
	if (PageMappedToDisk(page))
		SetPageMappedToDisk(newpage);

	/* Move dirty on pages not done by migrate_page_move_mapping() */
	if (PageDirty(page))
		SetPageDirty(newpage);

	if (page_is_young(page))
		set_page_young(newpage);
	if (page_is_idle(page))
		set_page_idle(newpage);

	/*
	 * Copy NUMA information to the new page, to prevent over-eager
	 * future migrations of this same page.
	 */
	cpupid = page_cpupid_xchg_last(page, -1);
	page_cpupid_xchg_last(newpage, cpupid);

	ksm_migrate_page(newpage, page);
	/*
	 * Please do not reorder this without considering how mm/ksm.c's
	 * get_ksm_page() depends upon ksm_migrate_page() and PageSwapCache().
	 */
	if (PageSwapCache(page))
		ClearPageSwapCache(page);
	ClearPagePrivate(page);
	set_page_private(page, 0);

	/*
	 * If any waiters have accumulated on the new page then
	 * wake them up.
	 */
	if (PageWriteback(newpage))
		end_page_writeback(newpage);

	copy_page_owner(page, newpage);

	mem_cgroup_migrate(page, newpage);
}
EXPORT_SYMBOL(migrate_page_states);

void migrate_page_copy(struct page *newpage, struct page *page)
{
	if (PageHuge(page) || PageTransHuge(page))
		copy_huge_page(newpage, page);
	else
		copy_highpage(newpage, page);

	migrate_page_states(newpage, page);
}
EXPORT_SYMBOL(migrate_page_copy);

/************************************************************
 *                    Migration functions
 ***********************************************************/

/*
 * Common logic to directly migrate a single LRU page suitable for
 * pages that do not use PagePrivate/PagePrivate2.
 *
 * Pages are locked upon entry and exit.
 */
int migrate_page(struct address_space *mapping,
		struct page *newpage, struct page *page,
		enum migrate_mode mode)
{
	int rc;

	BUG_ON(PageWriteback(page));	/* Writeback must be complete */

	rc = migrate_page_move_mapping(mapping, newpage, page, NULL, mode, 0);

	if (rc != MIGRATEPAGE_SUCCESS)
		return rc;

	if (mode != MIGRATE_SYNC_NO_COPY)
		migrate_page_copy(newpage, page);
	else
		migrate_page_states(newpage, page);
	return MIGRATEPAGE_SUCCESS;
}
EXPORT_SYMBOL(migrate_page);

#ifdef CONFIG_BLOCK
/*
 * Migration function for pages with buffers. This function can only be used
 * if the underlying filesystem guarantees that no other references to "page"
 * exist.
 */
int buffer_migrate_page(struct address_space *mapping,
		struct page *newpage, struct page *page, enum migrate_mode mode)
{
	struct buffer_head *bh, *head;
	int rc;

	if (!page_has_buffers(page))
		return migrate_page(mapping, newpage, page, mode);

	head = page_buffers(page);

	rc = migrate_page_move_mapping(mapping, newpage, page, head, mode, 0);

	if (rc != MIGRATEPAGE_SUCCESS)
		return rc;

	/*
	 * In the async case, migrate_page_move_mapping locked the buffers
	 * with an IRQ-safe spinlock held. In the sync case, the buffers
	 * need to be locked now
	 */
	if (mode != MIGRATE_ASYNC)
		BUG_ON(!buffer_migrate_lock_buffers(head, mode));

	ClearPagePrivate(page);
	set_page_private(newpage, page_private(page));
	set_page_private(page, 0);
	put_page(page);
	get_page(newpage);

	bh = head;
	do {
		set_bh_page(bh, newpage, bh_offset(bh));
		bh = bh->b_this_page;

	} while (bh != head);

	SetPagePrivate(newpage);

	if (mode != MIGRATE_SYNC_NO_COPY)
		migrate_page_copy(newpage, page);
	else
		migrate_page_states(newpage, page);

	bh = head;
	do {
		unlock_buffer(bh);
		put_bh(bh);
		bh = bh->b_this_page;

	} while (bh != head);

	return MIGRATEPAGE_SUCCESS;
}
EXPORT_SYMBOL(buffer_migrate_page);
#endif

/*
 * Writeback a page to clean the dirty state
 */
static int writeout(struct address_space *mapping, struct page *page)
{
	struct writeback_control wbc = {
		.sync_mode = WB_SYNC_NONE,
		.nr_to_write = 1,
		.range_start = 0,
		.range_end = LLONG_MAX,
		.for_reclaim = 1
	};
	int rc;

	if (!mapping->a_ops->writepage)
		/* No write method for the address space */
		return -EINVAL;

	if (!clear_page_dirty_for_io(page))
		/* Someone else already triggered a write */
		return -EAGAIN;

	/*
	 * A dirty page may imply that the underlying filesystem has
	 * the page on some queue. So the page must be clean for
	 * migration. Writeout may mean we loose the lock and the
	 * page state is no longer what we checked for earlier.
	 * At this point we know that the migration attempt cannot
	 * be successful.
	 */
	remove_migration_ptes(page, page, false);

	rc = mapping->a_ops->writepage(page, &wbc);

	if (rc != AOP_WRITEPAGE_ACTIVATE)
		/* unlocked. Relock */
		lock_page(page);

	return (rc < 0) ? -EIO : -EAGAIN;
}

/*
 * Default handling if a filesystem does not provide a migration function.
 */
static int fallback_migrate_page(struct address_space *mapping,
	struct page *newpage, struct page *page, enum migrate_mode mode)
{
	if (PageDirty(page)) {
		/* Only writeback pages in full synchronous migration */
		switch (mode) {
		case MIGRATE_SYNC:
		case MIGRATE_SYNC_NO_COPY:
			break;
		default:
			return -EBUSY;
		}
		return writeout(mapping, page);
	}

	/*
	 * Buffers may be managed in a filesystem specific way.
	 * We must have no buffers or drop them.
	 */
	if (page_has_private(page) &&
	    !try_to_release_page(page, GFP_KERNEL))
		return -EAGAIN;

	return migrate_page(mapping, newpage, page, mode);
}

/*
 * Move a page to a newly allocated page
 * The page is locked and all ptes have been successfully removed.
 *
 * The new page will have replaced the old page if this function
 * is successful.
 *
 * Return value:
 *   < 0 - error code
 *  MIGRATEPAGE_SUCCESS - success
 */
static int move_to_new_page(struct page *newpage, struct page *page,
				enum migrate_mode mode)
{
	struct address_space *mapping;
	int rc = -EAGAIN;
	bool is_lru = !__PageMovable(page);

	VM_BUG_ON_PAGE(!PageLocked(page), page);
	VM_BUG_ON_PAGE(!PageLocked(newpage), newpage);

	mapping = page_mapping(page);

	if (likely(is_lru)) {
		if (!mapping)
			rc = migrate_page(mapping, newpage, page, mode);
		else if (mapping->a_ops->migratepage)
			/*
			 * Most pages have a mapping and most filesystems
			 * provide a migratepage callback. Anonymous pages
			 * are part of swap space which also has its own
			 * migratepage callback. This is the most common path
			 * for page migration.
			 */
			rc = mapping->a_ops->migratepage(mapping, newpage,
							page, mode);
		else
			rc = fallback_migrate_page(mapping, newpage,
							page, mode);
	} else {
		/*
		 * In case of non-lru page, it could be released after
		 * isolation step. In that case, we shouldn't try migration.
		 */
		VM_BUG_ON_PAGE(!PageIsolated(page), page);
		if (!PageMovable(page)) {
			rc = MIGRATEPAGE_SUCCESS;
			__ClearPageIsolated(page);
			goto out;
		}

		rc = mapping->a_ops->migratepage(mapping, newpage,
						page, mode);
		WARN_ON_ONCE(rc == MIGRATEPAGE_SUCCESS &&
			!PageIsolated(page));
	}

	/*
	 * When successful, old pagecache page->mapping must be cleared before
	 * page is freed; but stats require that PageAnon be left as PageAnon.
	 */
	if (rc == MIGRATEPAGE_SUCCESS) {
		if (__PageMovable(page)) {
			VM_BUG_ON_PAGE(!PageIsolated(page), page);

			/*
			 * We clear PG_movable under page_lock so any compactor
			 * cannot try to migrate this page.
			 */
			__ClearPageIsolated(page);
		}

		/*
		 * Anonymous and movable page->mapping will be cleard by
		 * free_pages_prepare so don't reset it here for keeping
		 * the type to work PageAnon, for example.
		 */
		if (!PageMappingFlags(page))
			page->mapping = NULL;
	}
out:
	return rc;
}

static int __unmap_and_move(struct page *page, struct page *newpage,
				int force, enum migrate_mode mode)
{
	int rc = -EAGAIN;
	int page_was_mapped = 0;
	struct anon_vma *anon_vma = NULL;
	bool is_lru = !__PageMovable(page);

	if (!trylock_page(page)) {
		if (!force || mode == MIGRATE_ASYNC)
			goto out;

		/*
		 * It's not safe for direct compaction to call lock_page.
		 * For example, during page readahead pages are added locked
		 * to the LRU. Later, when the IO completes the pages are
		 * marked uptodate and unlocked. However, the queueing
		 * could be merging multiple pages for one bio (e.g.
		 * mpage_readpages). If an allocation happens for the
		 * second or third page, the process can end up locking
		 * the same page twice and deadlocking. Rather than
		 * trying to be clever about what pages can be locked,
		 * avoid the use of lock_page for direct compaction
		 * altogether.
		 */
		if (current->flags & PF_MEMALLOC)
			goto out;

		lock_page(page);
	}

	if (PageWriteback(page)) {
		/*
		 * Only in the case of a full synchronous migration is it
		 * necessary to wait for PageWriteback. In the async case,
		 * the retry loop is too short and in the sync-light case,
		 * the overhead of stalling is too much
		 */
		switch (mode) {
		case MIGRATE_SYNC:
		case MIGRATE_SYNC_NO_COPY:
			break;
		default:
			rc = -EBUSY;
			goto out_unlock;
		}
		if (!force)
			goto out_unlock;
		wait_on_page_writeback(page);
	}

	/*
	 * By try_to_unmap(), page->mapcount goes down to 0 here. In this case,
	 * we cannot notice that anon_vma is freed while we migrates a page.
	 * This get_anon_vma() delays freeing anon_vma pointer until the end
	 * of migration. File cache pages are no problem because of page_lock()
	 * File Caches may use write_page() or lock_page() in migration, then,
	 * just care Anon page here.
	 *
	 * Only page_get_anon_vma() understands the subtleties of
	 * getting a hold on an anon_vma from outside one of its mms.
	 * But if we cannot get anon_vma, then we won't need it anyway,
	 * because that implies that the anon page is no longer mapped
	 * (and cannot be remapped so long as we hold the page lock).
	 */
	if (PageAnon(page) && !PageKsm(page))
		anon_vma = page_get_anon_vma(page);

	/*
	 * Block others from accessing the new page when we get around to
	 * establishing additional references. We are usually the only one
	 * holding a reference to newpage at this point. We used to have a BUG
	 * here if trylock_page(newpage) fails, but would like to allow for
	 * cases where there might be a race with the previous use of newpage.
	 * This is much like races on refcount of oldpage: just don't BUG().
	 */
	if (unlikely(!trylock_page(newpage)))
		goto out_unlock;

	if (unlikely(!is_lru)) {
		rc = move_to_new_page(newpage, page, mode);
		goto out_unlock_both;
	}

	/*
	 * Corner case handling:
	 * 1. When a new swap-cache page is read into, it is added to the LRU
	 * and treated as swapcache but it has no rmap yet.
	 * Calling try_to_unmap() against a page->mapping==NULL page will
	 * trigger a BUG.  So handle it here.
	 * 2. An orphaned page (see truncate_complete_page) might have
	 * fs-private metadata. The page can be picked up due to memory
	 * offlining.  Everywhere else except page reclaim, the page is
	 * invisible to the vm, so the page can not be migrated.  So try to
	 * free the metadata, so the page can be freed.
	 */
	if (!page->mapping) {
		VM_BUG_ON_PAGE(PageAnon(page), page);
		if (page_has_private(page)) {
			try_to_free_buffers(page);
			goto out_unlock_both;
		}
	} else if (page_mapped(page)) {
		/* Establish migration ptes */
		VM_BUG_ON_PAGE(PageAnon(page) && !PageKsm(page) && !anon_vma,
				page);
		try_to_unmap(page,
			TTU_MIGRATION|TTU_IGNORE_MLOCK|TTU_IGNORE_ACCESS);
		page_was_mapped = 1;
	}

	if (!page_mapped(page))
		rc = move_to_new_page(newpage, page, mode);

	if (page_was_mapped)
		remove_migration_ptes(page,
			rc == MIGRATEPAGE_SUCCESS ? newpage : page, false);

out_unlock_both:
	unlock_page(newpage);
out_unlock:
	/* Drop an anon_vma reference if we took one */
	if (anon_vma)
		put_anon_vma(anon_vma);
	unlock_page(page);
out:
	/*
	 * If migration is successful, decrease refcount of the newpage
	 * which will not free the page because new page owner increased
	 * refcounter. As well, if it is LRU page, add the page to LRU
	 * list in here.
	 */
	if (rc == MIGRATEPAGE_SUCCESS) {
		if (unlikely(__PageMovable(newpage)))
			put_page(newpage);
		else
			putback_lru_page(newpage);
	}

	return rc;
}

/*
 * gcc 4.7 and 4.8 on arm get an ICEs when inlining unmap_and_move().  Work
 * around it.
 */
#if (GCC_VERSION >= 40700 && GCC_VERSION < 40900) && defined(CONFIG_ARM)
#define ICE_noinline noinline
#else
#define ICE_noinline
#endif

/*
 * Obtain the lock on page, remove all ptes and migrate the page
 * to the newly allocated page in newpage.
 */
static ICE_noinline int unmap_and_move(new_page_t get_new_page,
				   free_page_t put_new_page,
				   unsigned long private, struct page *page,
				   int force, enum migrate_mode mode,
				   enum migrate_reason reason)
{
	int rc = MIGRATEPAGE_SUCCESS;
	struct page *newpage;

	if (!thp_migration_supported() && PageTransHuge(page))
		return -ENOMEM;

	newpage = get_new_page(page, private);
	if (!newpage)
		return -ENOMEM;

	if (page_count(page) == 1) {
		/* page was freed from under us. So we are done. */
		ClearPageActive(page);
		ClearPageUnevictable(page);
		if (unlikely(__PageMovable(page))) {
			lock_page(page);
			if (!PageMovable(page))
				__ClearPageIsolated(page);
			unlock_page(page);
		}
		if (put_new_page)
			put_new_page(newpage, private);
		else
			put_page(newpage);
		goto out;
	}

	rc = __unmap_and_move(page, newpage, force, mode);
	if (rc == MIGRATEPAGE_SUCCESS)
		set_page_owner_migrate_reason(newpage, reason);

out:
	if (rc != -EAGAIN) {
		/*
		 * A page that has been migrated has all references
		 * removed and will be freed. A page that has not been
		 * migrated will have kepts its references and be
		 * restored.
		 */
		list_del(&page->lru);

		/*
		 * Compaction can migrate also non-LRU pages which are
		 * not accounted to NR_ISOLATED_*. They can be recognized
		 * as __PageMovable
		 */
		if (likely(!__PageMovable(page)))
			mod_node_page_state(page_pgdat(page), NR_ISOLATED_ANON +
					page_is_file_cache(page), -hpage_nr_pages(page));
	}

	/*
	 * If migration is successful, releases reference grabbed during
	 * isolation. Otherwise, restore the page to right list unless
	 * we want to retry.
	 */
	if (rc == MIGRATEPAGE_SUCCESS) {
		put_page(page);
		if (reason == MR_MEMORY_FAILURE) {
			/*
			 * Set PG_HWPoison on just freed page
			 * intentionally. Although it's rather weird,
			 * it's how HWPoison flag works at the moment.
			 */
			if (!test_set_page_hwpoison(page))
				num_poisoned_pages_inc();
		}
	} else {
		if (rc != -EAGAIN) {
			if (likely(!__PageMovable(page))) {
				putback_lru_page(page);
				goto put_new;
			}

			lock_page(page);
			if (PageMovable(page))
				putback_movable_page(page);
			else
				__ClearPageIsolated(page);
			unlock_page(page);
			put_page(page);
		}
put_new:
		if (put_new_page)
			put_new_page(newpage, private);
		else
			put_page(newpage);
	}

	return rc;
}

/*
 * Counterpart of unmap_and_move_page() for hugepage migration.
 *
 * This function doesn't wait the completion of hugepage I/O
 * because there is no race between I/O and migration for hugepage.
 * Note that currently hugepage I/O occurs only in direct I/O
 * where no lock is held and PG_writeback is irrelevant,
 * and writeback status of all subpages are counted in the reference
 * count of the head page (i.e. if all subpages of a 2MB hugepage are
 * under direct I/O, the reference of the head page is 512 and a bit more.)
 * This means that when we try to migrate hugepage whose subpages are
 * doing direct I/O, some references remain after try_to_unmap() and
 * hugepage migration fails without data corruption.
 *
 * There is also no race when direct I/O is issued on the page under migration,
 * because then pte is replaced with migration swap entry and direct I/O code
 * will wait in the page fault for migration to complete.
 */
static int unmap_and_move_huge_page(new_page_t get_new_page,
				free_page_t put_new_page, unsigned long private,
				struct page *hpage, int force,
				enum migrate_mode mode, int reason)
{
	int rc = -EAGAIN;
	int page_was_mapped = 0;
	struct page *new_hpage;
	struct anon_vma *anon_vma = NULL;

	/*
	 * Movability of hugepages depends on architectures and hugepage size.
	 * This check is necessary because some callers of hugepage migration
	 * like soft offline and memory hotremove don't walk through page
	 * tables or check whether the hugepage is pmd-based or not before
	 * kicking migration.
	 */
	if (!hugepage_migration_supported(page_hstate(hpage))) {
		putback_active_hugepage(hpage);
		return -ENOSYS;
	}

	new_hpage = get_new_page(hpage, private);
	if (!new_hpage)
		return -ENOMEM;

	if (!trylock_page(hpage)) {
		if (!force)
			goto out;
		switch (mode) {
		case MIGRATE_SYNC:
		case MIGRATE_SYNC_NO_COPY:
			break;
		default:
			goto out;
		}
		lock_page(hpage);
	}

	if (PageAnon(hpage))
		anon_vma = page_get_anon_vma(hpage);

	if (unlikely(!trylock_page(new_hpage)))
		goto put_anon;

	if (page_mapped(hpage)) {
		try_to_unmap(hpage,
			TTU_MIGRATION|TTU_IGNORE_MLOCK|TTU_IGNORE_ACCESS);
		page_was_mapped = 1;
	}

	if (!page_mapped(hpage))
		rc = move_to_new_page(new_hpage, hpage, mode);

	if (page_was_mapped)
		remove_migration_ptes(hpage,
			rc == MIGRATEPAGE_SUCCESS ? new_hpage : hpage, false);

	unlock_page(new_hpage);

put_anon:
	if (anon_vma)
		put_anon_vma(anon_vma);

	if (rc == MIGRATEPAGE_SUCCESS) {
		move_hugetlb_state(hpage, new_hpage, reason);
		put_new_page = NULL;
	}

	unlock_page(hpage);
out:
	if (rc != -EAGAIN)
		putback_active_hugepage(hpage);
	if (reason == MR_MEMORY_FAILURE && !test_set_page_hwpoison(hpage))
		num_poisoned_pages_inc();

	/*
	 * If migration was not successful and there's a freeing callback, use
	 * it.  Otherwise, put_page() will drop the reference grabbed during
	 * isolation.
	 */
	if (put_new_page)
		put_new_page(new_hpage, private);
	else
		putback_active_hugepage(new_hpage);

	return rc;
}

/*
 * migrate_pages - migrate the pages specified in a list, to the free pages
 *		   supplied as the target for the page migration
 *
 * @from:		The list of pages to be migrated.
 * @get_new_page:	The function used to allocate free pages to be used
 *			as the target of the page migration.
 * @put_new_page:	The function used to free target pages if migration
 *			fails, or NULL if no special handling is necessary.
 * @private:		Private data to be passed on to get_new_page()
 * @mode:		The migration mode that specifies the constraints for
 *			page migration, if any.
 * @reason:		The reason for page migration.
 *
 * The function returns after 10 attempts or if no pages are movable any more
 * because the list has become empty or no retryable pages exist any more.
 * The caller should call putback_movable_pages() to return pages to the LRU
 * or free list only if ret != 0.
 *
 * Returns the number of pages that were not migrated, or an error code.
 */
int migrate_pages(struct list_head *from, new_page_t get_new_page,
		free_page_t put_new_page, unsigned long private,
		enum migrate_mode mode, int reason)
{
	int retry = 1;
	int nr_failed = 0;
	int nr_succeeded = 0;
	int pass = 0;
	struct page *page;
	struct page *page2;
	int swapwrite = current->flags & PF_SWAPWRITE;
	int rc;

	if (!swapwrite)
		current->flags |= PF_SWAPWRITE;

	for(pass = 0; pass < 10 && retry; pass++) {
		retry = 0;

		list_for_each_entry_safe(page, page2, from, lru) {
retry:
			cond_resched();

			if (PageHuge(page))
				rc = unmap_and_move_huge_page(get_new_page,
						put_new_page, private, page,
						pass > 2, mode, reason);
			else
				rc = unmap_and_move(get_new_page, put_new_page,
						private, page, pass > 2, mode,
						reason);

			switch(rc) {
			case -ENOMEM:
				/*
				 * THP migration might be unsupported or the
				 * allocation could've failed so we should
				 * retry on the same page with the THP split
				 * to base pages.
				 *
				 * Head page is retried immediately and tail
				 * pages are added to the tail of the list so
				 * we encounter them after the rest of the list
				 * is processed.
				 */
				if (PageTransHuge(page)) {
					lock_page(page);
					rc = split_huge_page_to_list(page, from);
					unlock_page(page);
					if (!rc) {
						list_safe_reset_next(page, page2, lru);
						goto retry;
					}
				}
				nr_failed++;
				goto out;
			case -EAGAIN:
				retry++;
				break;
			case MIGRATEPAGE_SUCCESS:
				nr_succeeded++;
				break;
			default:
				/*
				 * Permanent failure (-EBUSY, -ENOSYS, etc.):
				 * unlike -EAGAIN case, the failed page is
				 * removed from migration page list and not
				 * retried in the next outer loop.
				 */
				nr_failed++;
				break;
			}
		}
	}
	nr_failed += retry;
	rc = nr_failed;
out:
	if (nr_succeeded)
		count_vm_events(PGMIGRATE_SUCCESS, nr_succeeded);
	if (nr_failed)
		count_vm_events(PGMIGRATE_FAIL, nr_failed);
	trace_mm_migrate_pages(nr_succeeded, nr_failed, mode, reason);

	if (!swapwrite)
		current->flags &= ~PF_SWAPWRITE;

	return rc;
}

#ifdef CONFIG_NUMA

static int store_status(int __user *status, int start, int value, int nr)
{
	while (nr-- > 0) {
		if (put_user(value, status + start))
			return -EFAULT;
		start++;
	}

	return 0;
}

static int do_move_pages_to_node(struct mm_struct *mm,
		struct list_head *pagelist, int node)
{
	int err;

	if (list_empty(pagelist))
		return 0;

	err = migrate_pages(pagelist, alloc_new_node_page, NULL, node,
			MIGRATE_SYNC, MR_SYSCALL);
	if (err)
		putback_movable_pages(pagelist);
	return err;
}

/*
 * Resolves the given address to a struct page, isolates it from the LRU and
 * puts it to the given pagelist.
 * Returns -errno if the page cannot be found/isolated or 0 when it has been
 * queued or the page doesn't need to be migrated because it is already on
 * the target node
 */
static int add_page_for_migration(struct mm_struct *mm, unsigned long addr,
		int node, struct list_head *pagelist, bool migrate_all)
{
	struct vm_area_struct *vma;
	struct page *page;
	unsigned int follflags;
	int err;

	down_read(&mm->mmap_sem);
	err = -EFAULT;
	vma = find_vma(mm, addr);
	if (!vma || addr < vma->vm_start || !vma_migratable(vma))
		goto out;

	/* FOLL_DUMP to ignore special (like zero) pages */
	follflags = FOLL_GET | FOLL_DUMP;
	page = follow_page(vma, addr, follflags);

	err = PTR_ERR(page);
	if (IS_ERR(page))
		goto out;

	err = -ENOENT;
	if (!page)
		goto out;

	err = 0;
	if (page_to_nid(page) == node)
		goto out_putpage;

	err = -EACCES;
	if (page_mapcount(page) > 1 && !migrate_all)
		goto out_putpage;

	if (PageHuge(page)) {
		if (PageHead(page)) {
			isolate_huge_page(page, pagelist);
			err = 0;
		}
	} else {
		struct page *head;

		head = compound_head(page);
		err = isolate_lru_page(head);
		if (err)
			goto out_putpage;

		err = 0;
		list_add_tail(&head->lru, pagelist);
		mod_node_page_state(page_pgdat(head),
			NR_ISOLATED_ANON + page_is_file_cache(head),
			hpage_nr_pages(head));
	}
out_putpage:
	/*
	 * Either remove the duplicate refcount from
	 * isolate_lru_page() or drop the page ref if it was
	 * not isolated.
	 */
	put_page(page);
out:
	up_read(&mm->mmap_sem);
	return err;
}

/*
 * Migrate an array of page address onto an array of nodes and fill
 * the corresponding array of status.
 */
static int do_pages_move(struct mm_struct *mm, nodemask_t task_nodes,
			 unsigned long nr_pages,
			 const void __user * __user *pages,
			 const int __user *nodes,
			 int __user *status, int flags)
{
	int current_node = NUMA_NO_NODE;
	LIST_HEAD(pagelist);
	int start, i;
	int err = 0, err1;

	migrate_prep();

	for (i = start = 0; i < nr_pages; i++) {
		const void __user *p;
		unsigned long addr;
		int node;

		err = -EFAULT;
		if (get_user(p, pages + i))
			goto out_flush;
		if (get_user(node, nodes + i))
			goto out_flush;
		addr = (unsigned long)p;

		err = -ENODEV;
		if (node < 0 || node >= MAX_NUMNODES)
			goto out_flush;
		if (!node_state(node, N_MEMORY))
			goto out_flush;

		err = -EACCES;
		if (!node_isset(node, task_nodes))
			goto out_flush;

		if (current_node == NUMA_NO_NODE) {
			current_node = node;
			start = i;
		} else if (node != current_node) {
			err = do_move_pages_to_node(mm, &pagelist, current_node);
			if (err)
				goto out;
			err = store_status(status, start, current_node, i - start);
			if (err)
				goto out;
			start = i;
			current_node = node;
		}

		/*
		 * Errors in the page lookup or isolation are not fatal and we simply
		 * report them via status
		 */
		err = add_page_for_migration(mm, addr, current_node,
				&pagelist, flags & MPOL_MF_MOVE_ALL);
		if (!err)
			continue;

		err = store_status(status, i, err, 1);
		if (err)
			goto out_flush;

		err = do_move_pages_to_node(mm, &pagelist, current_node);
		if (err)
			goto out;
		if (i > start) {
			err = store_status(status, start, current_node, i - start);
			if (err)
				goto out;
		}
		current_node = NUMA_NO_NODE;
	}
out_flush:
<<<<<<< HEAD
=======
	if (list_empty(&pagelist))
		return err;

>>>>>>> 4b64487f
	/* Make sure we do not overwrite the existing error */
	err1 = do_move_pages_to_node(mm, &pagelist, current_node);
	if (!err1)
		err1 = store_status(status, start, current_node, i - start);
	if (!err)
		err = err1;
out:
	return err;
}

/*
 * Determine the nodes of an array of pages and store it in an array of status.
 */
static void do_pages_stat_array(struct mm_struct *mm, unsigned long nr_pages,
				const void __user **pages, int *status)
{
	unsigned long i;

	down_read(&mm->mmap_sem);

	for (i = 0; i < nr_pages; i++) {
		unsigned long addr = (unsigned long)(*pages);
		struct vm_area_struct *vma;
		struct page *page;
		int err = -EFAULT;

		vma = find_vma(mm, addr);
		if (!vma || addr < vma->vm_start)
			goto set_status;

		/* FOLL_DUMP to ignore special (like zero) pages */
		page = follow_page(vma, addr, FOLL_DUMP);

		err = PTR_ERR(page);
		if (IS_ERR(page))
			goto set_status;

		err = page ? page_to_nid(page) : -ENOENT;
set_status:
		*status = err;

		pages++;
		status++;
	}

	up_read(&mm->mmap_sem);
}

/*
 * Determine the nodes of a user array of pages and store it in
 * a user array of status.
 */
static int do_pages_stat(struct mm_struct *mm, unsigned long nr_pages,
			 const void __user * __user *pages,
			 int __user *status)
{
#define DO_PAGES_STAT_CHUNK_NR 16
	const void __user *chunk_pages[DO_PAGES_STAT_CHUNK_NR];
	int chunk_status[DO_PAGES_STAT_CHUNK_NR];

	while (nr_pages) {
		unsigned long chunk_nr;

		chunk_nr = nr_pages;
		if (chunk_nr > DO_PAGES_STAT_CHUNK_NR)
			chunk_nr = DO_PAGES_STAT_CHUNK_NR;

		if (copy_from_user(chunk_pages, pages, chunk_nr * sizeof(*chunk_pages)))
			break;

		do_pages_stat_array(mm, chunk_nr, chunk_pages, chunk_status);

		if (copy_to_user(status, chunk_status, chunk_nr * sizeof(*status)))
			break;

		pages += chunk_nr;
		status += chunk_nr;
		nr_pages -= chunk_nr;
	}
	return nr_pages ? -EFAULT : 0;
}

/*
 * Move a list of pages in the address space of the currently executing
 * process.
 */
static int kernel_move_pages(pid_t pid, unsigned long nr_pages,
			     const void __user * __user *pages,
			     const int __user *nodes,
			     int __user *status, int flags)
{
	struct task_struct *task;
	struct mm_struct *mm;
	int err;
	nodemask_t task_nodes;

	/* Check flags */
	if (flags & ~(MPOL_MF_MOVE|MPOL_MF_MOVE_ALL))
		return -EINVAL;

	if ((flags & MPOL_MF_MOVE_ALL) && !capable(CAP_SYS_NICE))
		return -EPERM;

	/* Find the mm_struct */
	rcu_read_lock();
	task = pid ? find_task_by_vpid(pid) : current;
	if (!task) {
		rcu_read_unlock();
		return -ESRCH;
	}
	get_task_struct(task);

	/*
	 * Check if this process has the right to modify the specified
	 * process. Use the regular "ptrace_may_access()" checks.
	 */
	if (!ptrace_may_access(task, PTRACE_MODE_READ_REALCREDS)) {
		rcu_read_unlock();
		err = -EPERM;
		goto out;
	}
	rcu_read_unlock();

 	err = security_task_movememory(task);
 	if (err)
		goto out;

	task_nodes = cpuset_mems_allowed(task);
	mm = get_task_mm(task);
	put_task_struct(task);

	if (!mm)
		return -EINVAL;

	if (nodes)
		err = do_pages_move(mm, task_nodes, nr_pages, pages,
				    nodes, status, flags);
	else
		err = do_pages_stat(mm, nr_pages, pages, status);

	mmput(mm);
	return err;

out:
	put_task_struct(task);
	return err;
}

SYSCALL_DEFINE6(move_pages, pid_t, pid, unsigned long, nr_pages,
		const void __user * __user *, pages,
		const int __user *, nodes,
		int __user *, status, int, flags)
{
	return kernel_move_pages(pid, nr_pages, pages, nodes, status, flags);
}

#ifdef CONFIG_COMPAT
COMPAT_SYSCALL_DEFINE6(move_pages, pid_t, pid, compat_ulong_t, nr_pages,
		       compat_uptr_t __user *, pages32,
		       const int __user *, nodes,
		       int __user *, status,
		       int, flags)
{
	const void __user * __user *pages;
	int i;

	pages = compat_alloc_user_space(nr_pages * sizeof(void *));
	for (i = 0; i < nr_pages; i++) {
		compat_uptr_t p;

		if (get_user(p, pages32 + i) ||
			put_user(compat_ptr(p), pages + i))
			return -EFAULT;
	}
	return kernel_move_pages(pid, nr_pages, pages, nodes, status, flags);
}
#endif /* CONFIG_COMPAT */

#ifdef CONFIG_NUMA_BALANCING
/*
 * Returns true if this is a safe migration target node for misplaced NUMA
 * pages. Currently it only checks the watermarks which crude
 */
static bool migrate_balanced_pgdat(struct pglist_data *pgdat,
				   unsigned long nr_migrate_pages)
{
	int z;

	for (z = pgdat->nr_zones - 1; z >= 0; z--) {
		struct zone *zone = pgdat->node_zones + z;

		if (!populated_zone(zone))
			continue;

		/* Avoid waking kswapd by allocating pages_to_migrate pages. */
		if (!zone_watermark_ok(zone, 0,
				       high_wmark_pages(zone) +
				       nr_migrate_pages,
				       0, 0))
			continue;
		return true;
	}
	return false;
}

static struct page *alloc_misplaced_dst_page(struct page *page,
					   unsigned long data)
{
	int nid = (int) data;
	struct page *newpage;

	newpage = __alloc_pages_node(nid,
					 (GFP_HIGHUSER_MOVABLE |
					  __GFP_THISNODE | __GFP_NOMEMALLOC |
					  __GFP_NORETRY | __GFP_NOWARN) &
					 ~__GFP_RECLAIM, 0);

	return newpage;
}

/*
 * page migration rate limiting control.
 * Do not migrate more than @pages_to_migrate in a @migrate_interval_millisecs
 * window of time. Default here says do not migrate more than 1280M per second.
 */
static unsigned int migrate_interval_millisecs __read_mostly = 100;
static unsigned int ratelimit_pages __read_mostly = 128 << (20 - PAGE_SHIFT);

/* Returns true if the node is migrate rate-limited after the update */
static bool numamigrate_update_ratelimit(pg_data_t *pgdat,
					unsigned long nr_pages)
{
	/*
	 * Rate-limit the amount of data that is being migrated to a node.
	 * Optimal placement is no good if the memory bus is saturated and
	 * all the time is being spent migrating!
	 */
	if (time_after(jiffies, pgdat->numabalancing_migrate_next_window)) {
		spin_lock(&pgdat->numabalancing_migrate_lock);
		pgdat->numabalancing_migrate_nr_pages = 0;
		pgdat->numabalancing_migrate_next_window = jiffies +
			msecs_to_jiffies(migrate_interval_millisecs);
		spin_unlock(&pgdat->numabalancing_migrate_lock);
	}
	if (pgdat->numabalancing_migrate_nr_pages > ratelimit_pages) {
		trace_mm_numa_migrate_ratelimit(current, pgdat->node_id,
								nr_pages);
		return true;
	}

	/*
	 * This is an unlocked non-atomic update so errors are possible.
	 * The consequences are failing to migrate when we potentiall should
	 * have which is not severe enough to warrant locking. If it is ever
	 * a problem, it can be converted to a per-cpu counter.
	 */
	pgdat->numabalancing_migrate_nr_pages += nr_pages;
	return false;
}

static int numamigrate_isolate_page(pg_data_t *pgdat, struct page *page)
{
	int page_lru;

	VM_BUG_ON_PAGE(compound_order(page) && !PageTransHuge(page), page);

	/* Avoid migrating to a node that is nearly full */
	if (!migrate_balanced_pgdat(pgdat, 1UL << compound_order(page)))
		return 0;

	if (isolate_lru_page(page))
		return 0;

	/*
	 * migrate_misplaced_transhuge_page() skips page migration's usual
	 * check on page_count(), so we must do it here, now that the page
	 * has been isolated: a GUP pin, or any other pin, prevents migration.
	 * The expected page count is 3: 1 for page's mapcount and 1 for the
	 * caller's pin and 1 for the reference taken by isolate_lru_page().
	 */
	if (PageTransHuge(page) && page_count(page) != 3) {
		putback_lru_page(page);
		return 0;
	}

	page_lru = page_is_file_cache(page);
	mod_node_page_state(page_pgdat(page), NR_ISOLATED_ANON + page_lru,
				hpage_nr_pages(page));

	/*
	 * Isolating the page has taken another reference, so the
	 * caller's reference can be safely dropped without the page
	 * disappearing underneath us during migration.
	 */
	put_page(page);
	return 1;
}

bool pmd_trans_migrating(pmd_t pmd)
{
	struct page *page = pmd_page(pmd);
	return PageLocked(page);
}

/*
 * Attempt to migrate a misplaced page to the specified destination
 * node. Caller is expected to have an elevated reference count on
 * the page that will be dropped by this function before returning.
 */
int migrate_misplaced_page(struct page *page, struct vm_area_struct *vma,
			   int node)
{
	pg_data_t *pgdat = NODE_DATA(node);
	int isolated;
	int nr_remaining;
	LIST_HEAD(migratepages);

	/*
	 * Don't migrate file pages that are mapped in multiple processes
	 * with execute permissions as they are probably shared libraries.
	 */
	if (page_mapcount(page) != 1 && page_is_file_cache(page) &&
	    (vma->vm_flags & VM_EXEC))
		goto out;

	/*
	 * Also do not migrate dirty pages as not all filesystems can move
	 * dirty pages in MIGRATE_ASYNC mode which is a waste of cycles.
	 */
	if (page_is_file_cache(page) && PageDirty(page))
		goto out;

	/*
	 * Rate-limit the amount of data that is being migrated to a node.
	 * Optimal placement is no good if the memory bus is saturated and
	 * all the time is being spent migrating!
	 */
	if (numamigrate_update_ratelimit(pgdat, 1))
		goto out;

	isolated = numamigrate_isolate_page(pgdat, page);
	if (!isolated)
		goto out;

	list_add(&page->lru, &migratepages);
	nr_remaining = migrate_pages(&migratepages, alloc_misplaced_dst_page,
				     NULL, node, MIGRATE_ASYNC,
				     MR_NUMA_MISPLACED);
	if (nr_remaining) {
		if (!list_empty(&migratepages)) {
			list_del(&page->lru);
			dec_node_page_state(page, NR_ISOLATED_ANON +
					page_is_file_cache(page));
			putback_lru_page(page);
		}
		isolated = 0;
	} else
		count_vm_numa_event(NUMA_PAGE_MIGRATE);
	BUG_ON(!list_empty(&migratepages));
	return isolated;

out:
	put_page(page);
	return 0;
}
#endif /* CONFIG_NUMA_BALANCING */

#if defined(CONFIG_NUMA_BALANCING) && defined(CONFIG_TRANSPARENT_HUGEPAGE)
/*
 * Migrates a THP to a given target node. page must be locked and is unlocked
 * before returning.
 */
int migrate_misplaced_transhuge_page(struct mm_struct *mm,
				struct vm_area_struct *vma,
				pmd_t *pmd, pmd_t entry,
				unsigned long address,
				struct page *page, int node)
{
	spinlock_t *ptl;
	pg_data_t *pgdat = NODE_DATA(node);
	int isolated = 0;
	struct page *new_page = NULL;
	int page_lru = page_is_file_cache(page);
	unsigned long mmun_start = address & HPAGE_PMD_MASK;
	unsigned long mmun_end = mmun_start + HPAGE_PMD_SIZE;

	/*
	 * Rate-limit the amount of data that is being migrated to a node.
	 * Optimal placement is no good if the memory bus is saturated and
	 * all the time is being spent migrating!
	 */
	if (numamigrate_update_ratelimit(pgdat, HPAGE_PMD_NR))
		goto out_dropref;

	new_page = alloc_pages_node(node,
		(GFP_TRANSHUGE_LIGHT | __GFP_THISNODE),
		HPAGE_PMD_ORDER);
	if (!new_page)
		goto out_fail;
	prep_transhuge_page(new_page);

	isolated = numamigrate_isolate_page(pgdat, page);
	if (!isolated) {
		put_page(new_page);
		goto out_fail;
	}

	/* Prepare a page as a migration target */
	__SetPageLocked(new_page);
	if (PageSwapBacked(page))
		__SetPageSwapBacked(new_page);

	/* anon mapping, we can simply copy page->mapping to the new page: */
	new_page->mapping = page->mapping;
	new_page->index = page->index;
	migrate_page_copy(new_page, page);
	WARN_ON(PageLRU(new_page));

	/* Recheck the target PMD */
	mmu_notifier_invalidate_range_start(mm, mmun_start, mmun_end);
	ptl = pmd_lock(mm, pmd);
	if (unlikely(!pmd_same(*pmd, entry) || !page_ref_freeze(page, 2))) {
		spin_unlock(ptl);
		mmu_notifier_invalidate_range_end(mm, mmun_start, mmun_end);

		/* Reverse changes made by migrate_page_copy() */
		if (TestClearPageActive(new_page))
			SetPageActive(page);
		if (TestClearPageUnevictable(new_page))
			SetPageUnevictable(page);

		unlock_page(new_page);
		put_page(new_page);		/* Free it */

		/* Retake the callers reference and putback on LRU */
		get_page(page);
		putback_lru_page(page);
		mod_node_page_state(page_pgdat(page),
			 NR_ISOLATED_ANON + page_lru, -HPAGE_PMD_NR);

		goto out_unlock;
	}

	entry = mk_huge_pmd(new_page, vma->vm_page_prot);
	entry = maybe_pmd_mkwrite(pmd_mkdirty(entry), vma);

	/*
	 * Clear the old entry under pagetable lock and establish the new PTE.
	 * Any parallel GUP will either observe the old page blocking on the
	 * page lock, block on the page table lock or observe the new page.
	 * The SetPageUptodate on the new page and page_add_new_anon_rmap
	 * guarantee the copy is visible before the pagetable update.
	 */
	flush_cache_range(vma, mmun_start, mmun_end);
	page_add_anon_rmap(new_page, vma, mmun_start, true);
	pmdp_huge_clear_flush_notify(vma, mmun_start, pmd);
	set_pmd_at(mm, mmun_start, pmd, entry);
	update_mmu_cache_pmd(vma, address, &entry);

	page_ref_unfreeze(page, 2);
	mlock_migrate_page(new_page, page);
	page_remove_rmap(page, true);
	set_page_owner_migrate_reason(new_page, MR_NUMA_MISPLACED);

	spin_unlock(ptl);
	/*
	 * No need to double call mmu_notifier->invalidate_range() callback as
	 * the above pmdp_huge_clear_flush_notify() did already call it.
	 */
	mmu_notifier_invalidate_range_only_end(mm, mmun_start, mmun_end);

	/* Take an "isolate" reference and put new page on the LRU. */
	get_page(new_page);
	putback_lru_page(new_page);

	unlock_page(new_page);
	unlock_page(page);
	put_page(page);			/* Drop the rmap reference */
	put_page(page);			/* Drop the LRU isolation reference */

	count_vm_events(PGMIGRATE_SUCCESS, HPAGE_PMD_NR);
	count_vm_numa_events(NUMA_PAGE_MIGRATE, HPAGE_PMD_NR);

	mod_node_page_state(page_pgdat(page),
			NR_ISOLATED_ANON + page_lru,
			-HPAGE_PMD_NR);
	return isolated;

out_fail:
	count_vm_events(PGMIGRATE_FAIL, HPAGE_PMD_NR);
out_dropref:
	ptl = pmd_lock(mm, pmd);
	if (pmd_same(*pmd, entry)) {
		entry = pmd_modify(entry, vma->vm_page_prot);
		set_pmd_at(mm, mmun_start, pmd, entry);
		update_mmu_cache_pmd(vma, address, &entry);
	}
	spin_unlock(ptl);

out_unlock:
	unlock_page(page);
	put_page(page);
	return 0;
}
#endif /* CONFIG_NUMA_BALANCING */

#endif /* CONFIG_NUMA */

#if defined(CONFIG_MIGRATE_VMA_HELPER)
struct migrate_vma {
	struct vm_area_struct	*vma;
	unsigned long		*dst;
	unsigned long		*src;
	unsigned long		cpages;
	unsigned long		npages;
	unsigned long		start;
	unsigned long		end;
};

static int migrate_vma_collect_hole(unsigned long start,
				    unsigned long end,
				    struct mm_walk *walk)
{
	struct migrate_vma *migrate = walk->private;
	unsigned long addr;

	for (addr = start & PAGE_MASK; addr < end; addr += PAGE_SIZE) {
		migrate->src[migrate->npages] = MIGRATE_PFN_MIGRATE;
		migrate->dst[migrate->npages] = 0;
		migrate->npages++;
		migrate->cpages++;
	}

	return 0;
}

static int migrate_vma_collect_skip(unsigned long start,
				    unsigned long end,
				    struct mm_walk *walk)
{
	struct migrate_vma *migrate = walk->private;
	unsigned long addr;

	for (addr = start & PAGE_MASK; addr < end; addr += PAGE_SIZE) {
		migrate->dst[migrate->npages] = 0;
		migrate->src[migrate->npages++] = 0;
	}

	return 0;
}

static int migrate_vma_collect_pmd(pmd_t *pmdp,
				   unsigned long start,
				   unsigned long end,
				   struct mm_walk *walk)
{
	struct migrate_vma *migrate = walk->private;
	struct vm_area_struct *vma = walk->vma;
	struct mm_struct *mm = vma->vm_mm;
	unsigned long addr = start, unmapped = 0;
	spinlock_t *ptl;
	pte_t *ptep;

again:
	if (pmd_none(*pmdp))
		return migrate_vma_collect_hole(start, end, walk);

	if (pmd_trans_huge(*pmdp)) {
		struct page *page;

		ptl = pmd_lock(mm, pmdp);
		if (unlikely(!pmd_trans_huge(*pmdp))) {
			spin_unlock(ptl);
			goto again;
		}

		page = pmd_page(*pmdp);
		if (is_huge_zero_page(page)) {
			spin_unlock(ptl);
			split_huge_pmd(vma, pmdp, addr);
			if (pmd_trans_unstable(pmdp))
				return migrate_vma_collect_skip(start, end,
								walk);
		} else {
			int ret;

			get_page(page);
			spin_unlock(ptl);
			if (unlikely(!trylock_page(page)))
				return migrate_vma_collect_skip(start, end,
								walk);
			ret = split_huge_page(page);
			unlock_page(page);
			put_page(page);
			if (ret)
				return migrate_vma_collect_skip(start, end,
								walk);
			if (pmd_none(*pmdp))
				return migrate_vma_collect_hole(start, end,
								walk);
		}
	}

	if (unlikely(pmd_bad(*pmdp)))
		return migrate_vma_collect_skip(start, end, walk);

	ptep = pte_offset_map_lock(mm, pmdp, addr, &ptl);
	arch_enter_lazy_mmu_mode();

	for (; addr < end; addr += PAGE_SIZE, ptep++) {
		unsigned long mpfn, pfn;
		struct page *page;
		swp_entry_t entry;
		pte_t pte;

		pte = *ptep;
		pfn = pte_pfn(pte);

		if (pte_none(pte)) {
			mpfn = MIGRATE_PFN_MIGRATE;
			migrate->cpages++;
			pfn = 0;
			goto next;
		}

		if (!pte_present(pte)) {
			mpfn = pfn = 0;

			/*
			 * Only care about unaddressable device page special
			 * page table entry. Other special swap entries are not
			 * migratable, and we ignore regular swapped page.
			 */
			entry = pte_to_swp_entry(pte);
			if (!is_device_private_entry(entry))
				goto next;

			page = device_private_entry_to_page(entry);
			mpfn = migrate_pfn(page_to_pfn(page))|
				MIGRATE_PFN_DEVICE | MIGRATE_PFN_MIGRATE;
			if (is_write_device_private_entry(entry))
				mpfn |= MIGRATE_PFN_WRITE;
		} else {
			if (is_zero_pfn(pfn)) {
				mpfn = MIGRATE_PFN_MIGRATE;
				migrate->cpages++;
				pfn = 0;
				goto next;
			}
			page = _vm_normal_page(migrate->vma, addr, pte, true);
			mpfn = migrate_pfn(pfn) | MIGRATE_PFN_MIGRATE;
			mpfn |= pte_write(pte) ? MIGRATE_PFN_WRITE : 0;
		}

		/* FIXME support THP */
		if (!page || !page->mapping || PageTransCompound(page)) {
			mpfn = pfn = 0;
			goto next;
		}
		pfn = page_to_pfn(page);

		/*
		 * By getting a reference on the page we pin it and that blocks
		 * any kind of migration. Side effect is that it "freezes" the
		 * pte.
		 *
		 * We drop this reference after isolating the page from the lru
		 * for non device page (device page are not on the lru and thus
		 * can't be dropped from it).
		 */
		get_page(page);
		migrate->cpages++;

		/*
		 * Optimize for the common case where page is only mapped once
		 * in one process. If we can lock the page, then we can safely
		 * set up a special migration page table entry now.
		 */
		if (trylock_page(page)) {
			pte_t swp_pte;

			mpfn |= MIGRATE_PFN_LOCKED;
			ptep_get_and_clear(mm, addr, ptep);

			/* Setup special migration page table entry */
			entry = make_migration_entry(page, mpfn &
						     MIGRATE_PFN_WRITE);
			swp_pte = swp_entry_to_pte(entry);
			if (pte_soft_dirty(pte))
				swp_pte = pte_swp_mksoft_dirty(swp_pte);
			set_pte_at(mm, addr, ptep, swp_pte);

			/*
			 * This is like regular unmap: we remove the rmap and
			 * drop page refcount. Page won't be freed, as we took
			 * a reference just above.
			 */
			page_remove_rmap(page, false);
			put_page(page);

			if (pte_present(pte))
				unmapped++;
		}

next:
		migrate->dst[migrate->npages] = 0;
		migrate->src[migrate->npages++] = mpfn;
	}
	arch_leave_lazy_mmu_mode();
	pte_unmap_unlock(ptep - 1, ptl);

	/* Only flush the TLB if we actually modified any entries */
	if (unmapped)
		flush_tlb_range(walk->vma, start, end);

	return 0;
}

/*
 * migrate_vma_collect() - collect pages over a range of virtual addresses
 * @migrate: migrate struct containing all migration information
 *
 * This will walk the CPU page table. For each virtual address backed by a
 * valid page, it updates the src array and takes a reference on the page, in
 * order to pin the page until we lock it and unmap it.
 */
static void migrate_vma_collect(struct migrate_vma *migrate)
{
	struct mm_walk mm_walk;

	mm_walk.pmd_entry = migrate_vma_collect_pmd;
	mm_walk.pte_entry = NULL;
	mm_walk.pte_hole = migrate_vma_collect_hole;
	mm_walk.hugetlb_entry = NULL;
	mm_walk.test_walk = NULL;
	mm_walk.vma = migrate->vma;
	mm_walk.mm = migrate->vma->vm_mm;
	mm_walk.private = migrate;

	mmu_notifier_invalidate_range_start(mm_walk.mm,
					    migrate->start,
					    migrate->end);
	walk_page_range(migrate->start, migrate->end, &mm_walk);
	mmu_notifier_invalidate_range_end(mm_walk.mm,
					  migrate->start,
					  migrate->end);

	migrate->end = migrate->start + (migrate->npages << PAGE_SHIFT);
}

/*
 * migrate_vma_check_page() - check if page is pinned or not
 * @page: struct page to check
 *
 * Pinned pages cannot be migrated. This is the same test as in
 * migrate_page_move_mapping(), except that here we allow migration of a
 * ZONE_DEVICE page.
 */
static bool migrate_vma_check_page(struct page *page)
{
	/*
	 * One extra ref because caller holds an extra reference, either from
	 * isolate_lru_page() for a regular page, or migrate_vma_collect() for
	 * a device page.
	 */
	int extra = 1;

	/*
	 * FIXME support THP (transparent huge page), it is bit more complex to
	 * check them than regular pages, because they can be mapped with a pmd
	 * or with a pte (split pte mapping).
	 */
	if (PageCompound(page))
		return false;

	/* Page from ZONE_DEVICE have one extra reference */
	if (is_zone_device_page(page)) {
		/*
		 * Private page can never be pin as they have no valid pte and
		 * GUP will fail for those. Yet if there is a pending migration
		 * a thread might try to wait on the pte migration entry and
		 * will bump the page reference count. Sadly there is no way to
		 * differentiate a regular pin from migration wait. Hence to
		 * avoid 2 racing thread trying to migrate back to CPU to enter
		 * infinite loop (one stoping migration because the other is
		 * waiting on pte migration entry). We always return true here.
		 *
		 * FIXME proper solution is to rework migration_entry_wait() so
		 * it does not need to take a reference on page.
		 */
		if (is_device_private_page(page))
			return true;

		/*
		 * Only allow device public page to be migrated and account for
		 * the extra reference count imply by ZONE_DEVICE pages.
		 */
		if (!is_device_public_page(page))
			return false;
		extra++;
	}

	/* For file back page */
	if (page_mapping(page))
		extra += 1 + page_has_private(page);

	if ((page_count(page) - extra) > page_mapcount(page))
		return false;

	return true;
}

/*
 * migrate_vma_prepare() - lock pages and isolate them from the lru
 * @migrate: migrate struct containing all migration information
 *
 * This locks pages that have been collected by migrate_vma_collect(). Once each
 * page is locked it is isolated from the lru (for non-device pages). Finally,
 * the ref taken by migrate_vma_collect() is dropped, as locked pages cannot be
 * migrated by concurrent kernel threads.
 */
static void migrate_vma_prepare(struct migrate_vma *migrate)
{
	const unsigned long npages = migrate->npages;
	const unsigned long start = migrate->start;
	unsigned long addr, i, restore = 0;
	bool allow_drain = true;

	lru_add_drain();

	for (i = 0; (i < npages) && migrate->cpages; i++) {
		struct page *page = migrate_pfn_to_page(migrate->src[i]);
		bool remap = true;

		if (!page)
			continue;

		if (!(migrate->src[i] & MIGRATE_PFN_LOCKED)) {
			/*
			 * Because we are migrating several pages there can be
			 * a deadlock between 2 concurrent migration where each
			 * are waiting on each other page lock.
			 *
			 * Make migrate_vma() a best effort thing and backoff
			 * for any page we can not lock right away.
			 */
			if (!trylock_page(page)) {
				migrate->src[i] = 0;
				migrate->cpages--;
				put_page(page);
				continue;
			}
			remap = false;
			migrate->src[i] |= MIGRATE_PFN_LOCKED;
		}

		/* ZONE_DEVICE pages are not on LRU */
		if (!is_zone_device_page(page)) {
			if (!PageLRU(page) && allow_drain) {
				/* Drain CPU's pagevec */
				lru_add_drain_all();
				allow_drain = false;
			}

			if (isolate_lru_page(page)) {
				if (remap) {
					migrate->src[i] &= ~MIGRATE_PFN_MIGRATE;
					migrate->cpages--;
					restore++;
				} else {
					migrate->src[i] = 0;
					unlock_page(page);
					migrate->cpages--;
					put_page(page);
				}
				continue;
			}

			/* Drop the reference we took in collect */
			put_page(page);
		}

		if (!migrate_vma_check_page(page)) {
			if (remap) {
				migrate->src[i] &= ~MIGRATE_PFN_MIGRATE;
				migrate->cpages--;
				restore++;

				if (!is_zone_device_page(page)) {
					get_page(page);
					putback_lru_page(page);
				}
			} else {
				migrate->src[i] = 0;
				unlock_page(page);
				migrate->cpages--;

				if (!is_zone_device_page(page))
					putback_lru_page(page);
				else
					put_page(page);
			}
		}
	}

	for (i = 0, addr = start; i < npages && restore; i++, addr += PAGE_SIZE) {
		struct page *page = migrate_pfn_to_page(migrate->src[i]);

		if (!page || (migrate->src[i] & MIGRATE_PFN_MIGRATE))
			continue;

		remove_migration_pte(page, migrate->vma, addr, page);

		migrate->src[i] = 0;
		unlock_page(page);
		put_page(page);
		restore--;
	}
}

/*
 * migrate_vma_unmap() - replace page mapping with special migration pte entry
 * @migrate: migrate struct containing all migration information
 *
 * Replace page mapping (CPU page table pte) with a special migration pte entry
 * and check again if it has been pinned. Pinned pages are restored because we
 * cannot migrate them.
 *
 * This is the last step before we call the device driver callback to allocate
 * destination memory and copy contents of original page over to new page.
 */
static void migrate_vma_unmap(struct migrate_vma *migrate)
{
	int flags = TTU_MIGRATION | TTU_IGNORE_MLOCK | TTU_IGNORE_ACCESS;
	const unsigned long npages = migrate->npages;
	const unsigned long start = migrate->start;
	unsigned long addr, i, restore = 0;

	for (i = 0; i < npages; i++) {
		struct page *page = migrate_pfn_to_page(migrate->src[i]);

		if (!page || !(migrate->src[i] & MIGRATE_PFN_MIGRATE))
			continue;

		if (page_mapped(page)) {
			try_to_unmap(page, flags);
			if (page_mapped(page))
				goto restore;
		}

		if (migrate_vma_check_page(page))
			continue;

restore:
		migrate->src[i] &= ~MIGRATE_PFN_MIGRATE;
		migrate->cpages--;
		restore++;
	}

	for (addr = start, i = 0; i < npages && restore; addr += PAGE_SIZE, i++) {
		struct page *page = migrate_pfn_to_page(migrate->src[i]);

		if (!page || (migrate->src[i] & MIGRATE_PFN_MIGRATE))
			continue;

		remove_migration_ptes(page, page, false);

		migrate->src[i] = 0;
		unlock_page(page);
		restore--;

		if (is_zone_device_page(page))
			put_page(page);
		else
			putback_lru_page(page);
	}
}

static void migrate_vma_insert_page(struct migrate_vma *migrate,
				    unsigned long addr,
				    struct page *page,
				    unsigned long *src,
				    unsigned long *dst)
{
	struct vm_area_struct *vma = migrate->vma;
	struct mm_struct *mm = vma->vm_mm;
	struct mem_cgroup *memcg;
	bool flush = false;
	spinlock_t *ptl;
	pte_t entry;
	pgd_t *pgdp;
	p4d_t *p4dp;
	pud_t *pudp;
	pmd_t *pmdp;
	pte_t *ptep;

	/* Only allow populating anonymous memory */
	if (!vma_is_anonymous(vma))
		goto abort;

	pgdp = pgd_offset(mm, addr);
	p4dp = p4d_alloc(mm, pgdp, addr);
	if (!p4dp)
		goto abort;
	pudp = pud_alloc(mm, p4dp, addr);
	if (!pudp)
		goto abort;
	pmdp = pmd_alloc(mm, pudp, addr);
	if (!pmdp)
		goto abort;

	if (pmd_trans_huge(*pmdp) || pmd_devmap(*pmdp))
		goto abort;

	/*
	 * Use pte_alloc() instead of pte_alloc_map().  We can't run
	 * pte_offset_map() on pmds where a huge pmd might be created
	 * from a different thread.
	 *
	 * pte_alloc_map() is safe to use under down_write(mmap_sem) or when
	 * parallel threads are excluded by other means.
	 *
	 * Here we only have down_read(mmap_sem).
	 */
	if (pte_alloc(mm, pmdp, addr))
		goto abort;

	/* See the comment in pte_alloc_one_map() */
	if (unlikely(pmd_trans_unstable(pmdp)))
		goto abort;

	if (unlikely(anon_vma_prepare(vma)))
		goto abort;
	if (mem_cgroup_try_charge(page, vma->vm_mm, GFP_KERNEL, &memcg, false))
		goto abort;

	/*
	 * The memory barrier inside __SetPageUptodate makes sure that
	 * preceding stores to the page contents become visible before
	 * the set_pte_at() write.
	 */
	__SetPageUptodate(page);

	if (is_zone_device_page(page)) {
		if (is_device_private_page(page)) {
			swp_entry_t swp_entry;

			swp_entry = make_device_private_entry(page, vma->vm_flags & VM_WRITE);
			entry = swp_entry_to_pte(swp_entry);
		} else if (is_device_public_page(page)) {
			entry = pte_mkold(mk_pte(page, READ_ONCE(vma->vm_page_prot)));
			if (vma->vm_flags & VM_WRITE)
				entry = pte_mkwrite(pte_mkdirty(entry));
			entry = pte_mkdevmap(entry);
		}
	} else {
		entry = mk_pte(page, vma->vm_page_prot);
		if (vma->vm_flags & VM_WRITE)
			entry = pte_mkwrite(pte_mkdirty(entry));
	}

	ptep = pte_offset_map_lock(mm, pmdp, addr, &ptl);

	if (pte_present(*ptep)) {
		unsigned long pfn = pte_pfn(*ptep);

		if (!is_zero_pfn(pfn)) {
			pte_unmap_unlock(ptep, ptl);
			mem_cgroup_cancel_charge(page, memcg, false);
			goto abort;
		}
		flush = true;
	} else if (!pte_none(*ptep)) {
		pte_unmap_unlock(ptep, ptl);
		mem_cgroup_cancel_charge(page, memcg, false);
		goto abort;
	}

	/*
	 * Check for usefaultfd but do not deliver the fault. Instead,
	 * just back off.
	 */
	if (userfaultfd_missing(vma)) {
		pte_unmap_unlock(ptep, ptl);
		mem_cgroup_cancel_charge(page, memcg, false);
		goto abort;
	}

	inc_mm_counter(mm, MM_ANONPAGES);
	page_add_new_anon_rmap(page, vma, addr, false);
	mem_cgroup_commit_charge(page, memcg, false, false);
	if (!is_zone_device_page(page))
		lru_cache_add_active_or_unevictable(page, vma);
	get_page(page);

	if (flush) {
		flush_cache_page(vma, addr, pte_pfn(*ptep));
		ptep_clear_flush_notify(vma, addr, ptep);
		set_pte_at_notify(mm, addr, ptep, entry);
		update_mmu_cache(vma, addr, ptep);
	} else {
		/* No need to invalidate - it was non-present before */
		set_pte_at(mm, addr, ptep, entry);
		update_mmu_cache(vma, addr, ptep);
	}

	pte_unmap_unlock(ptep, ptl);
	*src = MIGRATE_PFN_MIGRATE;
	return;

abort:
	*src &= ~MIGRATE_PFN_MIGRATE;
}

/*
 * migrate_vma_pages() - migrate meta-data from src page to dst page
 * @migrate: migrate struct containing all migration information
 *
 * This migrates struct page meta-data from source struct page to destination
 * struct page. This effectively finishes the migration from source page to the
 * destination page.
 */
static void migrate_vma_pages(struct migrate_vma *migrate)
{
	const unsigned long npages = migrate->npages;
	const unsigned long start = migrate->start;
	struct vm_area_struct *vma = migrate->vma;
	struct mm_struct *mm = vma->vm_mm;
	unsigned long addr, i, mmu_start;
	bool notified = false;

	for (i = 0, addr = start; i < npages; addr += PAGE_SIZE, i++) {
		struct page *newpage = migrate_pfn_to_page(migrate->dst[i]);
		struct page *page = migrate_pfn_to_page(migrate->src[i]);
		struct address_space *mapping;
		int r;

		if (!newpage) {
			migrate->src[i] &= ~MIGRATE_PFN_MIGRATE;
			continue;
		}

		if (!page) {
			if (!(migrate->src[i] & MIGRATE_PFN_MIGRATE)) {
				continue;
			}
			if (!notified) {
				mmu_start = addr;
				notified = true;
				mmu_notifier_invalidate_range_start(mm,
								mmu_start,
								migrate->end);
			}
			migrate_vma_insert_page(migrate, addr, newpage,
						&migrate->src[i],
						&migrate->dst[i]);
			continue;
		}

		mapping = page_mapping(page);

		if (is_zone_device_page(newpage)) {
			if (is_device_private_page(newpage)) {
				/*
				 * For now only support private anonymous when
				 * migrating to un-addressable device memory.
				 */
				if (mapping) {
					migrate->src[i] &= ~MIGRATE_PFN_MIGRATE;
					continue;
				}
			} else if (!is_device_public_page(newpage)) {
				/*
				 * Other types of ZONE_DEVICE page are not
				 * supported.
				 */
				migrate->src[i] &= ~MIGRATE_PFN_MIGRATE;
				continue;
			}
		}

		r = migrate_page(mapping, newpage, page, MIGRATE_SYNC_NO_COPY);
		if (r != MIGRATEPAGE_SUCCESS)
			migrate->src[i] &= ~MIGRATE_PFN_MIGRATE;
	}

	/*
	 * No need to double call mmu_notifier->invalidate_range() callback as
	 * the above ptep_clear_flush_notify() inside migrate_vma_insert_page()
	 * did already call it.
	 */
	if (notified)
		mmu_notifier_invalidate_range_only_end(mm, mmu_start,
						       migrate->end);
}

/*
 * migrate_vma_finalize() - restore CPU page table entry
 * @migrate: migrate struct containing all migration information
 *
 * This replaces the special migration pte entry with either a mapping to the
 * new page if migration was successful for that page, or to the original page
 * otherwise.
 *
 * This also unlocks the pages and puts them back on the lru, or drops the extra
 * refcount, for device pages.
 */
static void migrate_vma_finalize(struct migrate_vma *migrate)
{
	const unsigned long npages = migrate->npages;
	unsigned long i;

	for (i = 0; i < npages; i++) {
		struct page *newpage = migrate_pfn_to_page(migrate->dst[i]);
		struct page *page = migrate_pfn_to_page(migrate->src[i]);

		if (!page) {
			if (newpage) {
				unlock_page(newpage);
				put_page(newpage);
			}
			continue;
		}

		if (!(migrate->src[i] & MIGRATE_PFN_MIGRATE) || !newpage) {
			if (newpage) {
				unlock_page(newpage);
				put_page(newpage);
			}
			newpage = page;
		}

		remove_migration_ptes(page, newpage, false);
		unlock_page(page);
		migrate->cpages--;

		if (is_zone_device_page(page))
			put_page(page);
		else
			putback_lru_page(page);

		if (newpage != page) {
			unlock_page(newpage);
			if (is_zone_device_page(newpage))
				put_page(newpage);
			else
				putback_lru_page(newpage);
		}
	}
}

/*
 * migrate_vma() - migrate a range of memory inside vma
 *
 * @ops: migration callback for allocating destination memory and copying
 * @vma: virtual memory area containing the range to be migrated
 * @start: start address of the range to migrate (inclusive)
 * @end: end address of the range to migrate (exclusive)
 * @src: array of hmm_pfn_t containing source pfns
 * @dst: array of hmm_pfn_t containing destination pfns
 * @private: pointer passed back to each of the callback
 * Returns: 0 on success, error code otherwise
 *
 * This function tries to migrate a range of memory virtual address range, using
 * callbacks to allocate and copy memory from source to destination. First it
 * collects all the pages backing each virtual address in the range, saving this
 * inside the src array. Then it locks those pages and unmaps them. Once the pages
 * are locked and unmapped, it checks whether each page is pinned or not. Pages
 * that aren't pinned have the MIGRATE_PFN_MIGRATE flag set (by this function)
 * in the corresponding src array entry. It then restores any pages that are
 * pinned, by remapping and unlocking those pages.
 *
 * At this point it calls the alloc_and_copy() callback. For documentation on
 * what is expected from that callback, see struct migrate_vma_ops comments in
 * include/linux/migrate.h
 *
 * After the alloc_and_copy() callback, this function goes over each entry in
 * the src array that has the MIGRATE_PFN_VALID and MIGRATE_PFN_MIGRATE flag
 * set. If the corresponding entry in dst array has MIGRATE_PFN_VALID flag set,
 * then the function tries to migrate struct page information from the source
 * struct page to the destination struct page. If it fails to migrate the struct
 * page information, then it clears the MIGRATE_PFN_MIGRATE flag in the src
 * array.
 *
 * At this point all successfully migrated pages have an entry in the src
 * array with MIGRATE_PFN_VALID and MIGRATE_PFN_MIGRATE flag set and the dst
 * array entry with MIGRATE_PFN_VALID flag set.
 *
 * It then calls the finalize_and_map() callback. See comments for "struct
 * migrate_vma_ops", in include/linux/migrate.h for details about
 * finalize_and_map() behavior.
 *
 * After the finalize_and_map() callback, for successfully migrated pages, this
 * function updates the CPU page table to point to new pages, otherwise it
 * restores the CPU page table to point to the original source pages.
 *
 * Function returns 0 after the above steps, even if no pages were migrated
 * (The function only returns an error if any of the arguments are invalid.)
 *
 * Both src and dst array must be big enough for (end - start) >> PAGE_SHIFT
 * unsigned long entries.
 */
int migrate_vma(const struct migrate_vma_ops *ops,
		struct vm_area_struct *vma,
		unsigned long start,
		unsigned long end,
		unsigned long *src,
		unsigned long *dst,
		void *private)
{
	struct migrate_vma migrate;

	/* Sanity check the arguments */
	start &= PAGE_MASK;
	end &= PAGE_MASK;
	if (!vma || is_vm_hugetlb_page(vma) || (vma->vm_flags & VM_SPECIAL))
		return -EINVAL;
	if (start < vma->vm_start || start >= vma->vm_end)
		return -EINVAL;
	if (end <= vma->vm_start || end > vma->vm_end)
		return -EINVAL;
	if (!ops || !src || !dst || start >= end)
		return -EINVAL;

	memset(src, 0, sizeof(*src) * ((end - start) >> PAGE_SHIFT));
	migrate.src = src;
	migrate.dst = dst;
	migrate.start = start;
	migrate.npages = 0;
	migrate.cpages = 0;
	migrate.end = end;
	migrate.vma = vma;

	/* Collect, and try to unmap source pages */
	migrate_vma_collect(&migrate);
	if (!migrate.cpages)
		return 0;

	/* Lock and isolate page */
	migrate_vma_prepare(&migrate);
	if (!migrate.cpages)
		return 0;

	/* Unmap pages */
	migrate_vma_unmap(&migrate);
	if (!migrate.cpages)
		return 0;

	/*
	 * At this point pages are locked and unmapped, and thus they have
	 * stable content and can safely be copied to destination memory that
	 * is allocated by the callback.
	 *
	 * Note that migration can fail in migrate_vma_struct_page() for each
	 * individual page.
	 */
	ops->alloc_and_copy(vma, src, dst, start, end, private);

	/* This does the real migration of struct page */
	migrate_vma_pages(&migrate);

	ops->finalize_and_map(vma, src, dst, start, end, private);

	/* Unlock and remap pages */
	migrate_vma_finalize(&migrate);

	return 0;
}
EXPORT_SYMBOL(migrate_vma);
#endif /* defined(MIGRATE_VMA_HELPER) */<|MERGE_RESOLUTION|>--- conflicted
+++ resolved
@@ -524,8 +524,6 @@
 	}
 
 	radix_tree_replace_slot(&mapping->i_pages, pslot, newpage);
-<<<<<<< HEAD
-=======
 	if (PageTransHuge(page)) {
 		int i;
 		int index = page_index(page);
@@ -539,7 +537,6 @@
 	} else {
 		radix_tree_replace_slot(&mapping->i_pages, pslot, newpage);
 	}
->>>>>>> 4b64487f
 
 	/*
 	 * Drop cache reference from old page by unfreezing
@@ -1638,12 +1635,9 @@
 		current_node = NUMA_NO_NODE;
 	}
 out_flush:
-<<<<<<< HEAD
-=======
 	if (list_empty(&pagelist))
 		return err;
 
->>>>>>> 4b64487f
 	/* Make sure we do not overwrite the existing error */
 	err1 = do_move_pages_to_node(mm, &pagelist, current_node);
 	if (!err1)
