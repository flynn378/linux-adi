--- conflicted
+++ resolved
@@ -272,18 +272,8 @@
 	return ida_get_new_above(ida, 0, p_id);
 }
 
-<<<<<<< HEAD
-static inline bool ida_is_empty(struct ida *ida)
-{
-	return idr_is_empty(&ida->idr);
-}
-
-void __init idr_init_cache(void);
-
-=======
 static inline bool ida_is_empty(const struct ida *ida)
 {
 	return radix_tree_empty(&ida->ida_rt);
 }
->>>>>>> bebc6082
 #endif /* __IDR_H__ */