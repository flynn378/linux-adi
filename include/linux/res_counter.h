--- conflicted
+++ resolved
@@ -13,12 +13,8 @@
  * info about what this counter is.
  */
 
-<<<<<<< HEAD
-#include <linux/cgroup.h>
+#include <linux/spinlock.h>
 #include <linux/errno.h>
-=======
-#include <linux/spinlock.h>
->>>>>>> 2a0010af
 
 /*
  * The core object. the cgroup that wishes to account for some
