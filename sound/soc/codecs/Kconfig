--- conflicted
+++ resolved
@@ -14,264 +14,6 @@
 config SND_SOC_ALL_CODECS
 	tristate "Build all ASoC CODEC drivers"
 	depends on COMPILE_TEST
-<<<<<<< HEAD
-	select SND_SOC_88PM860X if MFD_88PM860X
-	select SND_SOC_L3
-	select SND_SOC_AB8500_CODEC if ABX500_CORE
-	select SND_SOC_AC97_CODEC
-	select SND_SOC_AD1836 if SPI_MASTER
-	select SND_SOC_AD193X_SPI if SPI_MASTER
-	select SND_SOC_AD193X_I2C if I2C
-	select SND_SOC_AD1980 if SND_SOC_AC97_BUS
-	select SND_SOC_AD73311
-	select SND_SOC_ADAU1373 if I2C
-	select SND_SOC_ADAU1761_I2C if I2C
-	select SND_SOC_ADAU1761_SPI if SPI
-	select SND_SOC_ADAU1781_I2C if I2C
-	select SND_SOC_ADAU1781_SPI if SPI
-	select SND_SOC_ADAV801 if SPI_MASTER
-	select SND_SOC_ADAV803 if I2C
-	select SND_SOC_ADAU1977_SPI if SPI_MASTER
-	select SND_SOC_ADAU1977_I2C if I2C
-	select SND_SOC_ADAU1701 if I2C
-	select SND_SOC_ADAU7002
-	select SND_SOC_ADAU7118_I2C if I2C
-	select SND_SOC_ADAU7118_HW
-	select SND_SOC_ADS117X
-	select SND_SOC_AK4104 if SPI_MASTER
-	select SND_SOC_AK4118 if I2C
-	select SND_SOC_AK4458 if I2C
-	select SND_SOC_AK4535 if I2C
-	select SND_SOC_AK4554
-	select SND_SOC_AK4613 if I2C
-	select SND_SOC_AK4641 if I2C
-	select SND_SOC_AK4642 if I2C
-	select SND_SOC_AK4671 if I2C
-	select SND_SOC_AK5386
-	select SND_SOC_AK5558 if I2C
-	select SND_SOC_ALC5623 if I2C
-	select SND_SOC_ALC5632 if I2C
-	select SND_SOC_BT_SCO
-	select SND_SOC_BD28623
-	select SND_SOC_CQ0093VC
-	select SND_SOC_CROS_EC_CODEC if CROS_EC
-	select SND_SOC_CS35L32 if I2C
-	select SND_SOC_CS35L33 if I2C
-	select SND_SOC_CS35L34 if I2C
-	select SND_SOC_CS35L35 if I2C
-	select SND_SOC_CS35L36 if I2C
-	select SND_SOC_CS42L42 if I2C
-	select SND_SOC_CS42L51_I2C if I2C
-	select SND_SOC_CS42L52 if I2C && INPUT
-	select SND_SOC_CS42L56 if I2C && INPUT
-	select SND_SOC_CS42L73 if I2C
-	select SND_SOC_CS4265 if I2C
-	select SND_SOC_CS4270 if I2C
-	select SND_SOC_CS4271_I2C if I2C
-	select SND_SOC_CS4271_SPI if SPI_MASTER
-	select SND_SOC_CS42XX8_I2C if I2C
-	select SND_SOC_CS43130 if I2C
-	select SND_SOC_CS4341 if SND_SOC_I2C_AND_SPI
-	select SND_SOC_CS4349 if I2C
-	select SND_SOC_CS47L15 if MFD_CS47L15
-	select SND_SOC_CS47L24 if MFD_CS47L24
-	select SND_SOC_CS47L35 if MFD_CS47L35
-	select SND_SOC_CS47L85 if MFD_CS47L85
-	select SND_SOC_CS47L90 if MFD_CS47L90
-	select SND_SOC_CS47L92 if MFD_CS47L92
-	select SND_SOC_CS53L30 if I2C
-	select SND_SOC_CX20442 if TTY
-	select SND_SOC_CX2072X if I2C
-	select SND_SOC_DA7210 if SND_SOC_I2C_AND_SPI
-	select SND_SOC_DA7213 if I2C
-	select SND_SOC_DA7218 if I2C
-	select SND_SOC_DA7219 if I2C
-	select SND_SOC_DA732X if I2C
-	select SND_SOC_DA9055 if I2C
-	select SND_SOC_DMIC if GPIOLIB
-	select SND_SOC_ES8316 if I2C
-	select SND_SOC_ES8328_SPI if SPI_MASTER
-	select SND_SOC_ES8328_I2C if I2C
-	select SND_SOC_ES7134
-	select SND_SOC_ES7241
-	select SND_SOC_GTM601
-	select SND_SOC_HDAC_HDMI
-	select SND_SOC_HDAC_HDA
-	select SND_SOC_ICS43432
-	select SND_SOC_INNO_RK3036
-	select SND_SOC_ISABELLE if I2C
-	select SND_SOC_JZ4740_CODEC
-	select SND_SOC_JZ4725B_CODEC
-	select SND_SOC_JZ4770_CODEC
-	select SND_SOC_LM4857 if I2C
-	select SND_SOC_LM49453 if I2C
-	select SND_SOC_LOCHNAGAR_SC if MFD_LOCHNAGAR
-	select SND_SOC_MAX98088 if I2C
-	select SND_SOC_MAX98090 if I2C
-	select SND_SOC_MAX98095 if I2C
-	select SND_SOC_MAX98357A if GPIOLIB
-	select SND_SOC_MAX98371 if I2C
-	select SND_SOC_MAX98504 if I2C
-	select SND_SOC_MAX9867 if I2C
-	select SND_SOC_MAX98925 if I2C
-	select SND_SOC_MAX98926 if I2C
-	select SND_SOC_MAX98927 if I2C
-	select SND_SOC_MAX98373 if I2C
-	select SND_SOC_MAX9850 if I2C
-	select SND_SOC_MAX9860 if I2C
-	select SND_SOC_MAX9759
-	select SND_SOC_MAX9768 if I2C
-	select SND_SOC_MAX9877 if I2C
-	select SND_SOC_MC13783 if MFD_MC13XXX
-	select SND_SOC_ML26124 if I2C
-	select SND_SOC_MT6351 if MTK_PMIC_WRAP
-	select SND_SOC_MT6358 if MTK_PMIC_WRAP
-	select SND_SOC_MT6660 if I2C
-	select SND_SOC_NAU8540 if I2C
-	select SND_SOC_NAU8810 if I2C
-	select SND_SOC_NAU8822 if I2C
-	select SND_SOC_NAU8824 if I2C
-	select SND_SOC_NAU8825 if I2C
-	select SND_SOC_HDMI_CODEC
-	select SND_SOC_PCM1681 if I2C
-	select SND_SOC_PCM1789_I2C if I2C
-	select SND_SOC_PCM179X_I2C if I2C
-	select SND_SOC_PCM179X_SPI if SPI_MASTER
-	select SND_SOC_PCM186X_I2C if I2C
-	select SND_SOC_PCM186X_SPI if SPI_MASTER
-	select SND_SOC_PCM3008
-	select SND_SOC_PCM3060_I2C if I2C
-	select SND_SOC_PCM3060_SPI if SPI_MASTER
-	select SND_SOC_PCM3168A_I2C if I2C
-	select SND_SOC_PCM3168A_SPI if SPI_MASTER
-	select SND_SOC_PCM5102A
-	select SND_SOC_PCM512x_I2C if I2C
-	select SND_SOC_PCM512x_SPI if SPI_MASTER
-	select SND_SOC_RK3328
-	select SND_SOC_RT274 if I2C
-	select SND_SOC_RT286 if I2C
-	select SND_SOC_RT298 if I2C
-	select SND_SOC_RT1011 if I2C
-	select SND_SOC_RT1015 if I2C
-	select SND_SOC_RT1305 if I2C
-	select SND_SOC_RT1308 if I2C
-	select SND_SOC_RT5514 if I2C
-	select SND_SOC_RT5616 if I2C
-	select SND_SOC_RT5631 if I2C
-	select SND_SOC_RT5640 if I2C
-	select SND_SOC_RT5645 if I2C
-	select SND_SOC_RT5651 if I2C
-	select SND_SOC_RT5659 if I2C
-	select SND_SOC_RT5660 if I2C
-	select SND_SOC_RT5663 if I2C
-	select SND_SOC_RT5665 if I2C
-	select SND_SOC_RT5668 if I2C
-	select SND_SOC_RT5670 if I2C
-	select SND_SOC_RT5677 if I2C && SPI_MASTER
-	select SND_SOC_RT5682 if I2C
-	select SND_SOC_RT700_SDW if SOUNDWIRE
-	select SND_SOC_RT711_SDW if SOUNDWIRE
-	select SND_SOC_RT715_SDW if SOUNDWIRE
-	select SND_SOC_RT1308_SDW if SOUNDWIRE
-	select SND_SOC_SGTL5000 if I2C
-	select SND_SOC_SI476X if MFD_SI476X_CORE
-	select SND_SOC_SIMPLE_AMPLIFIER
-	select SND_SOC_SIRF_AUDIO_CODEC
-	select SND_SOC_SPDIF
-	select SND_SOC_SSM2305
-	select SND_SOC_SSM2518 if I2C
-	select SND_SOC_SSM2602_SPI if SPI_MASTER
-	select SND_SOC_SSM2602_I2C if I2C
-	select SND_SOC_SSM4567 if I2C
-	select SND_SOC_STA32X if I2C
-	select SND_SOC_STA350 if I2C
-	select SND_SOC_STA529 if I2C
-	select SND_SOC_STAC9766 if SND_SOC_AC97_BUS
-	select SND_SOC_STI_SAS
-	select SND_SOC_TAS2552 if I2C
-	select SND_SOC_TAS2562 if I2C
-	select SND_SOC_TAS2770 if I2C
-	select SND_SOC_TAS5086 if I2C
-	select SND_SOC_TAS571X if I2C
-	select SND_SOC_TAS5720 if I2C
-	select SND_SOC_TAS6424 if I2C
-	select SND_SOC_TDA7419 if I2C
-	select SND_SOC_TFA9879 if I2C
-	select SND_SOC_TLV320AIC23_I2C if I2C
-	select SND_SOC_TLV320AIC23_SPI if SPI_MASTER
-	select SND_SOC_TLV320AIC26 if SPI_MASTER
-	select SND_SOC_TLV320AIC31XX if I2C
-	select SND_SOC_TLV320AIC32X4_I2C if I2C && COMMON_CLK
-	select SND_SOC_TLV320AIC32X4_SPI if SPI_MASTER && COMMON_CLK
-	select SND_SOC_TLV320AIC3X if I2C
-	select SND_SOC_TPA6130A2 if I2C
-	select SND_SOC_TLV320DAC33 if I2C
-	select SND_SOC_TSCS42XX if I2C
-	select SND_SOC_TSCS454 if I2C
-	select SND_SOC_TS3A227E if I2C
-	select SND_SOC_TWL4030 if TWL4030_CORE
-	select SND_SOC_TWL6040 if TWL6040_CORE
-	select SND_SOC_UDA1334 if GPIOLIB
-	select SND_SOC_UDA134X
-	select SND_SOC_UDA1380 if I2C
-	select SND_SOC_WCD9335 if SLIMBUS
-	select SND_SOC_WCD934X if MFD_WCD934X && COMMON_CLK
-	select SND_SOC_WL1273 if MFD_WL1273_CORE
-	select SND_SOC_WM0010 if SPI_MASTER
-	select SND_SOC_WM1250_EV1 if I2C
-	select SND_SOC_WM2000 if I2C
-	select SND_SOC_WM2200 if I2C
-	select SND_SOC_WM5100 if I2C
-	select SND_SOC_WM5102 if MFD_WM5102
-	select SND_SOC_WM5110 if MFD_WM5110
-	select SND_SOC_WM8350 if MFD_WM8350
-	select SND_SOC_WM8400 if MFD_WM8400
-	select SND_SOC_WM8510 if SND_SOC_I2C_AND_SPI
-	select SND_SOC_WM8523 if I2C
-	select SND_SOC_WM8524 if GPIOLIB
-	select SND_SOC_WM8580 if I2C
-	select SND_SOC_WM8711 if SND_SOC_I2C_AND_SPI
-	select SND_SOC_WM8727
-	select SND_SOC_WM8728 if SND_SOC_I2C_AND_SPI
-	select SND_SOC_WM8731 if SND_SOC_I2C_AND_SPI
-	select SND_SOC_WM8737 if SND_SOC_I2C_AND_SPI
-	select SND_SOC_WM8741 if SND_SOC_I2C_AND_SPI
-	select SND_SOC_WM8750 if SND_SOC_I2C_AND_SPI
-	select SND_SOC_WM8753 if SND_SOC_I2C_AND_SPI
-	select SND_SOC_WM8770 if SPI_MASTER
-	select SND_SOC_WM8776 if SND_SOC_I2C_AND_SPI
-	select SND_SOC_WM8782
-	select SND_SOC_WM8804_I2C if I2C
-	select SND_SOC_WM8804_SPI if SPI_MASTER
-	select SND_SOC_WM8900 if I2C
-	select SND_SOC_WM8903 if I2C
-	select SND_SOC_WM8904 if I2C
-	select SND_SOC_WM8940 if I2C
-	select SND_SOC_WM8955 if I2C
-	select SND_SOC_WM8960 if I2C
-	select SND_SOC_WM8961 if I2C
-	select SND_SOC_WM8962 if I2C && INPUT
-	select SND_SOC_WM8971 if I2C
-	select SND_SOC_WM8974 if I2C
-	select SND_SOC_WM8978 if I2C
-	select SND_SOC_WM8983 if SND_SOC_I2C_AND_SPI
-	select SND_SOC_WM8985 if SND_SOC_I2C_AND_SPI
-	select SND_SOC_WM8988 if SND_SOC_I2C_AND_SPI
-	select SND_SOC_WM8990 if I2C
-	select SND_SOC_WM8991 if I2C
-	select SND_SOC_WM8993 if I2C
-	select SND_SOC_WM8994 if MFD_WM8994
-	select SND_SOC_WM8995 if SND_SOC_I2C_AND_SPI
-	select SND_SOC_WM8996 if I2C
-	select SND_SOC_WM8997 if MFD_WM8997
-	select SND_SOC_WM8998 if MFD_WM8998
-	select SND_SOC_WM9081 if I2C
-	select SND_SOC_WM9090 if I2C
-	select SND_SOC_WM9705 if (SND_SOC_AC97_BUS || SND_SOC_AC97_BUS_NEW)
-	select SND_SOC_WM9712 if (SND_SOC_AC97_BUS || SND_SOC_AC97_BUS_NEW)
-	select SND_SOC_WM9713 if (SND_SOC_AC97_BUS || SND_SOC_AC97_BUS_NEW)
-	select SND_SOC_WSA881X if SOUNDWIRE
-=======
 	imply SND_SOC_88PM860X
 	imply SND_SOC_L3
 	imply SND_SOC_AB8500_CODEC
@@ -530,7 +272,6 @@
 	imply SND_SOC_WM9712
 	imply SND_SOC_WM9713
 	imply SND_SOC_WSA881X
->>>>>>> 04d5ce62
 	help
 	  Normally ASoC codec drivers are only built if a machine driver which
 	  uses them is also built since they are only usable with a machine
@@ -1313,9 +1054,6 @@
 	tristate
 	depends on I2C
 
-config SND_SOC_RT1015
-	tristate
-
 config SND_SOC_RT1305
 	tristate
 	depends on I2C
@@ -1327,11 +1065,6 @@
 config SND_SOC_RT1308_SDW
 	tristate "Realtek RT1308 Codec - SDW"
 	depends on I2C && SOUNDWIRE
-	select REGMAP_SOUNDWIRE
-
-config SND_SOC_RT1308_SDW
-	tristate "Realtek RT1308 Codec - SDW"
-	depends on SOUNDWIRE
 	select REGMAP_SOUNDWIRE
 
 config SND_SOC_RT5514
@@ -1437,33 +1170,6 @@
 	select SND_SOC_RT715
 	select REGMAP_SOUNDWIRE
 
-config SND_SOC_RT700
-	tristate
-
-config SND_SOC_RT700_SDW
-	tristate "Realtek RT700 Codec - SDW"
-	depends on SOUNDWIRE
-	select SND_SOC_RT700
-	select REGMAP_SOUNDWIRE
-
-config SND_SOC_RT711
-	tristate
-
-config SND_SOC_RT711_SDW
-	tristate "Realtek RT711 Codec - SDW"
-	depends on SOUNDWIRE
-	select SND_SOC_RT711
-	select REGMAP_SOUNDWIRE
-
-config SND_SOC_RT715
-	tristate
-
-config SND_SOC_RT715_SDW
-	tristate "Realtek RT715 Codec - SDW"
-	depends on SOUNDWIRE
-	select SND_SOC_RT715
-	select REGMAP_SOUNDWIRE
-
 #Freescale sgtl5000 codec
 config SND_SOC_SGTL5000
 	tristate "Freescale SGTL5000 CODEC"
